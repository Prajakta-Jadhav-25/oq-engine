--- conflicted
+++ resolved
@@ -1,13 +1,9 @@
-<<<<<<< HEAD
   [Michele Simionato] 
   * Refactored the source filtering/splitting mechanism and improved
-=======
-  [Michele Simionato]
   * Added a validation on the cost type in the exposure
   * Added a validation for missing region_grid_spacing
   * Added a cross validation for the `time_event` parameter
   * Added a validation for empty descriptions in fragility models
->>>>>>> 45d5338a
   * Changed the classical_tiling calculator to split the heavy sources first
   * Fixed the GMPETable GSIM and added an end-to-end test for it
     substantially the classical_tiling calculator
