--- conflicted
+++ resolved
@@ -1,10 +1,7 @@
   [Michele Simionato]
-<<<<<<< HEAD
   * Extended the /extract/ API to manage JSON
-=======
   * Added a check on ebrisk to avoid generating too many loss curves
   * Introduced an output "Source Loss Table" for event based risk calculations
->>>>>>> 0e80c1a1
   * Raised an early error when `max_sites_disagg` is below the number of
     sites in disaggregation calculations
   * Extended the amplification framework to use different intensity levels
