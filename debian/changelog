<<<<<<< HEAD
  [Marco Pagani]
  * Fixed the calculation of conditonal spectra
=======
  [Michele Simionato]
  * Added a parameter `max_aggregations` with a default of 100,000
  * Changed the risk calculators to reuse the hazard exposure (if any)
>>>>>>> 87494f71

  [Antonio Ettorre]
  * Bumped h5py to version 3.7.0 and added fiona 1.8.21

  [Marco Pagani]
  * Added the get_dip and get_strike methods to the gridded surface

  [Michele Simionato]
  * Added calculation of `reinsurance_by_event` and `reinsurance_curves`
    given a `reinsurance.xml` file
  * Supported absolute values for `deductible` and `insurance_limit`
    in insurance calculations (before we supported only fractions)
  * Reduced precision in the header of the UHS csv files
  * Managed the case with CoVs = 0 for the beta distribution

python3-oq-engine (3.15.0-1~xenial01) xenial; urgency=low

  [Michele Simionato]
  * Added a check on sum(srcs_weights) == 1 for mutex sources

  [Kendra Johnson]
  * Fixed disaggregation by lon, lat in presence of multiFaultSources

  [Michele Simionato]
  * Replaced command `oq download_shakemap` with `oq shakemap2gmfs`
  * Raised an error for missing required IMTs in ShakeMap grid files
  * Extended the `custom_site_id` to 8 characters
  * Restricted the accepted characters in risk IDs
  * Extended `disagg_by_src` to mutually exclusive sources (i.e. Japan)
    and managed "colon" sources specially

  [Anne Hulsey]
  * Contributed `Mag_Dist_TRT` and `Mag_Dist_TRT_Eps` disaggregations

  [Michele Simionato]
  * Internal: added a way to disable the DbServer from openquake.cfg or
    by setting OQ_DATABASE=local
  * Implemented `total_losses`, even for insurance calculations
  * Optimized "computing risk" in the event_based_risk calculator (~30% faster)
  * Changed the magnitude binning formula, thus fixing some disaggregation
    calculations (for instance when there is a single magnitude for a TRT)
  * Changed the aggrisk/aggcurves exporters in presence of insurance losses
  * Internal: changed how avg_losses, src_loss_table and agg_curves-stats are
    stored to simplify the management of secondary losses
  * Internal: we have now repeatable rupture IDs in classical PSHA

  [Pablo Iturrieta]
  * Added support for negative binomial temporal occurrence models

  [Marco Pagani, Michele Simionato]
  * Added support for disaggregation in case of mutually exclusive sources

  [Michele Simionato]
  * Fixed error message when trying to compute disagg_by_src with too many
    sources: in some cases, it contained a misleading reference to point sources
  * Reorganized the Advanced Manual; changed the theme to be consistent with
    the OpenQuake manual
  * Internal: added command `oq db engine_version`
  * Added a check for required site parameters not passed correctly
  * Fixed `ps_grid_spacing` approximation when the grid is degenerate
  * Logging a warning when starting from an old hazard calculation
  * The extra fields of the site collection were lost when using --hc

  [Julián Santiago Montejo Espitia]
  * Implemented the Arteta et al. (2021) subduction model for Colombia

  [Michele Simionato]
  * Added `host` field to the `job` table (dbserver restart required)
  * `--exports=csv` was not honored for the realizations output; now it is

  [Paul Henshaw, Sandra Giacomini]
  * Ported the OpenQuake manual from latex to reStructuredText format

  [Michele Simionato]
  * Entered automatically in sequential mode if there is not enough memory
  * Raised an early error for missing risk IDs in the vulnerability files
  * Changed the definition of `aggrisk` again to ensure consistency with the
    average losses

  [Tom Son]
  * Added width and hypo_depth estimation to Campbell and Bozorgnia (2014)

  [Michele Simionato]
  * Improved the precision of the ps_grid_spacing approximation
  * Added a check for missing mags when using GMPETables
  * Fixed a bug in `upgrade_nrml -m` for point sources with different usd/lsd
  * Automatically discard irrelevant TRTs in disaggregation calculations

  [Astha Poudel, Anirudh Rao, Michele Simionato]
  * Added the ability to run connectivity analysis in event_based_damage
    and scenario_damage calculation with an appropriate exposure

  [Tom Son, Michele Simionato]
  * Added ztor estimation to Campbell and Bozorgnia (2014)

  [Michele Simionato]
  * Internal: removed REQUIRES_COMPUTED_PARAMETERS
  * Using PointMSR when the reqv approximation is enabled
  * Internal: changed the rupture storage for classical calculations
  * Optimized rupture instantiation for point sources
  * Optimized distance calculations for point sources

  [Tom Son, Claudio Schill]
  * Simple performance improvement of Kuehn et al. 2020 model

  [Michele Simionato]
  * Changed again the string representation of logic tree paths and added
    an utility `hazardlib.lt.build` to build trees from literal lists
  * Fixed the field `source_info.trti` in the datastore to point to the
    correct tectonic region type index and not to zero
  * Added a check for inconsistent IDs across different kinds of risk functions
    (i.e. fragility and consequence)
  * Fixed a logging statement that could run out of memory in large calculations
  * Optimized `iter_ruptures` for point sources by vectorizing the generation of
    planar surfaces by magnitude, nodal plane and hypocenter

  [Tom Son]
  * Implemented a missing piece in Chiou & Youngs (2014) model
    Predicted PSA value at T ≤ 0.3s should be set equal to the value of PGA
    when it falls below the predicted PGA

  [Marco Pagani]
  * Added the possibility of disaggregating in terms of epsilon*
  * Added a method to compute the cross-correlation matrix
  * Added Hassani & Atkinson (2018)
  * Added Hassani & Atkinson (2020)

  [Michele Simionato]
  * Fixed disaggregation returning NaNs in some situations with
    nonParametric/multiFaultSources
  * Bug fix: not storing far away ruptures coming from multiFaultSources
  * Implemented CScalingMSR
  * Optimized context collapsing in classical calculations
  * Setting `ps_grid_spacing` now sets the `pointsource_distance` too
  * Saving memory in preclassical calculations on machines with 8 cores or less
  * Changed the magnitude-dependent `maximum_distance` feature to discard
    ruptures below `minmag` and above `maxmag`
  * Added the ability to estimate the runtime of a calculation by using
    the `--sample-sources` option
  * Fixed a wrong formula in `modifiable_gmpe.add_between_within_stds`
  * Reduced the stress on the memory in classical calculations, thus
    improving the performance
  * Setting the truncation_level to the empty string is now forbidden;
    some GMFs calculations not setting truncation_level can now give
    different results since truncation_level=None is now replaced with
    truncation_level=99

 -- Matteo Nastasi (GEM Foundation) <nastasi@openquake.org>  Mon, 12 Sep 2022 07:57:27 +0000

python3-oq-engine (3.14.0-1~xenial01) xenial; urgency=low

  [Michele Simionato]
  * Changed the definition of `aggrisk`: dividing by the effective time
  * Internal: removed flag `save_disk_space` since now it is always on
  * Slightly changed the collapsing of nodal planes and hypocenters in
    presence of the equivalent distance approximation (`reqv`)
  * Extended `oq reduce_sm` to multiFaultSources
  * Fixed the check on unique section IDs for multiFaultSources
  * Implemented multi-aggregation with a syntax like
    `aggregate_by=taxonomy,region;taxonomy;region`
  * Removed the obsolete commands `oq to_shapefile` and `oq from_shapefile`
    and turned pyshp into an optional dependency
  * Setting `num_rlzs_disagg=0` is now valid and it means considering
    all realizations in a disaggregation calculation
  * Rounded the magnitudes in multiFaultSources to two digits

  [Marco Pagani]
  * Extended ModifiableGMPE to work with GMPETable and subclasses

  [Michele Simionato]
  * Upgraded shapely from version 1.7 to version 1.8: this causes slight
    changes in the results for most calculations
  * Removed the not used (and not working) functionality `applyToSourceType`
  * Raised an error when the total standard deviation is zero, unless
    truncation_level is set to zero

  [Tom Son]
  * Fixed a typo and a few bugs within Kuehn et al. (2020) model to include
    Z2.5 when the given region is JAPAN

  [Michele Simionato]
  * Changed /extract/events to return events sorted by ID
  * Changed the default amplification method to "convolution"
  * Fixed a bug with discard_trts sometimes discarding too much
  * Raised a helpful error message when ensurepip is missing
  * Fixed parentdir bug in event_based_damage
  * Fixed sorting bug in the `/v1/calc/run` web API
  * Internal: introduced limited unique rupture IDs in classical calculations
    with few sites

  [Prajakta Jadhav, Dharma Wijewickreme]
  * Added GMPE Youd et al. (2002) and the corresponding site parameters

  [Michele Simionato]
  * Fixed the exporter `aggrisk-stats` in the case of zero losses
  * Vectorized all GMPEs and forbidden non-vectorized GMPEs
  * Raised the limit to 94 GMPEs per tectonic region type
  * Optimized the NBCC2015_AA13 GMPEs
  * Optimized the GMPETable and the derived NGAEast GMPEs
  * Fixed a 32/64 bit bug in `oq export loss_maps-stats`

  [Marco Pagani]
  * Added a more flexible version of the GC2 implementation
  * Added caching of distances in multi fault ruptures
  * Added the NRCan site term to the modifiable GMPE

  [Michele Simionato]
  * Optimized .get_bounding_box, .polygon and .mesh_size for MultiFaultSources
  * Fixed bug in presence of mixed vectorized/nonvectorized GMPEs
  * Extended `oq postzip` to multiple files and `oq abort` to multiple jobs
  * Internal: changed install.py to install the venv in /opt/openquake/venv
  * Fixed a BOM issue on Windows when reading job.ini files

 -- Matteo Nastasi (GEM Foundation) <nastasi@openquake.org>  Tue, 12 Apr 2022 12:27:58 +0000

python3-oq-engine (3.13.0-1~xenial01) xenial; urgency=low

  [Michele Simionato]
  * Improved the precision of the `pointsource_distance` approximation
  * Added command `oq show rlz:<no>`
  * Internal: added an environment variable OQ_DATABASE

  [Manuela Villani]
  * Added a function in the modifiable GMPE to convert ground-motion assuming
    different representations of the horizontal component.

  [Kendra Johnson]
  * Implemented possibility of assigning the parameters `floating_x_step` and
    `floating_y_step` for kite fault sources in the job configuration file

  [Michele Simionato]
  * The `branchID` is now autogenerated in the gsim logic tree files, thus
    solving the issue of wrong branch paths for duplicated branchIDs
  * Added a check for missing gsim information in the job.ini file
  * Fixed the case of continuous fragility functions with minIML=noDamageLimit

  [Miguel Leonardo-Suárez]
  * Added GMPE from Jaimes et al. (2020) for Mexican intraslab earthquakes

  [Michele Simionato]
  * Enforced ps_grid_spacing <= pointsource_distance
  * Internal: added command `oq plot source_data?`
  * The engine is now splitting the MultiFaultSources, thus improving the task
    distribution

  [Claudia Mascandola]
  * Added a new class to the abrahamson_2015 gmm.
  * Added a new class to the lanzano_luzi_2019 and skarlatoudis_2013 gmms

  [Marco Pagani, Shreyasvi]
  * Added GMM from Bora et al. (2019)
  * Fixed bug in the multifault surface when defined using kite fault surfaces

  [Giuseppina Tusa]
  * Added a new gsim file tusa_langer_azzaro_2019.py to implement the GMMs
    from Tusa et al. (2020).

  [Michele Simionato]
  * Added command `oq compare uhs CALC_1 CALC_2`
  * `split_sources=false` is now honored in disaggregation calculations
  * Internal: rup/src_id now refers to the row in the source_info table

  [Miguel Leonardo-Suárez]
  * Added the GMPE Arroyo et al. (2010) for Mexican subduction interface events

  [Marco Pagani]
  * Added a new method to the modifiable GMPE with which is possible to
    compute spatially correlated ground-motion fields even when the initial
    GMM only provides the total standard deviation.
  * Fixed a bug in the `modify_recompute_mmax`
  * Added a `get_coeffs` method to the CoeffTable class
  * Added support for EAS, FAS, DRVT intensitity measure types

  [Michele Simionato]
  * Extended the mag-dependent filtering to the event based calculator
  * The flag discrete_damage_distribution=true was incorrectly ignored when
    computing the consequences
  * Implemented `reaggregate_by` feature
  * Supported the `custom_site_id` in the GMF exporters
  * Bug fix: the site collection of the child calculation was ignored when
    using the --hazard-calculation-id option
  * Supported Python 3.9 and deprecated Python 3.6
  * Extended `oq prepare_site_model` to support .csv.gz files
  * Solved the issue of "compute gmfs" slow tasks in event_based and used
    the same approach in classical calculations too
  * Made sure `valid.gsim` instantiates the GSIM
  * ShakeMap calculations failing with a nonpositive definite correlation
    matrix now point out to the manual for the solution of the problem
  * Introduced the GodaAtkinson2009 cross correlation between event model
  * Specifying consequence files without fragility files now raises an error
  * Fixed a bug in event_based_risk with nontrivial taxonomy mapping producing
    NaNs in the event loss table
  * Internal: added kubernetes support from the WebUI

  [Shreyasvi Chandrasekhar]
  * Added a new GMPE for significant duration proposed by Bahrampouri et al
    (2021).

  [Claudia Mascandola]
  * Added the computation of tau and phi stdevs to the sgobba_2020 GMPE
  * Added a new class to the lanzano_2019 gmm.

  [Michele Simionato]
  * Changed completely the storage of the PoEs and reduced the memory
    consumption in classical calculations (plus 4x speedup in "postclassical")
  * Changed the behavior of `sites_slice`
  * Changed `custom_site_id` to an ASCII string up to 6 characters
  * Fixed the error raised in presence of a mag-dep distance for a tectonic
    region type and a scalar distance for another one

  [Yen-Shin Chen]
  * Added the Thingbaijam et al. (2017) Magnitude Scaling Law for Strike-slip

  [Michele Simionato]
  * Changed the API of `ContextMaker.get_mean_stds`
  * Extended the WebUI to run sensitivity analysis calculations
  * Changed the string representation of logic tree paths and enforced a
    maximum of 64 branches per branchset
  * Added command `oq info disagg`
  * Accepted site models with missing parameters by using the global site
    parameters instead
  * Supported the syntax
    `source_model_logic_tree_file = ${mosaic}/XXX/in/ssmLT.xml`
  * Fixed a performance bug with ignore_master_seed=true
  * Added a command `oq info cfg` to show the configuration file paths
  * Added a check on the intensity measure levels with `--hc` is used
  * Bug fix: pointsource_distance = 0 was not honored
  * Fixed a small bug of `oq zip job_haz.ini -r job_risk.ini`: now it works
    even if the oqdata directory is empty
  * Optimized the aggregation of losses in event_based_risk and made it possible
    to aggregate by site_id for more than 65,536 sites
  * Fixed the calculation of average insured losses with a nontrivial taxonomy
    mapping: now the insured losses are computed before the average procedure,
    not after
  * Unified scenario_risk with event_based_risk, changing the numbers
    when producing discrete damage distributions
  * Added `aggrisk` output to event based damage calculation
  * Added parameter `discrete_damage_distribution` in scenario damage
    calculations and changed the default behavior
  * Deprecated consequence models in XML format
  * Event based damage calculations now explicitly require to specify
    `number_of_logic_tree_samples` (before it assumed a default of 1)

  [Elena Manea, Laurentiu Danciu]
  * Added the GMPE Manea (2021)

  [Michele Simionato]
  * Added a check against duplicated branchset IDs
  * Improved error checking when reading the taxonomy mapping file
  * Renamed conversion -> risk_id in the header of the taxonomy mapping file

  [Antonio Ettorre]
  * Bumped h5py to version 3.1.0

  [Michele Simionato]
  * Renamed the parameter `individual_curves` -> `individual_rlzs`
  * Reduced the number of disaggregation outputs and removed the long-time
    deprecated XML exporters
  * Fixed the ShakeMap calculator failing with a TypeError:
    get_array_usgs_id() got an unexpected keyword argument 'id'
  * Added `conseq_ratio` in the aggcurves exporter for event_based_damage
  * Added a `conditional_spectrum` calculator
  * Fixed an array<->scalar bug in abrahamson_gulerce_2020
  * Restored the classical tiling calculator

 -- Matteo Nastasi (GEM Foundation) <nastasi@openquake.org>  Tue, 25 Jan 2022 08:49:25 +0000

python3-oq-engine (3.12.0-1~xenial01) xenial; urgency=low

  [Marco Pagani]
  * Updated verification tables for Abrahamson et al. (2014) and checked
    values with other public resources.

  [Michele Simionato]
  * Added command `oq info consequences`
  * Improved error message for `area_source_discretization` too large
  * Improved command `oq info exports`
  * Internal: changed the signature of hazardlib.calc.hazard_curve.classical
  * Extended the multi-rupture scenario calculator to multiple TRTs
  * Removed the experimental feature `pointsource_distance=?`
  * Refactored the GMPE tests, with a speedup of 1-14 times
  * Added a script `utils/build_vtable` to build verification tables
  * `oq info gsim_logic_tree.xml` now displays the logic tree
  * Fixed a bug in the adjustment term in NSHMP2014 breaking the USA model

  [Graeme Weatherill]
  * Implements Abrahamson & Gulerce (2020) NGA Subduction GMPE

  [Nico Kuehn, Graeme Weatherill]
  * Implements Kuehn et al. (2020) NGA Subduction GMPE

  [Chung-Han Chan, Jia-Cian Gao]
  * Implements Lin et al. (2011)

  [Graeme Weatherill, Nico Kuehn]
  * Implements Si et al. (2020) NGA Subduction GMPE

  [Michele Simionato]
  * There is now a huge speedup when computing the hazard curve statistics
    if numba is available
  * Made it possible to compute consequences in presence of a taxonomy mapping
  * Fixed a bug in `get_available_gsims`: GSIM aliases were not considered
  * Optimized the single site case by splitting the sources less
  * Restricted the acceptable methods in GMPE subclasses

  [Claudia Mascandola]
  * Added the Lanzano et al. (2020) GMPE

  [Stanley Sayson]
  * Added the Stewart et al. (2016) GMPE for V/H
  * Added the Bozorgnia and Campbell (2016) GMPE for V/H
  * Added the Gulerce and Abrahamson (2011) GMPE
  * Corrected Campbell and Bozorgnia (2014) GMPE

  [Michele Simionato]
  * Fixed a subtle bug: in presence of a nontrivial taxonomy mapping, loss
    curves could be not computed due to duplicated event IDs in the event
    loss table coming from a int->float conversion
  * Forced a name convention on the coefficient tables (must start with COEFFS)
  * Replaced IMT classes with factory functions
  * Changed the `minimum_distance` from a parameter of the GMPE to a
    parameter in the job.ini
  * Supported consequences split in multiple files

  [Claudia Mascandola]
  * Added the Sgobba et al. (2020) GMPE

  [Michele Simionato]
  * Improved the warning on non-contributing TRTs and made it visible
    for all calculators
  * Fixed a bug in scenarios from CSV ruptures with wrong TRTs
  * Added a limit of 12 characters to IMT names
  * Forbidded multiple inheritance in GMPE hierarchies
  * Added parameter `ignore_encoding_errors` to the job.ini
  * Extended the damage calculators to generic consequences
  * Renamed cname -> consequence in the CSV input files
  * Made sure the CSV writer writes in UTF-8

  [Graeme Weatherill]
  * Updates Kotha et al. (2020) slope/geology model coefficients

  [Michele Simionato]
  * Improved `post_risk` to use all the cores in a cluster, since it
    was using the master only
  * Improved the validation of the investigation_time in event_based_damage
  * Renamed the `losses_by_event` CSV exporter to `risk_by_event` and
    made it work consistently for losses, damages and consequences; also
    removed the `no_damage` field

  [Marco Pagani, Michele Simionato]
  * Implemented MultiFaultSources
  * Added method for computing rjb to kite surfaces
  * Added support for new epistemic uncertainties in the SSC LT

  [Michele Simionato]
  * Fixed newlines in the CSV exports on Windows

  [Graeme Weatherill]
  * Added Ameri (2014) GMPE for the Rjb case

  [Michele Simionato]
  * Optimized the slow tasks in event_based calculations
  * Added an early check for fragility functions in place of vulnerability
    functions or viceversa

  [Marco Pagani]
  * Numeric fix to the amplification with the convolution method
  * Implemented the BakerJayaram2008 cross correlation model
  * Fixed the calculation of distances for kite surfaces with Nan values

  [Michele Simionato]
  * Fixed logic tree bug: MultiMFDs were not modified
  * Internal: added a view composite_source_model to show the sources by group

  [Nicolas Schmid]
  * Added possibility to use *.shp files instead of *.xml files when
    doing risk calculations from shakemaps.

  [Michele Simionato]
  * Rewritten the event_based_damage calculation to support `aggregate_by`
  * Made it possible to run an event based risk calculation starting from a
    parent ran by a different user

  [Pablo Heresi]
  * Implemented Idini et al (2017) GSIM.
  * Added dynamic site parameter 'soiltype'

  [Michele Simionato]
  * Added support for traditional disaggregation
  * Removed the global site parameter `reference_siteclass` and turned
    `backarc`, `z1pt0` and `z2pt` into dynamic site parameters
  * Internal: storing the SiteCollection in a pandas-friendly way
  * Added HDF5 exporter/importer for the GMFs
  * Replaced XML exposures with CSV exposures in the demos

  [Claudia Mascandola]
  * Fix to LanzanoEtAl2016 in presence of a "bas" term in the site model

  [Nicolas Schmid]
  * Improve performance for ShakeMap calculations when spatialcorr and crosscorr
    are both set to 'no'
  * Add feature to do ShakeMap calculations for vulnerability models using MMI.

  [Michele Simionato]
  * Added a flag `ignore_master_seed` (false by default)
  * Estimated the uncertainty on the losses due to the uncertainty in the
    vulnerability functions in event_based_risk and scenario_risk calculations
  * Supported exposures with generic CSV fields thanks to the `exposureFields`
    mapping
  * Honored `custom_site_id` in the hazard curves and UHS CSV exporters
  * Added a check for the case of `aValue=-Inf` in the truncatedGR MFD
  * Extended the engine to read XML ShakeMaps from arbitrary sources (in
    particular local path names and web sites different from the USGS site)
  * Fixed `readinput.get_ruptures` to be able to read ruptures in engine 3.11
    format
  * scenario_risk calculations starting from ruptures in CSV format now
    honor the parameter number_of_ground_motion_fields

  [Nicolas Schmid]
  * Optimized spatial covariance calculations for ShakeMaps (more than 10x)
  * Adjusted logic in cross correlation matrix for ShakeMaps; now calculations
    are skipped for corr='no'

  [Michele Simionato]
  * Added a `cholesky_limit` to forbid large Cholesky decompositions in ShakeMap
    calculations
  * Weighted the heavy sources in parallel in event based calculations
  * Supported zero coefficient of variations with the beta distribution
  * Internal: changed how the agg_loss_table is stored
  * Fixed the avg_losses exporter when aggregate_by=id
  * Fully merged the calculators scenario_risk, event_based_risk and ebrisk and
    ensured independency from the number of tasks even for the "BT" and "PM"
    distributions
  * Storing the agg_loss_table as 64 bit floats instead of 32 bit floats
  * Changed the algorithm used to generate the epsilons to avoid storing the
    epsilon matrix

 -- Matteo Nastasi (GEM Foundation) <nastasi@openquake.org>  Mon, 06 Sep 2021 08:17:53 +0000

python3-oq-engine (3.11.3-1~xenial01) xenial; urgency=low

  [Michele Simionato]
  * Fixed hdf5.dumps that was generating invalid JSON for Windows pathnames,
    thus breaking the QGIS plugin on Windows
  * Fix a bug when reusing a hazard calculation without `aggregate_by` for a
    risk calculation with `aggregate_by`
  * Fixed the aggregate curves exporter for `aggregate_by=id`: it was exporting
    b'asset_id' instead of asset_id

 -- Matteo Nastasi (GEM Foundation) <nastasi@openquake.org>  Mon, 22 Mar 2021 09:00:22 +0000

python3-oq-engine (3.11.2-1~xenial01) xenial; urgency=low

  [Matteo Nastasi]
  * Fixed setup.py 'pyproj' dependency

  [Antonio Ettorre]
  * Fixed docker builder

 -- Matteo Nastasi (GEM Foundation) <nastasi@openquake.org>  Tue, 02 Mar 2021 09:22:59 +0000

python3-oq-engine (3.11.1-1~xenial01) xenial; urgency=low

  [Michele Simionato]
  * Fixed memory regression in ebrisk calculations

 -- Matteo Nastasi (GEM Foundation) <nastasi@openquake.org>  Mon, 01 Mar 2021 09:30:46 +0000

python3-oq-engine (3.11.0-1~xenial01) xenial; urgency=low

  [Michele Simionato]
  * Extended the `collapse_logic_tree` feature to scenarios and event based
    calculations
  * Extended the taxonomy mapping feature to multiple loss types
  * The error was not stored in the database if the calculation failed
    before starting
  * Made ground_motion_fields=true mandatory in event_based_risk

  [Robin Gee]
  * Added a check for missing `soil_intensities` in classical calculations
    with site amplification

  [Michele Simionato]
  * Documented all the parameters in a job.ini file, and removed some
    obsolete ones
  * Added a CSV exporter for the output `avg_gmf`
  * Fixed reporting in case of `CorrelationButNoInterIntraStdDevs` errors
  * Better error message when the rupture is far away from the sitesa
  * Made the calculation report exportable with `--exports rst`
  * The boolean fields `vs30measured` and `backarc` where not cast correctly
    when read from a CSV field (the engine read them always as True)
  * Extended `oq plot` to draw more than 2 plots
  * Raised an early error for zero probabilities in the hypocenter distribution
    or the nodal plane distribution
  * Extended the autostart zmq distribution logic to celery and dask
  * Stored the _poes during the classical phase and not after, to save time
  * Implemented a memory-saving logic in the classical calculator based on
    the `memory.limit` parameter in openquake.cfg;

  [Richard Styron]
  * Added TaperedGRMFD to hazardlib

  [Michele Simionato]
  * Fixed a wrong check failing in the case of multi-exposures with multiple
    cost types
  * Removed a check causing a false error "Missing vulnerability function
    for taxonomy"
  * Consequence functions associated to a taxonomy missing in the exposure
    are now simply discarded, instead of raising an error
  * Added a warning when there are zero losses for nonzero GMFs
  * Added a command `oq plot avg_gmf?imt=IMT`
  * Internal: stored `avg_gmf` as a DataFrame
  * Honored the `individual_curves` parameter in avg_losses, agg_losses and
    and agg_curves (i.e. by default only expose the statistical results)
  * Refactored the `oq commands` and removed the redundant `oq help` since
    there is `oq --help` instead
  * Support for input URLs associated to an input archive
  * Introduced `deformation_component` parameter in the secondary perils
  * Optimized the storage of the risk model with a speedup of 60x
    for a calculation with ~50,000 fragility functions (2 minutes->2seconds)
    and a 3x reduction on disk space
  * Accepted aggregate_by=id in scenario/event based calculations
  * Accepted aggregate_by=site_id in scenario/event based calculations
  * Removed the generation of asset loss maps from event_based_risk
  * Made the "Aggregate Losses" output in scenario_risk consistent with
    event_based_risk and scenario_risk and supported `aggregate_by`
  * Perform the disaggregation checks before starting the classical part
  * Changed the "Aggregate Loss Curves" CSV exporter to generate a file for
    each realization, for consistency with the other exporters
  * The ebrisk outputs "Total Losses" and "Total Loss Curves" are now included
    in the outputs "Aggregate Losses" and "Aggregate Curves"
  * Introduced an `agg_loss_table` dataset and optimized the generation of
    aggregate loss curves (up to 100x speedup)
  * Removed misleading zero losses in agg_losses.csv
  * Fixed `oq recompute_losses` and renamed it to `oq reaggregate`
  * Bug fix: ignore_covs=true now sets the coefficient of variations to zero

  [Anirudh Rao]
  * Improved error handling of bad or zero coefficients of variation
    for the Beta distribution for vulnerability

  [Michele Simionato]
  * Fixed 32 bit rounding issues in scenario_risk: now the total losses and
    and the sum of the average losses are much closer
  * Internal: made the loss type `occupants` a bit less special
  * Documented `oq to_nrml`

  [Claudia Mascandola]
  * Added the Lanzano et al. (2019) GMPE

  [Michele Simionato]
  * Honored `minimum_asset_loss` also in the fully aggregated loss table,
    not only in the partially aggregated loss tables and average losses
  * Bug fixed: the log was disappearing in presence of an unrecognized
    variable in the job.ini
  * Implemented `minimum_asset_loss` in scenario_risk for consistency
    with the `ebrisk` calculator
  * Added a command `oq plot gridded_sources?`
  * Fixed `oq recompute_losses` to expose the outputs to the database
  * Fixed `oq engine --run --params` that was not working for
    the `pointsource_distance`
  * Changed the meaning of the `pointsource_distance` approximation

  [Marco Pagani, Michele Simionato, Thomas Chartier]
  * Added experimental version of KiteSource and KiteSurface

  [Michele Simionato]
  * Changed the serialization of ruptures to support MultiSurfaces
  * Fixed a small bug of logic in the WebUI: if the authentication is
    turned off, everyone must be able to see all calculations
  * Fixed a bug in the calculation of averages losses in scenario_risk
    calculations in presence of sites with zero hazard
  * Optimized the prefiltering by using a KDTree
  * Experimental: implemented gridding of point sources
  * Reduced slow tasks due to big complex fault sources
  * Moved the parameter `num_cores` into openquake.cfg
  * Internal: introduced the environment variable OQ_REDUCE
  * Using pandas to export the GMF in CSV format
  * Internal: required h5py == 2.10.0
  * Internal: made the classical ruptures pandas-friendly
  * Internal: made the damage distributions pandas-friendly

  [Marco Pagani]
  * Added a new type of undertainty for the seismic source characterisation
    logic tree called `TruncatedGRFromSlipAbsolute`
  * Added a get_fault_surface_area method to sources

  [Michele Simionato]
  * Changed the source seed algorithm in event based calculations
  * Added an estimate of the portfolio damage error due to the seed dependency
  * Stored the damage distributions in a pandas-friendly way and extended
    `DataStore.read_df` to accept multi-indices

  [Viktor Polak]
  * Added the Phung et al. (2020) GMPE

  [Michele Simionato]
  * Implemented `truncGutenbergRichterMFD` from slip rate and rigidity
  * Fixed bug when computing the damage distributions per asset and event
  * Simplified/optimized the UCERF filtering

  [Viktor Polak]
  * Added the Chao et al. (2020) GMPE

  [Michele Simionato]
  * Introduced an early memory check in classical calculations
  * Reduced the memory occupation in classical calculations
  * Implemented AvgPoeGMPE
  * Forbidded the usage of `aggregate_by` except in ebrisk calculations
  * Added a check on valid branch ID names: only letters, digits and
    the characters "#:-_." are accepted
  * Huge performance improvement for very complex logic trees
  * Shortened the logic tree paths when exporting the realizations

  [Graeme Weatherill]
  * Refactor of the Kotha et al. (2020) GMM and its adjustments for ESHM20

  [Michele Simionato]
  * Huge speedup in models with src_multiplicity > 1
  * Fixed bug in source model logic tree sampling with more than 2 branchsets
  * Fixed hazard maps all zeros for individual_curves=true and more than 1 site
  * Fixed a bug in `oq prepare_site_model` when sites.csv is
    the same as the vs30.csv file and there is a grid spacing
  * Speeding up the preclassical calculator
  * Added an entry point /extract/eids_by_gsim for the QGIS plugin
  * Internal: automatically convert the source IDs into unique IDs
  * Changed scenario calculations to depend on the `ses_seed`, not the
    `random_seed`
  * Added check on the versions of numpy, scipy and pandas between master and
    workers
  * Added a check for large seed dependency in the GMFs and an estimate of the
    portfolio error due to the seed dependency

  [Viktor Polak]
  * Added fpeak site parameter
  * Added the Hassani and Atkinson (2020) GMPE

  [Marco Pagani]
  * Added a check on DEFINED_FOR_REFERENCE_VELOCITY when using amplification
  * Added a method to create a TruncatedGRMFD from a value of scalar seismic
    moment
  * Added a method to the modifiable GMPE to add (or subtract) a delta std
  * Added a method to the modifiable GMPE to set the total std as the sum of
    tau plus a delta

 -- Matteo Nastasi (GEM Foundation) <nastasi@openquake.org>  Tue, 23 Feb 2021 13:54:18 +0000

python3-oq-engine (3.10.1-1~xenial01) xenial; urgency=low

  [Matteo Nastasi]
  * Add info to doc about OpenQuake manual path for linux and mac installers

  [Laurentiu Danciu and Athanasios Papadopoulos]
  * Implemented intensity prediction equations for use in the Swiss Risk Model.
    The new IPEs refer to models obtained from the ECOS (2009), Faccioli and
    Cauzzi (2006), Bindi et al. (2011), and Baumont et al. (2018) studies.
  * Added new float site parameter 'amplfactor'
  * Extended the ModifiableGMPE class to allow amplification of the
    intensity of the parent IPE based on the ‘amplfactor’ site parameter

  [Michele Simionato]
  * Avoided warnings in classical_damage due to PoE == 1
  * Changed the sourcewriter to not save the `area_source_discretization`
  * Restored reading from the workers in classical_risk and classical_damage
  * Implemented `sensitivity_analysis`
  * Fixed an npz saving error in /extract/assets affecting the QGIS plugin
  * Improved submitting calculations to the WebAPI: now they can be run on a zmq
    cluster, serialize_jobs is honored and the log level is configurable

  [Graeme Weatherill]
  * Adds new methods to the modifiable GMPE to apply linear scaling factors
    to the median and standard deviation (IMT-dependent and IMT-independent)

  [Michele Simionato]
  * Made it possible to control the log level of jobs spawned by the WebAPI
  * Reduced memory occupation in post_ebrisk
  * Optimized loss aggregation in ebrisk calculations
  * Extended `oq engine --reuse-input` to the exposure
  * Parallelized by `number_of_ground_motion_fields` in scenario calculations
    with many sites
  * Refactored ebrisk (with a 10x speedup in "aggregate risk" in at least one
    calculation for Canada) and reduced data transfer in event based

  [Viktor Polak]
  * Added the Parker et al. (2020) GMPE

  [Marco Pagani]
  * Added 'closest_point' metric

  [Michele Simionato]
  * Changed event based full enumeration to be consistent with sampling
  * Changed the GMF storage to be more pandas-friendly

 -- Matteo Nastasi (GEM Foundation) <nastasi@openquake.org>  Sun, 18 Oct 2020 19:55:40 +0000

python3-oq-engine (3.10.0-1~xenial01) xenial; urgency=low

  [Richard Styron]
  * Added secondary perils ZhuLiquefactionGeneral and HazusLateralSpreading,
    supplementing HazusLiquefaction and NewmarkDisplacement

  [Michele Simionato]
  * Fixed a bug with site models containing non-float parameters
  * Raised the limit on the asset ID from 20 to 50 characters
  * Changed the /extract/events API to extract only the relevant events
  * Removed the GMF npz exporter
  * Speed-up risk saving in scenario_risk and scenario_damage

  [Antonio Ettorre]
  * Bumped GDAL to version 3.1.2

  [Michele Simionato]
  * Optimized scenario_damage for the case of many sites
  * Implemented secondary perils
  * Fixed a 32 bit/64 bit bug in `oq prepare_site_model` when sites.csv is
    the same as the vs30.csv file
  * Parallelized by GSIM when there is a single rupture

  [Francis Bernales]
  * Added the Stewart et al. (2016) GMPE
  * Added the Bozorgnia & Campbell (2016) GMPE
  * Added the Gulerce et al. (2017) GMPE

  [Michele Simionato]
  * Unified source model logic tree sampling with gsim logic tree sampling
  * Added `early_latin` and `late_latin` sampling algorithms
  * Changed the logic tree sampling algorithm and made it possible to use
    both `early_weights` and `late_weights`
  * Restored magnitude-dependent maximum distance
  * Displaying the hazard maps in the WebUI for debugging purposes
  * Used the hazard map to get the disaggregation IML from the disaggregation
    PoE and added a warning for zero hazard
  * Internal: implemented multi-run functionality (``oq engine --multi --run``)
  * Reduced tremendously the data transfer in disaggregation calculations
  * Internal: introduced compress/decompress utilities
  * Reduced the memory and disk space occupation in classical calculations with
    few sites; also changed slightly the rupture collapsing mechanism
  * In disaggregation, force poes_disagg == poes
  * Fixed multi-site disaggregation: ruptures far away were not discarded,
    just considered distant 9999 km

  [Marco Pagani]
  * Added a prototype implementation of the kernel method

  [Michele Simionato]
  * Added zipcode site parameter
  * Added command `oq renumber_sm ssmLT.xml`

  [Robin Gee]
  * Set DEFINED_FOR_REFERENCE_VELOCITY for GMPEs modified for Switzerland

  [Michele Simionato]
  * Added parameter `max_num_loss_curves` to the job.ini file
  * Changed `oq engine --reuse-hazard` to just reuse the source model, if
    possible
  * Added command `oq recompute_losses <calc_id> <aggregate_by>`
  * Fixed `noDamageLimit`, `minIML`, `maxIML` not being honored in continuous
    fragility functions
  * Unified the scenario calculator with the event based one, with
    minor differences in the numbers akin to a change of seed
  * Fixed a bug in event based when a rupture occurs more than 65535 times
  * Added a demo EventBasedDamage
  * Fixed bug in event_based_damage: the number of buildings in no damage
    state was incorrect
  * Added commands `oq nrml_to csv` and  `oq nrml_to gpkg`
  * Supported year and ses_id >= 65536 in event based

  [Graeme Weatherill]
  * Implements a heteroskedastic standard deviation model for the Kotha et al.
    (2020) GMPE

  [Michele Simionato]
  * Called `check_complex_fault` when serializing the source in XML
  * Restored scenario_damage with fractional asset number
  * Added a view `oq extract disagg_by_src`
  * Fixed error with large ShakeMap calculations ('events' not found)
  * Raised an error when using `disagg_by_src` with too many point sources
  * The `minimum_magnitude` parameter was incorrectly ignored in UCERF

  [Iason Grigoratos]
  * Implemented the Zalachoris & Rathje (2019) GMM

  [Michele Simionato]
  * Optimized the disaggregation outputs, saving storage time

  [Graeme Weatherill]
  * Adds PGV coefficients to USGS CEUS GMPE tables (where applicable)

  [Michele Simionato]
  * Removed the `disagg_by_src` exporter
  * Internal: added filtering features to the datastore
  * Calculations with a number of levels non-homogenous across IMTs are
    now an error
  * Implemented rupture collapsing in disaggregation (off by default)
  * Fixed a bug in the dmg_by_event exporter: the damage distributions could
    be associated to the wrong GMPE in some cases
  * Solved a bug with nonparametric ruptures: due to rounding errors,
    the disaggregation matrix could contain (small) negative probabilities
  * Extended the scenario calculators to compute the statistical outputs
    if there is more than one GMPE
  * Fixed the formula used for the avg_damages-rlzs outputs in event based
    damage calculations
  * Raised an error if `investigation_time` is set in scenario calculations

  [Graeme Weatherill]
  * Fixed a bug in the mixture model application when running multiple GMPEs

  [Michele Simionato]
  * Replaced outputs `losses_by_asset` with `avg_losses-rlzs`, and
    `dmg_by_asset` with ``avg_damages-rlzs`, for consistency with the
    event based outputs
  * Extended the /extract/ API to manage JSON and removed the oqparam API
  * Added a check on ebrisk to avoid generating too many loss curves
  * Introduced an output "Source Loss Table" for event based risk calculations
  * Raised an early error when `max_sites_disagg` is below the number of
    sites in disaggregation calculations
  * Extended the amplification framework to use different intensity levels
    for different amplification functions
  * Optimized the disaggregation in the case of multiple realizations
  * Fixed bug in GMF amplification without intensity_measure_types_and_levels
  * Optimized the computation of the disaggregation PMFs by orders of magnitude
    by using numpy.prod
  * Changed the disaggregation calculator to distribute by magnitude bin,
    thus reducing a lot the data transfer
  * Vectorized the disaggregation formula
  * Do not perform the disaggregation by epsilon when not required
  * Introduced management of uncertainty in the GMF amplifi
  * Changed the disaggregation calculator to distribute by IMT, thus reducing
    a lot the data transfer in calculations with many IMTs
  * Changed /extract/disagg_layer to produce a single big layer
  * Changed the binning algorithm for lon, lat in disaggregation, to make
    sure that the number of bins is homogeneous across sites

  [Marco Pagani]
  * Fixed a bug in the ParseNDKtoGCMT parser + updated tests.
  * Ported the method serialise_to_hmtk_csv implemented in the corresponding
    class of the catalogue toolkit + added a test into the GCMTCatalogue class.
  * Added a modifiable GMPE using the site term of CY14.
  * Added a generalised modificable GMPE. This first version allows the
    definition of the epsilon of the within event residual.

  [Michele Simionato]
  * Introduced a mixed XML+HDF5 format for gridded sources
  * Internal: added a check on gridded sources: the arrays prob_occurs must
    have homogeneous length across ruptures
  * Removed the dependency from PyYAML, replaced the .yml files in the HMTK with
    .toml files and added an utility `utils/yaml2toml`

 -- Matteo Nastasi (GEM Foundation) <nastasi@openquake.org>  Tue, 29 Sep 2020 11:53:24 +0000

python3-oq-engine (3.9.0-1~xenial01) xenial; urgency=low

  [Michele Simionato]
  * Fixed a type error in the command `oq engine --run --params`
  * Restored the flag `split_sources` for testing purposes
  * Fixed a BOM bug in CSV exposures
  * When exporting the loss curves per asset now we also export the loss ratio
    and the inverse return period, for consistency with the other exporters
  * Fixed the exporter of the loss curves per asset: due to an ordering bug
    in some cases it was exporting wrong losses
  * Added a flag save_disk_space to avoid storing the inputs
  * Changed the logic underlying the pointsource_distance approximation and
    added the syntax pointsource_distance=?
  * Logged a warning when the pointsource_distance is too small

  [Graeme Weatherill]
  * Implemented Pitilakis et al. (2020) Site Amplification Model

  [Michele Simionato]
  * Fixed an export bug with modal_damage_state=true in scenario_damage
    calculations
  * Fixed a bug in calc_hazard_curves with multiple TRTs
  * Fixed how AvgGMPE was stored and made it applicable with correlation models
    if all underlying GMPEs are such

  [Paolo Tormene]
  * Added a second tectonic region type to the EventBasedPSHA demo

  [Michele Simionato]
  * Fixed an ordering bug in /extract/rupture_info affecting the QGIS plugin
  * Fixed `oq engine --eo output_id output_dir` for the Full Report output
  * Added year and ses_id to the events table
  * Removed NaNs in the low return period part of the loss curves
  * Fixed the tot_curves and tot_losses exporters in ebrisk calculations
  * Reduced the rupture storage in classical calculations by using compression
  * Improved the task distribution in the classical calculator, avoiding
    generating too few or too many tasks
  * Enhanced `oq check_input` to check complex fault geometries
  * Added a warning against magnitude-dependent maximum_distance

  [Marco Pagani]
  * Fixed a bug in the coeff table of YEA97

  [Graeme Weatherill]
  * Implemented support for Gaussian Mixture Model approach to characterise
    ground motion model uncertainty

  [Michele Simionato]
  * Enhanced `oq reduce_sm` to read the source models in parallel
  * Deprecated the usage of a different number of intensity levels per IMT

  [Matteo Nastasi]
  * Internal: added 'oq-taxonomy' to docker images

  [Michele Simionato]
  * Extended the `pointsource_distance` approximation to work on single site
    calculations, with a spectacular performance benefit in most calculations
  * Added Bindi2011, Bindi2014 and Cauzzi2014 scaled GMPEs contributed by
    the INGV
  * Added a check on classical calculations which are too large to run
  * Added a parameter `collapse_level` and a new collapsing algorithm
  * Added a check for missing TRTs in the GSIM logic tree file
  * Reduced the storage required for site specific calculations
    with complex logic trees by removing duplicated ruptures
  * Restored the computation of the mean disaggregation when multiple
    realizations are requested
  * Slightly changed the syntax of `oq info` (see `oq info --help`) and added
    information about the available IMTs, MFDs and source classes
  * Optimized get_composite_source_model (in the case of a complex source
    specific logic trees a speedup of 80x was measured)
  * Internal: fixed `oq info source_model_logic_tree.xml`
  * Avoided reading multiple times the source models in the case of complex
    logic trees
  * Moved the check on invalid TRTs earlier, before processing the source models
  * Removed the `ucerf_classical` calculator (just use the `classical` one)

  [Paolo Tormene]
  * Added a warning in `oq reduce_sm` listing duplicate source IDs

  [Michele Simionato]
  * Improved `oq reduce_sm` to reduce also duplicated source IDs if they
    belong to different source types
  * Removed the `ucerf_hazard` calculator (just use the `event_based` one)
  * Changed the seed algorithm in all event based calculators including UCERF
  * Fixed the ShakeMap code to use the formula for the median and not the mean
  * Added a check on excessive data transfer in disaggregation calculations
  * Changed back the disaggregation calculator to read the rupture data from
    the workers, thus saving a lot of memory and time
  * Fixed a bug that made it impossible to abort/remove a failed task
  * Added `extendModel` feature to the source model logic tree parser

  [Graeme Weatherill]
  * Fixed bug in the HMTK: the `bin_width` parameter was not passed to
    `mtkActiveFaultModel.build_fault_model`

  [Michele Simionato]
  * Avoided submitting too many tasks in the disaggregation calculator
  * Added a parameter `discard_trts` for manual reduction of GSIM logic tree
  * Fixed a bug in case of duplicated nodal planes affecting the Italy model
  * Removed dynamic reduction of the GSIM logic tree (i.e. now the
    logic tree is known upfront, before calculating the PoES)

  [Paolo Tormene]
  * Fixed an encoding issue in reading configuration files on Windows

  [Michele Simionato]
  * Internal: started the zmq workers when the DbServer starts
  * Fixed a bug when reading rupture.txt files
  * Internal: added an option `--calc-id` to `oq run`
  * Added a check against negative number of cores in openquake.cfg
  * Raised a clear error message if the enlarged bounding box of the sources
    does not contain any site or if it is larger than half the globe

  [Kendra Johnson]
  * Correction to catalogue plotting tool in hmtk to include the last bins
    in density plots

  [Paolo Tormene]
  * Added Classical PSHA Non-parametric sources Demo

  [Robin Gee]
  * Change the header of the exported sigma_epsilon_XX.csv file to indicate
  that values correspond to inter event sigma

  [Graeme Weatherill]
  * Adds independent verification tables for the USGS CEUS models and revises
    implementation for collapsed epistemic uncertainty on sigma and site
    amplification
  * Enhances SERA adaptation of the Abrahamson et al. (2015) `BC Hydro` GMPE to
    add in a configurable smoothed tapering term on the forearc/backarc scaling

  [Michele Simionato]
  * Added a check on the engine version between master and workers

  [Paolo Tormene]
  * Removed the `multi_node` flag, that is not used anymore

  [Michele Simionato]
  * Added a command `oq postzip` to send small calculations to the WebUI
  * Added a limit of 1000 sources when disagg_by_src=true
  * Internal: fixed `oq export input -e zip` that was flattening the tree
    structure of the input files in the exported zip archive
  * Implemented GMFs amplification
  * Introduced the flag `approx_ddd` to support the old algorithm in
    scenario_damage calculations; it is automatically used for exposures
    with fractional asset numbers

  [Paolo Tormene]
  * Modified the server views in order to allow using
    `numpy.load(allow_pickle=False)` in the QGIS IRMT plugin
  * Internal: changed some copy.deepcopy calls into copy.copy in hazardlib

  [Michele Simionato]
  * Removed implicit intensity_measure_types_and_levels
  * Added a check to forbid case-similar headers in the exposures
  * Improved the error message in case of CSV exposures with wrong headers
  * Reduced the slow tasks issue in event_based/ebrisk with many sites
  * Enhanced `oq compare` to accept a file with the control sites
  * Improved the error message for duplicate sites
  * Speedup of the ebrisk calculator
  * Extended the `minimum_intensity` feature to the classical calculator
  * Solved a memory bug when using the nrcan site term: due to a deepcopy
    the engine could run out of memory in the workers for large site collections
  * Added a check to forbid multiple `complexFaultGeometry` nodes
  * Internal: we are now shutting down the ProcessPool explicitly in order
    to support Python 3.8
  * Internal: removed the class hazardlib.gsim.base.IPE
  * Changed the aggregate loss curves generation to not use the partial
    asset loss table, with a huge memory reduction
  * Extended `oq check_input` to accept multiple files
  * Changed the scenario damage calculator to use discrete damage distributions
  * Forced the "number" attribute in the exposure must be an integer in the
    range 1..65535, extrema included

 -- Matteo Nastasi (GEM Foundation) <nastasi@openquake.org>  Mon, 27 Apr 2020 14:22:48 +0000

python3-oq-engine (3.8.1-1~xenial01) xenial; urgency=low

  [Michele Simionato]
  * Fixed random HDF5 bug in disaggregation calculations
  * Fixed memory issue in nrcan15_site_term.p
  * Fixed get_duplicates check in the SiteCollection
  * Fixed bug in case of MMI (log(imls) -> imls)

 -- Matteo Nastasi (GEM Foundation) <nastasi@openquake.org>  Wed, 12 Feb 2020 10:23:22 +0000

python3-oq-engine (3.8.0-1~xenial01) xenial; urgency=low

  [Graeme Weatherill]
  * Updates SERA Craton GMPE to incorporate NGA East site response and reflect
    changes in CEUS USGS model

  [Michele Simionato]
  * The total loss curves in event_based_risk are now built with pandas
  * Added an option `oq engine --param` to override the job.ini parameters
  * Internal: reduced the number of NGAEastUSGS classes from 39 to 1
  * Internal: reduced the number of NGAEast classes from 44 to 2
  * Internal: reduced the 15 NSHMP2014 classes to a single class
  * Internal: reduced the 22 NBCC2015_AA13 classes to a single class

  [Graeme Weatherill]
  * Added complete suite of GMPEs for the Central and Eastern US, as adopted
    within the 2018 US National Seismic Hazard Map
  * Implemented NGA East site amplification model within NGA East Base class

  [Michele Simionato]
  * Implemented hazard curves amplification by convolution
  * Improved the error message if the `event_id` does not start from zero in
    the gmfs.csv files
  * Changed the rupture exporter to export LINESTRINGs instead of degenerate
    POLYGONs
  * Introduced `minimum_loss_fraction` functionality in ebrisk
  * Refined the rupture prefiltering mechanism, possibly changing the numbers
    in calculations with nonzero coefficients of variations
  * Optimized the generation of aggregate loss curves in ebrisk
  * Introduced an experimental AvgGMPE and used it to implement (optional)
    reduction of the gsim logic tree

  [Graeme Weatherill]
  * Implemented Abrahamson et al (2018) update of the BC Hydro GMPE
  * Added configurable nonergodic sigma option to BC Hydro and SERA GMPEs
  * Small refactoring and bug fix in average SA GMPE

  [Michele Simionato]
  * Avoided reading multiple times the GSIM logic tree
  * Changed the GSIM logic tree sampling by ordering the branches by TRT
  * Ignored IMT-dependent weights when using sampling to make such calculations
    possible
  * Storing (partially) the asset loss table

  [Robin Gee]
  * Set DEFINED_FOR_REFERENCE_VELOCITY in CampbellBozorgnia2003NSHMP2007

  [Graeme Weatherill]
  * Re-adjustment of SERA Subduction model epistemic scaling factors

  [Michele Simionato]
  * Improved the task distribution in the ebrisk calculator
  * Fixed a bug in ebrisk with aggregate_by when building the rup_loss_table
  * Storing the asset loss table in scenario_risk, but only for assets and
    events above over a `loss_ratio_threshold` parameter
  * Storing the asset damage table in scenario_damage and event based damage,
    but only for assets and events above a `collapse_threshold` parameter
  * Avoided transferring the GMFs upfront in scenario_damage, scenario_risk
    and event_based_damage

  [Daniele Viganò]
  * Included pandas in the engine distribution

  [Michele Simionato]
  * Avoided reading multiple time the gsim logic tree file and relative files
  * Added a check for duplicate sites in the site model file
  * Implemented an event_based_damage calculator
  * Added an API /v1/calc/ID/extract/gmf_data?event_id=XXX
  * Added an API /v1/calc/ID/extract/num_events
  * Fixed the /v1/calc/ID/status endpoint to return an error 404 when needed
  * Removed the "sites are overdetermined" check, since it now unneeded
  * Turned the calculation of consequences into a plugin architecture

  [Matteo Nastasi]
  * Add '/v1/ini_defaults' web api entry point to retrieve all default
    values for ini attributes (attrs without a default are not returned)

  [Michele Simionato]
  * Renamed rlzi -> rlzi in the sigma-epsilon dataset and exporter
  * Renamed id -> asset_id in all the relevant CSV exporters
  * Renamed rlzi -> rlz_id in the dmg_by_event.csv output
  * Renamed rupid -> rup_id in the ruptures.csv output
  * Renamed id -> event_id in the events.csv output and gmfs.csv output
  * Renamed sid -> site_id in the gmfs.csv output
  * Renamed ordinal -> rlz_id in the realizations.csv output

  [Alberto Chiusole]
  * Changed the way how the available number of CPU cores is computed

  [Kendra Johnson, Robin Gee]
  * Added GMPEs for Rietbrock-Edwards (2019) and Yenier-Atkinson (2015)

  [Michele Simionato]
  * Added more check on the IMTs and made it possible to import a GMF.csv
    file with more IMTs than needed
  * Enabled magnitude-dependent pointsource_distance
  * Removed the syntax for magnitude-dependent maximum distance, since
    now it can be automatically determined by the engine
  * Saving more information in the case of single-site classical hazard
  * Extended `pointsource_distance` to generic sources
  * Removed the boundary information from the CSV rupture exporter
  * Changed the /extract/rupture/XXX API to returns a TOML that can be
    used by a scenario calculator
  * Added general support for file-reading GMPEs
  * Made it possible to disaggregate on multiple realizations
    with the parameters `rlz_index` or `num_rlzs_disagg`
  * Fixed downloading the ShakeMaps (again)
  * Better error message in case of too large maximum_distance
  * Optimized the case of point sources with an hypocenter distribution and
    GSIMs independent from it and in general the case of ruptures with
    similar distances

  [Graeme Weatherill]
  * Updates SERA craton GMPE to reflect updates to NGA East site response model

  [Michele Simionato]
  * Fixed and HDF5 SWMR issue in large disaggregation calculations
  * Made `rrup` the unique acceptable `filter_distance`
  * Fixed disaggregation with a parent calculation
  * Models with duplicated values in the hypocenter and/or nodal plane
    distributions are now automatically optimized
  * Fixed an issue with missing noDamageLimit causing NaN values in
    scenario_damage calculations
  * Added more validations for predefined hazard, like forbidding the site model

  [Marco Pagani]
  * Adding the shift_hypo option for distributed seismicity

  [Michele Simionato]
  * Raised an early error for extra-large GMF calculations
  * Reduced the GMF storage by using 32 bit per event ID instead of 64 bit
  * Raised an error in case of duplicated sites in the site model
  * Fixed the case of implicit grid with a site model: sites could be
    incorrectly discarded
  * Fixed the ShakeMap downloader to find also unzipped `uncertaintly.xml`
    files
  * Fixed the rupture exporters to export the rupture ID and not the
    rupture serial
  * Removed the non-interesting `agg_maps` outputs
  * Changed the task distribution in the classical calculator and added
    a `task_multiplier` parameter

  [Marco Pagani]
  * Fixed a bug in the GenericGmpeAvgSA

  [Michele Simionato]
  * Added a `/v1/calc/validate_zip` endpoint to validate input archives
  * Deprecated inferring the intensity measure levels from the risk functions
  * Fixed a too strict check on the minimum intensities of parent an child
    calculations
  * Extended the ebrisk calculator to compute at the same time both the
    aggregate curves by tag and the total curves

  [Marco Pagani]
  * Implemented Morikawa and Fujiwara (2013) GMM

  [Michele Simionato]
  * Changed the seed algorithm in sampling with more than one source model,
    thus avoiding using more GMPEs than needed in some cases
  * If `ground_motion_fields=false` is set, the GMFs are not stored even
    if `hazard_curves_from_gmfs=true`
  * `oq show job_info` now works while the calculation is running
  * Reduced the sent data transfer in ebrisk calculations
  * Deprecated the old syntax for the `reqv` feature
  * Added short aliases for hazard statistics `mean`, `max` and `std`
  * Reduced substantially the memory occupation in the task queue
  * Added an API `/extract/sources` and an experimental `oq plot sources`
  * Added a check on valid input keys in the job.ini
  * Fixed the check on dependent calculations
  * Specifying at the same time both a grid and individual sites is an error

  [Daniele Viganò]
  * Docker containers rebased on CentOS 8
  * Fixed an issue causing zombie `ssh` processes
    when using `zmq` as task distribution mechanism
  * Introduced support for RHEL/CentOS 8

  [Michele Simionato]
  * Added a check for no GMFs in event_based_risk
  * Avoided transferring the site collection
  * Storing the sources in TOML format

 -- Matteo Nastasi (GEM Foundation) <nastasi@openquake.org>  Mon, 20 Jan 2020 10:14:51 +0000

python3-oq-engine (3.7.1-1~xenial01) xenial; urgency=low

  [Michele Simionato]
  * Fixed disaggregation with a parent calculation
  * Fixed the case of implicit grid with a site model: sites could be
    incorrectly discarded
  * Fixed the ShakeMap downloader to find also unzipped `uncertaintly.xml`
    files
  * Fixed the rupture exporters to export the rupture ID and not the
    rupture serial

  [Marco Pagani]
  * Fixed a bug in the GenericGmpeAvgSA

 -- Matteo Nastasi (GEM Foundation) <nastasi@openquake.org>  Fri, 25 Oct 2019 08:05:41 +0000

python3-oq-engine (3.7.0-1~xenial01) xenial; urgency=low

  [Michele Simionato]
  * Hiding calculations that fail before the pre-execute phase (for instance,
    because of missing files); they already give a clear error
  * Added an early check on truncation_level in presence of correlation model

  [Guillaume Daniel]
  * Implemented Ameri (2017) GMPE

  [Michele Simionato]
  * Changed the ruptures CSV exporter to use commas instead of tabs
  * Added a check forbidding `aggregate_by` for non-ebrisk calculators
  * Introduced a task queue
  * Removed the `cache_XXX.hdf5` files by using the SWMR mode of h5py

  [Kris Vanneste]
  * Updated the coefficients table for the atkinson_2015 to the actual
    values in the paper.

  [Michele Simionato]
  * Added an `/extract/agg_curves` API to extract both absolute and relative
    loss curves from an ebrisk calculation
  * Changed `oq reset --yes` to remove oqdata/user only in single-user mode
  * Now the engine automatically sorts the user-provided intensity_measure_types
  * Optimized the aggregation by tag
  * Fixed a bug with the binning when disaggregating around the date line
  * Fixed a prefiltering bug with complex fault sources: in some cases, blocks
    ruptures were incorrectly discarded
  * Changed the sampling algorithm for the GMPE logic trees: now it does
    not require building the full tree in memory
  * Raised clear errors for geometry files without quotes or with the wrong
    header in the multi_risk calculator
  * Changed the realizations.csv exporter to export '[FromShakeMap]' instead
    of '[FromFile]' when needed
  * Changed the agg_curves exporter to export all realizations in a single file
    and all statistics in a single file
  * Added rlz_id, rup_id and year to the losses_by_event output for ebrisk
  * Fixed a bug in the ruptures XML exporter: the multiplicity was multiplied
    (incorrectly) by the number of realizations
  * Fixed the pre-header of the CSV outputs to get proper CSV files
  * Replaced the 64 bit event IDs in event based and scenario calculations
    with 32 bit integers, for the happiness of Excel users

  [Daniele Viganò]
  * Numpy 1.16, Scipy 1.3 and h5py 2.9 are now required

  [Michele Simionato]
  * Changed the ebrisk calculator to read the CompositeRiskModel directly
    from the datastore, which means 20x less data transfer for Canada

  [Anirudh Rao]
  * Fixed a bug in the gmf CSV importer: the coordinates were being
    sorted and new site_ids assigned even though the user input sites
    csv file had site_ids defined

  [Michele Simionato]
  * Fixed a bug in the rupture CSV exporter: the boundaries of a GriddedRupture
    were exported with lons and lats inverted
  * Added some metadata to the CSV risk outputs
  * Changed the distribution mechanism in ebrisk to reduce the slow tasks

  [Graeme Weatherill]
  * Updates Kotha et al. (2019) GMPE to July 2019 coefficients
  * Adds subclasses to Kotha et al. (2019) to implement polynomial site
    response models and geology+slope site response model
  * Adds QA test to exercise all of the SERA site response calculators

  [Michele Simionato]
  * Internal: there is not need to call ``gsim.init()`` anymore

  [Graeme Weatherill]
  * Adds parametric GMPE for cratonic regions in Europe

  [Michele Simionato]
  * In the agglosses output of scenario_risk the losses were incorrectly
    multiplied by the realization weight
  * Removed the output `sourcegroups` and added the output `events`

  [Graeme Weatherill]
  * Adds new meta ground motion models to undertake PSHA using design code
    based amplification coefficients (Eurocode 8, Pitilakis et al., 2018)
  * Adds site amplification model of Sandikkaya & Dinsever (2018)

  [Marco Pagani]
  * Added a new rupture-site metric: the azimuth to the closest point on the
    rupture

  [Michele Simionato]
  * Fixed a regression in disaggregation with nonparametric sources, which
    were effectively discarded
  * The site amplification has been disabled by default in the ShakeMap
    calculator, since it is usually already taken into account by the USGS

  [Daniele Viganò]
  * Deleted calculations are not removed from the database anymore
  * Removed the 'oq dbserver restart' command since it was broken

  [Richard Styron]
  * Fixed `YoungsCoppersmith1985MFD.from_total_moment_rate()`: due to numeric
    errors it was producing incorrect seismicity rates

  [Michele Simionato]
  * Now we generate the output `disagg_by_src` during disaggregation even in the
    case of multiple realizations
  * Changed the way the random seed is set for BT and PM distributions
  * The filenames generated by `disagg_by_src` exporter now contains the site ID
    and not longitude and latitude, consistently with the other exporters
  * Accepted again meanLRs greater than 1 in vulnerability functions of kind LN
  * Fixed a bug in event based with correlation and a filtered site collection
  * Fixed the CSV exporter for the realizations in the case of scenarios
    with parametric GSIMs
  * Removed some misleading warnings for calculations with a site model
  * Added a check for missing `risk_investigation_time` in ebrisk
  * Reduced drastically (I measured improvements over 40x) memory occupation,
    data transfer and data storage for multi-sites disaggregation
  * Sites for which the disaggregation PoE cannot be reached are discarded
    and a warning is printed, rather than killing the whole computation
  * `oq show performance` can be called in the middle of a computation again
  * Filtered out the far away distances and reduced the time spent in
    saving the performance info by orders of magnitude in large disaggregations
  * Reduced the data transfer by reading the data directly from the
    datastore in disaggregation calculations
  * Reduced the memory consumption sending disaggregation tasks incrementally
  * Added an extract API disagg_layer
  * Moved `max_sites_disagg` from openquake.cfg into the job.ini
  * Fixed a bug with the --config option: serialize_jobs could not be overridden
  * Implemented insured losses

 -- Matteo Nastasi (GEM Foundation) <nastasi@openquake.org>  Thu, 26 Sep 2019 08:51:44 +0000

python3-oq-engine (3.6.0-1~xenial01) xenial; urgency=low

  [Michele Simionato]
  * In some cases `applyToSources` was giving a fake error about the source
    not being in the source model even if it actually was

  [Chris Van Houtte]
  * Adds the Van Houtte et al. (2018) significant duration model for New
    Zealand

  [Michele Simionato]
  * Added a way to compute and plot the MFD coming from an event based
  * Storing the MFDs in TOML format inside the datastore

  [Robin Gee]
  * Moves b4 constant into COEFFS table for GMPE Sharma et al., 2009

  [Graeme Weatherill]
  * Adds functionality to Cauzzi et al. (2014) and Derras et al. (2014)
    calibrated GMPEs for Germany to use either finite or point source distances

  [Michele Simionato]
  * Restored the ability to associate site model parameters to a grid of sites
  * Made it possible to set `hazard_curves_from_gmfs=true` with
    `ground_motion_fields=false` in the event based hazard calculator
  * Introduced a mechanism to split the tasks based on an estimated duration
  * Integrated `oq plot_memory` into `oq plot`
  * Removed `NaN` values for strike and dip when exporting griddedRuptures
  * Fixed `oq reset` to work in multi-user mode
  * Extended the source_id-filtering feature in the job.ini to multiple sources
  * Supported WKT files for the binary perils in the multi_risk calculator
  * Added an early check on the coefficients of variation and loss ratios of
    vulnerability functions with the Beta distribution
  * Made sure that `oq engine --dc` removes the HDF5 cache file too
  * Removed the flag `optimize_same_id_sources` because it is useless now
  * Introduced a soft limit at 65,536 sites for event_based calculations
  * Fixed a performance regression in ucerf_classical that was filtering
    before splitting, thus becoming extra-slow
  * Improved the progress log, that was delayed for large classical calculations
  * Exported the ruptures as 3D multi-polygons (instead of 2D ones)
  * Changed the `aggregate_by` exports for consistency with the others
  * Changed the losses_by_event exporter for ebrisk, to make it more
    consistent with scenario_risk and event_based_risk
  * Changed the agglosses and losses_by_event exporters in scenario_risk,
    by adding a column with the realization index
  * Changed the generation of the hazard statistics to consume very little
    memory
  * Fixed a bug with concurrent_tasks being inherited from the parent
    calculation instead of using the standard default
  * Removed the dependency from mock, since it is included in unittest.mock
  * For scenario, replaced the `branch_path` with the GSIM representation in
    the realizations output
  * Added a check for suspiciously large source geometries
  * Deprecated the XML disaggregation exporters in favor of the CSV exporters
  * Turned the disaggregation calculator into a classical post-calculator
    to use the precomputed distances and speedup the computation even more
  * Fixed the disaggregation calculator by discarding the ruptures outside
    the integration distance
  * Optimized the speed of the disaggregation calculator by moving a statistical
    functions outside of the inner loop
  * Changed the file names of the exported disaggregation outputs
  * Fixed an export agg_curves issue with pre-imported exposures
  * Fixed an export agg_curves issue when the hazard statistics are different
    from the risk statistics
  * Removed the disaggregation statistics: now the engine disaggregates only on
    a single realization (default: the closest to the mean)
  * Forbidden disaggregation matrices with more than 1 million elements
  * Reduced the data transfer when computing the hazard curves
  * Optimized the reading of large CSV exposures
  * Fixed the --hc functionality across users
  * Optimized the reduction of the site collection on the exposure sites
  * Made more robust the gsim logic tree parser: lines like
    `<uncertaintyModel gmpe_table="../gm_tables/Woffshore_low_clC.hdf5">`
    are accepted again
  * Added a check against duplicated values in nodal plane distributions and
    hypocenter depth distributions
  * Changed the support for zipped exposures and source models: now the
    name of the archive must be written explicitly in the job.ini
  * Added support for numpy 1.16.3, scipy 1.3.0, h5py 2.9.0
  * Removed the special case for event_based_risk running two calculations

  [Graeme Weatherill]
  * Adds the Tromans et al. (2019) adjustable GMPE for application to PSHA
    in the UK

  [Michele Simionato]
  * Optimized src.sample_ruptures for (multi)point sources and are sources
  * Fixed a mutability bug in the DistancesContext and made all context
    arrays read-only: the fix may affect calculations using the GMPEs
    berge_thierry_2003, cauzzi_faccioli_2008 and zhao_2006;
  * Fixed a bug with the minimum_distance feature
  * Fixed a bug in the exporter of the aggregate loss curves: now the loss
    ratios are computed correctly even in presence of occupants
  * Removed the (long time deprecated) capability to read hazard curves and
    ground motion fields from XML files: you must use CSV files instead

  [Marco Pagani]
  * Implemented a modified GMPE that add between and within std to GMPEs only
    supporting total std

  [Michele Simionato]
  * Added the ability to use a taxonomy_mapping.csv file
  * Fixed a bug in classical_damage from CSV: for hazard intensity measure
    levels different from the fragility levels, the engine was giving incorrect
    results
  * Serialized also the source model logic tree inside the datastore
  * Added a check on missing intensity_measure_types in event based
  * Fixed `oq prepare_site_model` in the case of an empty datadir
  * Added a comment line with useful metadata to the engine CSV outputs
  * Removed the long time deprecated event loss table exporter for event based
    risk and enhanced the losses_by_event exporter to export the realization ID
  * Removed the long time deprecated GMF XML exporter for scenario
  * IMT-dependent weights in the gsim logic tree can be zero, to discard
    contributions outside the range of validity of (some of the) GSIMs
  * Now it is possible to export individual hazard curves from an event
  * Added a view gmvs_to_hazard

 -- Matteo Nastasi (GEM Foundation) <nastasi@openquake.org>  Tue, 16 Jul 2019 08:42:10 +0000

python3-oq-engine (3.5.2-1~xenial01) xenial; urgency=low

  [Daniele Viganò]
  * Fixed packaging issue, the .hdf5 tables for Canada were missing

  [Michele Simionato]
  * Fixed regression in the gsim logic tree parser for the case
    of .hdf5 tables

 -- Matteo Nastasi (GEM Foundation) <nastasi@openquake.org>  Fri, 31 May 2019 08:01:08 +0000

python3-oq-engine (3.5.1-1~xenial01) xenial; urgency=low

  [Michele Simionato]
  * Added a `rlzi` column to to sig_eps.csv output
  * Accepted GMF CSV files without a `rlzi` column
  * Accepted a list-like syntax like `return_periods=[30, 60, 120, 240, 480]`
    in the job.ini, as written in the manual
  * Fixed a bug in the asset_risk exporter for uppercase tags

  [Paul Henshaw]
  * Fixed an encoding bug while reading XML files on Windows

 -- Matteo Nastasi (GEM Foundation) <nastasi@openquake.org>  Mon, 20 May 2019 13:49:25 +0000

python3-oq-engine (3.5.0-1~xenial01) xenial; urgency=low

  [Giovanni Lanzano]
  * Lanzano and Luzi (2019) GMPE for volcanic zones in Italy

  [Michele Simionato]
  * Now it is possible to export individual hazard curves from an event
    based calculation by setting `hazard_curves_from_gmfs = true` and
    `individual_curves = true (before only the statistics were saved)
  * Made it possible to download remote source models
  * Removed the branching level concept in the logic trees
  * Made it possible to produce individual loss maps and curves with the
    ebrisk calculator with a single line `aggregate_by=id`
  * Added a limit of 2**32 events in event based calculations


 [Michele Simionato]
  * Now it is possible to export individual hazard curves from an event
    based calculation by setting `hazard_curves_from_gmfs = true` and
    `individual_curves = true (before only the statistics were saved)

  [Graeme Weatherill]
  * Adds adaptation of Abrahamson et al. (2016) 'BC Hydro' GMPEs calibrated
    to Mediterranean data and with epistemic adjustment factors

  [Chris Van Houtte]
  * Added new class to bradley_2013b.py for hazard maps
  * Modified test case_37 to test multiple sites

  [Marco Pagani]
  * Fixed a bug in the logic tree parser and added a check to forbid logic
    trees with applyToSources without applyToBranches, unless there is a
    single source model branch

  [Michele Simionato]
  * Removed the experimental parameter `prefilter_sources`

  [Daniele Viganò]
  * Multiple DbServer ZMQ connections are restored to avoid errors under heavy
    load and/or on slower machines

  [Michele Simionato]
  * Removed the ugly registration of custom signals at import time: now they
    are registered only if `engine.run_calc` is called
  * Removed the dependency from rtree
  * Removed all calls to ProcessPool.shutdown to speed up the tests and to
    avoid non-deterministic errors in atexit._run_exitfuncs

  [Marco Pagani]
  * Added tabular GMPEs as provided by Michal Kolaj, Natural Resources Canada

  [Michele Simionato]
  * Extended the ebrisk calculator to support coefficients of variations

  [Graeme Weatherill]
  * Adds Kotha et al (2019) shallow crustal GMPE for SERA
  * Adds 'ExperimentalWarning' to possible GMPE warnings
  * Adds kwargs to check_gsim function

  [Michele Simionato]
  * Fixed problems like SA(0.7) != SA(0.70) in iml_disagg
  * Exposed the outputs of the classical calculation in event based
    calculations with `compare_with_classical=true`
  * Made it possible to serialize together all kind of risk functions,
    including consequence functions that before were not HDF5-serializable
  * Fixed a MemoryError when counting the number of bytes stored in large
    HDF5 datasets
  * Extended `asset_hazard_distance` to a dictionary for usage with multi_risk
  * Extended oq prepare_site_model to work with sites.csv files
  * Optimized the validation of the source model logic tree: now checking
    the sources IDs is 5x faster
  * Went back to the old logic in sampling: the weights are used for the
    sampling and the statistics are computed with identical weights
  * Avoided to transfer the epsilons by storing them in the cache file
    and changed the event to epsilons associations
  * Reduced the data transfer in the computation of the hazard curves, causing
    in some time huge speedups (over 100x)
  * Implemented a flag `modal_damage_state` to display only the most likely
    damage state in the output `dmg_by_asset` of scenario damage calculations
  * Reduced substantially the memory occupation in classical calculations
    by including the prefiltering phase in the calculation phase

  [Daniele Viganò]
  * Added a 'serialize_jobs' setting to the openquake.cfg
    which limits the maximum number of jobs that can be run in parallel

  [Michele Simionato]
  * Fixed two exporters for the ebrisk calculator (agg_curves-stats and
    losses_by_event)
  * Fixed two subtle bugs when reading site_model.csv files
  * Added /extract/exposure_metadata and /extract/asset_risk
  * Introduced an experimental multi_risk calculator for volcanic risk

  [Guillaume Daniel]
  * Updating of Berge-Thierry (2003) GSIM and addition of several alternatives
    for use with Mw

  [Michele Simionato]
  * Changed the classical_risk calculator to use the same loss ratios for all
    taxonomies and then optimized all risk calculators
  * Temporarily removed the `insured_losses` functionality
  * Extended `oq restore` to download from URLs
  * Removed the column 'gsims' from the output 'realizations'
  * Better parallelized the source splitting in classical calculations
  * Added a check for missing hazard in scenario_risk/scenario_damage
  * Improved the GsimLogicTree parser to get the line number information, a
    feature that was lost with the passage to Python 3.5
  * Added a check against mispellings in the loss type in the risk keys
  * Changed the aggregation WebAPI from
    aggregate_by/taxonomy,occupancy/avg_losses?kind=mean&loss_type=structural to
    aggregate/avg_losses?kind=mean&loss_type=structural&tag=taxonomy&tag=occupancy
  * Do not export the stddevs in scenario_damage in the case of 1 event
  * Fixed export bug for GMFs imported from a file
  * Fixed an encoding error when storing a GMPETable
  * Fixed an error while exporting the hazard curves generated by a GMPETable
  * Removed the deprecated feature aggregate_by/curves_by_tag

 -- Matteo Nastasi (GEM Foundation) <nastasi@openquake.org>  Mon, 13 May 2019 09:27:18 +0000

python3-oq-engine (3.4.0-2~xenial01) xenial; urgency=low

  [Michele Simionato]
  * Compatibility with 'decorator' version >= 4.2

  [Giovanni Lanzano]
  * Contributed a GMPE SkarlatoudisEtAlSSlab2013

  [Michele Simionato]
  * Changed the event loss table exporter to export also rup_id and year
  * Extended the ebrisk calculator to compute loss curves and maps

  [Rodolfo Puglia]
  * Spectral acceleration amplitudes at 2.5, 2.75 and 4 seconds added

  [Marco Pagani]
  * Improved the event based calculator to account for cluster-based models

  [Michele Simionato]
  * Removed the now redundant command `oq extract hazard/rlzs`

  [Daniele Viganò]
  * Fixed 'oq abort' to always mark killed jobs as 'aborted'

  [Michele Simionato]
  * Made it possible to use in the Starmap tasks without a monitor argument
  * Stored the sigma and epsilon parameters for each event in event based
    and scenario calculations and extended the gmf_data exporter consequently
  * Fixed the realizations CSV exporter which was truncating the names of the
    GSIMs
  * Deprecated the XML exporters for hcurves, hmaps, uhs
  * Introduced a `sap.script` decorator
  * Used the WebExtractor in `oq importcalc`
  * Restored validation of the source_model_logic_tree.xml file
  * Raised an early error for missing occupants in the exposure
  * Added a check to forbid duplicate file names in the `uncertaintyModel` tag
  * Made it possible to store the asset loss table in the ebrisk calculator
    by specifying `asset_loss_table=true` in the job.ini
  * Added a flag `oq info --parameters` to show the job.ini parameters
  * Removed the `source_name` column from the disagg by source output

  [Rao Anirudh]
  * Fixed wrong investigation_time in the calculation of loss maps from
    loss curves

  [Robin Gee]
  * Added capability to optionally specify a `time_cutoff` parameter to
    declustering time window

  [Michele Simionato]
  * Merged the commands `oq plot_hmaps` and `oq plot_uhs` inside `oq plot`
  * Changed the storage of hazard curves and hazard maps to make it consistent
    with the risk outputs and Extractor-friendly

  [Chris Van Houtte]
  * Added necessary gsims to run the Canterbury Seismic Hazard Model
    in Gerstenberger et al. (2014)
  * Added a new gsim file mcverry_2006_chch.py to have the Canterbury-
    specific classes.
  * Added a new gsim file bradley_2013b.py to implement the
    Christchurch-specific modifications to the Bradley2013 base model.

  [Michele Simionato]
  * Added a check on the intensity measure types and levels in the job.ini,
    to make sure they are ordered by period
  * Reduced the number of client sockets to the DbServer that was causing
    (sporadically) the hanging of calculations on Windows
  * Extended the WebAPI to be able to extract specific hazard curves, maps
    and UHS (i.e. IMT-specific and site specific)
  * Removed the realization index from the event loss table export, since
    is it redundant
  * Forced all lowercase Python files in the engine codebase
  * Removed the dependency from nose

  [Robin Gee]
  * Updated GMPE of Yu et al. (2013)

  [Michele Simionato]
  * Added an `Extractor` client class leveraging the WebAPI and enhanced
    `oq plot_hmaps` to display remote hazard maps
  * Added a check when disaggregation is attempted on a source model
    with atomic source groups
  * Implemented serialization/deserialization of GSIM instances to TOML
  * Added a check against mispelled rupture distance names and fixed
    the drouet_alpes_2015 GSIMs
  * Changed the XML syntax used to define dictionaries IMT -> GSIM
  * Now GSIM classes have an `.init()` method to manage notrivial
    initializations, i.e. expensive initializations or initializations
    requiring access to the filesystem
  * Fixed a bug in event based that made it impossible to use GMPETables
  * Associated the events to the realizations even in scenario_risk: this
    involved changing the generation of the epsilons in the case of asset
    correlation. Now there is a single aggregate losses output for all
    realizations
  * Removed the rlzi column from the GMF CSV export
  * Introduced a new parameter `ebrisk_maxweight` in the job.ini
  * For classical calculations with few sites, store information about the
    realization closest to the mean hazard curve for each site
  * Removed the max_num_sites limit on the event based calculator

  [Valerio Poggi]
  * Added an AvgSA intensity measure type and a GenericGmpeAvgSA which is
    able to use it

  [Michele Simionato]
  * Introduced the ability to launch subtasks from tasks
  * Stored rupture information in classical calculations with few sites

  [Chris Van Houtte]
  * Adding conversion from geometric mean to larger horizontal component in
    bradley_2013.py

  [Michele Simionato]
  * Fixed a bug in applyToSources for the case of multiple sources
  * Moved the prefiltering on the workers to save memory
  * Exported the aggregated loss ratios in avg losses and agg losses
  * Removed the variables quantile_loss_curves and mean_loss_curves: they
    were duplicating quantile_hazard_curves and mean_hazard_curves
  * Only ruptures boundingbox-close to the site collection are stored

  [Marco Pagani]
  * Added cluster model to classical PSHA calculator

  [Michele Simionato]
  * Fixed a bug in scenario_damage from ShakeMap with noDamageLimit=0
  * Avoided the MemoryError in the controller node by speeding up the saving
    of the information about the sources
  * Turned utils/reduce_sm into a proper command
  * Fixed a wrong coefficient in the ShakeMap amplification
  * Fixed a bug in the hazard curves export (the filename did not contain
    the period of the IMT thus producing duplicated files)
  * Parallelized the reading of the exposure

  [Marco Pagani]
  * Fixed the implementation on mutex ruptures

  [Michele Simionato]
  * Changed the aggregated loss curves exporter
  * Added an experimental calculator ebrisk
  * Changed the ordering of the events (akin to a change of seed in the
    asset correlation)

  [Robin Gee]
  * Fixed bug in tusa_langer_2016.py BA08SE model - authors updated b2 coeff
  * Fixed bug in tusa_langer_2016.py related to coeffs affecting Repi models

  [Michele Simionato]
  * Added a check to forbid to set `ses_per_logic_tree_path = 0`
  * Added an API `/extract/event_info/eidx`
  * Splitting the sources in classical calculators and not in event based
  * Removed `max_site_model_distance`
  * Extended the logic used in event_based_risk - read the hazard sites
    from the site model, not from the exposure - to all calculators
  * In classical_bcr calculations with a CSV exposure the retrofitted field
    was not read. Now a missing retrofitted value is an error

 -- Matteo Nastasi (GEM Foundation) <nastasi@openquake.org>  Mon, 18 Mar 2019 10:32:00 +0000

python3-oq-engine (3.3.0-1~xenial01) xenial; urgency=low

  [Graeme Weatherill]
  * Adds GMPE suite for national PSHA for Germany

  [Daniele Viganò]
  * Added a warning box when an unsupported browser is used to view the WebUI
  * Updated Docker containers to support a multi-node deployment
    with a shared directory
  * Moved the Docker containers source code from oq-builders
  * Updated the documentation related to the shared directory
    which is now mandatory for multi-node deployments

  [Matteo Nastasi]
  * Removed tests folders

  [Stéphane Drouet]
  * Added Drouet & Cotton (2015) GMPE including 2017 erratum

  [Michele Simionato]
  * Optimized the memory occupation in classical calculations (Context.poe_map)
  * Fixed a wrong counting of the ruptures in split fault sources with
    an hypo_list/slip_list causing the calculation to fail
  * Made the export of uniform hazard spectra fast
  * Made the `std` hazard output properly exportable
  * Replaced the `~` in the header of the UHS csv files with a `-`
  * Restored the `individual_curves` flag even for the hazard curves
  * Implemented dGMPE weights per intensity measure type
  * Extended `--reuse-hazard` to all calculators
  * Fixed a bug in event_based_risk from GMFs with coefficients of variations

  [Graeme Weatherill]
  * Adds magnitude scaling relation for Germany

  [Michele Simionato]
  * Used floats for the the GSIM realization weights, not Python Decimals
  * Added a flag `fast_sampling`, by default False
  * Added an API `/extract/src_loss_table/<loss_type>`
  * Removed the rupture filtering from `sample_ruptures` and optimized it in
    the `RuptureGetter` by making use of the bounding box
  * Raised the limit on `ses_per_logic_tree_path` from 2**16 to 2**32;
  * Added a parameter `max_num_sites` to increase the number of sites accepted
    by an event based calculation up to 2 ** 32 (the default is still 2 ** 16)
  * Added a command `oq compare` to compare hazard curves and maps within
    calculations
  * Extended the engine to read transparently zipped source models and exposures
  * Restored the check for invalid source IDs in applyToSources
  * Extended the command `oq zip` to zip source models and exposures
  * Parallelized the associations event ID -> realization ID
  * Improved the message when assets are discarded in scenario calculations
  * Implemented aggregation by multiple tags, plus a special case for the
    country code in event based risk

  [Marco Pagani]
  * Added two modified versions of the Bindi et al. (2011) to be used in a
    backbone approach to compute hazard in Italy
  * Added a modified version of Berge-Thierry et al. 2003 supporting Mw

  [Michele Simionato]
  * Changed the way loss curves and loss maps are stored in order to unify
    the aggregation logic with the one used for the average losses
  * Now it is possible to compute the ruptures without specifying the sites
  * Added an early check for the case of missing intensity measure types
  * Deprecated the case of exposure, site model and region_grid_spacing all
    set at the same time
  * Implemented multi-exposure functionality in event based risk
  * Changed the event based calculator to store the ruptures incrementally
    without keeping them all in memory
  * Refactored the UCERF event based calculator to work as much as possible
    the regular calculator
  * Optimized the management and storage of the aggregate losses in the event
    based risk calculation; also, reduced the memory consumption
  * Changed the default for `individual_curves` to "false", which is the right
    default for large calculations
  * Optimized the saving of the events
  * Removed the `save_ruptures` flag in the job.ini since ruptures must be saved
    always
  * Optimized the rupture generation in case of sampling and changed the
    algorithm and seeds
  * Fixed a bug with the IMT `SA(1)` considered different from `SA(1.0)`
  * Removed the long-time deprecated GMF exporter in XML format for event_based
  * Added a re-use hazard feature in event_based_risk in single-file mode
  * Made the event ID unique also in scenario calculations with
    multiple realizations
  * Removed the annoying hidden .zip archives littering the export directory
  * Added an easy way to read the exposure header
  * Added a way to run Python scripts using the engine libraries via `oq shell`
  * Improved the minimum_magnitude feature
  * Fixed the check on missing hazard IMTs
  * Reduced substantially the memory occupation in event based risk
  * Added the option `spatial_correlation=no correlation` for risk calculations
    from ShakeMaps
  * Removed the experimental calculator `ucerf_risk`
  * Optimized the sampling of time-independent sources for the case of
   `prefilter_sources=no`
  * Changed the algorithm associating events to SESs and made the event based
    hazard calculator faster in the case of many SESs
  * Reduced substantially the memory consumption in event based risk
  * Made it possible to read multiple site model files in the same calculation
  * Implemented a smart single job.ini file mode for event based risk
  * Now warnings for invalid parameters are logged in the database too
  * Fixed `oq export avg_losses-stats` for the case of one realization
  * Added `oq export losses_by_tag` and `oq export curves_by_tag`
  * Extended `oq export` to work in a multi-user situation
  * Forbidden event based calculations with more than `max_potential_paths`
    in the case of full enumeration
  * Saved a large amount of memory in event_based_risk calculations
  * Added a command `oq export losses_by_tag/<tagname> <calc_id>`
  * Extended `oq zip` to zip the risk files together with the hazard files
  * Changed the building convention for the event IDs and made them unique
    in the event loss table, even in the case of full enumeration
  * Optimized the splitting of complex fault sources
  * Fixed the ShakeMap download procedure for `uncertainty.zip` archives
    with an incorrect structure (for instance for ci3031111)
  * Disabled the spatial correlation in risk-from-ShakeMap by default
  * Optimized the rupture sampling where there is a large number of SESs
  * Extended the `reqv` feature to multiple tectonic region types and
    removed the spinning/floating for the TRTs using the feature
  * Reduced the GMPE logic tree upfront for TRTs missing in the source model
  * Fixed the ShakeMap downloader to use the USGS GeoJSON feed
  * Improved the error message when there are more than 65536 distinct tags
    in the exposure
  * Turned `vs30measured` into an optional parameter

  [Chris Van Houtte]
  * Added `siteclass` as a site parameter, and `reference_site_class` as
    a site parameter than can be specified by the user in the ini file
  * Added new classes to mcverry_2006.py to take siteclass as a predictor
  * Updated comments in mcverry_2006.py
  * Added new mcverry_2006 test tables to account for difference in site
    parameter
  * Added qa_test_data classical case_32

  [Michele Simionato]
  * Fixed the rupture exporter for Canada
  * Extended the `oq prepare_site_model` to optionally generate the
    fields z1pt0, z2pt5 and vs30measured
  * It is now an error to specify both the sites and the site model in the
    job.ini, to avoid confusion with the precedency
  * Implemented a reader for site models in CSV format
  * Made the export_dir relative to the input directory
  * Better error message for ShakeMaps with zero stddev
  * Added a source_id-filtering feature in the job.ini
  * Added a check on non-homogeneous tectonic region types in a source group
  * Fixed the option `oq engine --config-file` that broke a few releases ago
  * Replaced `nodal_dist_collapsing_distance` and
     `hypo_dist_collapsing_distance` with `pointsource_distance` and made
     use of them in the classical and event based calculators

  [Graeme Weatherill]
  * Fixes to hmtk completeness tables for consistent rates and addition of
    more special methods to catalogue

  [Michele Simionato]
  * Restricted ChiouYoungs2008SWISS01 to StdDev.TOTAL to avoid a bug
    when computing the GMFs with inter/intra stddevs
  * Raised an error if assets are discarded because too far from the hazard
    sites (before it was just a warning)
  * Added an attribute .srcidx to every event based rupture and stored it
  * Fixed an issue with the Byte Order Mark (BOM) for CSV exposures prepared
    with Microsoft Excel
  * Reduced the site collection instead of just filtering it; this fixes
    a source filtering bug and changes the numbers in case of GMF-correlation
  * Added a command `oq prepare_site_model` to prepare a sites.csv file
    containing the vs30 and changed the engine to use it
  * Added a cutoff when storing a PoE=1 from a CSV file, thus avoiding NaNs
    in classical_damage calculations
  * Reduced the data transfer in the risk model by only considering the
    taxonomies relevant for the exposure
  * Extended `oq engine --run` to accept a list of files
  * Optimized the saving of the risk results in event based in the case of
    many sites and changed the command `oq show portfolio_loss` to show
    mean and standard deviation of the portfolio loss for each loss type

  [Marco Pagani]
  * Added a first and preliminary version of the GMM for the Canada model
    represented in an analytical form.
  * Added a modified version of Atkinson and Macias to be used for the
    calculation of hazard in NSHMP2014.
  * Added support for PGA to the Si and Midorikawa (1999).

  [Michele Simionato]
  * Made it possible to run the risk over an hazard calculation of another user
  * Worked around the OverflowError: cannot serialize a bytes object larger
    than 4 GiB in event based calculations
  * Started using Python 3.6 features
  * Fixed the check on vulnerability function ID uniqueness for NRML 0.5
  * Ruptures and GMFs are now computed concurrently, thus mitigating the
    issue of slow tasks
  * Changed the name of the files containing the disaggregation outputs:
    instead of longitude and latitude they contain the site ID now
  * If a worker runs close to out of memory, now a warning appears in the
    main log
  * 'lons' and 'lats' are now spelled 'lon' and 'lat' in
    the REQUIRES_SITES_PARAMETERS to be consistent with site_model.xml

  [Daniele Viganò]
  * Fixed a bug about 'The openquake master lost its controlling terminal'
    when running with 'nohup' from command line

  [Michele Simionato]
  * The `export_dir` is now created recursively, i.e. subdirectories are
    automatically created if needed
  * Fixed a bug with the minimum_magnitude feature and extended it to be
    tectonic region type dependent
  * Changed the rupture generation to yield bunches of ruptures, thus avoiding
    the 4GB pickle limit
  * Parallelized the splitting of the sources, thus making the preprocessing
    faster

  [Marco Pagani]
  * Implemented two additional versions of the Silva et al. 2002 GMPE
  * Added the possibility of setting rake to 'undefined'
  * Added first 'modified GMPE' implementing the site term for Canada 2015 model
  * Fixed a bug in the disaggregation calculation due to wrong binning of magnitudes

  [Michele Simionato]
  * Now the combination uniform_hazard_spectra=true and mean_hazard_curves=false
    is accepted again, as requested by Laurentiu Danciu

  [Daniele Viganò]
  * Support for Ubuntu Trusty is removed
  * Replaced supervisord with systemd in Ubuntu packages

  [Michele Simionato]
  * Changed the way the rupture geometries are stored to be consistent with
    the source geometries
  * We are now saving information about the source geometries in the datastore
    (experimentally)
  * Fixed a bug in event based with sampling causing incorrect GMFs
  * Unified all distribution mechanisms to returns the outputs via zmq
  * Added a check for inconsistent IMTs between hazard and risk
  * Replaced the forking processpool with a spawning processpool

 -- Matteo Nastasi (GEM Foundation) <nastasi@openquake.org>  Mon, 07 Jan 2019 13:51:24 +0000

python3-oq-engine (3.2.0-1~xenial01) xenial; urgency=low

  [Kendra Johnson]
  * Implemented a version of Munson and Thurber (1997) for use with the
    USGS Hawaii hazard model
  * Implemented PGA for Campbell (1997)

  [Matteo Nastasi]
  * specified 'amd64' as the only architecture supported by ubuntu packages

  [Michele Simionato]
  * Changed the source writer: now the `srcs_weights` are written in the XML
    file only if they are nontrivial
  * Changed the algorithm assigning the seeds: they are now generated before
    the source splitting; also, a seed-related bug in the splitting was fixed
  * For event based, moved the rupture generation in the prefiltering phase

  [Daniele Viganò]
  * Fixed a bug with CTRL-C when using the `processpool` distribution

  [Robin Gee]
  * Raised the source ID length limit in the validation from 60 to 75 characters
    to allow sources with longer IDs

  [Michele Simionato]
  * Introduced a `multi_node` flag in `openquake.cfg` and used it to
    fully parallelize the prefiltering in a cluster
  * Used the rupture seed as rupture ID in event based calculations
  * Changed the deprecation mechanism of GSIMs to use a class attribute
    `superseded_by=NewGsimClass`
  * Solved the pickling bug in event based hazard by using generator tasks
  * Improved the distribution of the risk tasks by changing the weight

  [Pablo Heresi]
  * Contributed the HM2018CorrelationModel

  [Michele Simionato]
  * Restored the `individual_curves` flag that for the moment is used for the
    risk curves
  * Introduced two experimental new parameters `floating_distance` and
    `spinning_distance` to reduce hypocenter distributions and nodal plane
    distributions of ruptures over the corresponding distances
  * Optimized the parsing of the logic tree when there is no "applyToSources"
  * Made the IMT classes extensible in client code
  * Reduced the hazard maps from 64 to 32 bit, to be consistent with the
    hazard curves and to reduce by half the download time

  [Graeme Weatherill]
  * Implements a fix of Montalva et al (2016) for new coefficients (now
    Montalva et al. (2017))

  [Michele Simionato]
  * Parallelized the reading of the source models
  * Optimized `oq info --report` by not splitting the sources in that case
  * Speedup the download of the hazard curves, maps and uhs
  * Honored `concurrent_tasks` in the prefiltering phase too
  * It is now legal to compute uniform hazard spectra for a single period
  * Added command `oq plot_memory`
  * Introduced a MultiGMPE concept
  * Saved the size of the datastore in the database and used it in the WebUI

  [Graeme Weatherill]
  * Adds geotechnical related IMTs

  [Michele Simionato]
  * Renamed /extract/agglosses -> /extract/agg_losses and same for aggdamages
  * Supported equivalent epicentral distance with a `reqv_hdf5` file
  * Fixed the risk from ShakeMap feature in the case of missing IMTs
  * Changed the way gmf_data/indices and ruptures are stored
  * Added experimental support for dask
  * Added 11 new site parameters for geotechnic hazard
  * Changed the SiteCollection to store only the parameters required by the
    GSIMs

  [Robin Gee]
  * The number of sites is now an argument in the method _get_stddevs()
    in the GMPE of Kanno, 2006

  [Michele Simionato]
  * Changed the serialization of ruptures to HDF5: the geometries are now
    stored in a different dataset
  * Bug fix: the asset->site association was performed even when not needed
  * Made it possible to serialize to .hdf5 multipoint sources and
    nonparametric gridded sources
  * Added a check on source model logic tree files: the uncertaintyModel
    values cannot be repeated in the same branchset
  * Added a flag `std_hazard_curves`; by setting it to `true` the user can
    compute the standard deviation of the hazard curves across realizations

  [Marco Pagani]
  * Added Thingbaijam et al. (2017) magnitude-scaling relationship

  [Michele Simionato]
  * Added an /extract/ API for event_based_mfd
  * Fixed a bug in the classical_damage calculators: multiple loss types
    were not treated correctly

  [Marco Pagani]
  * Adding tests to the method computing decimal time

  [Michele Simionato]
  * Removed the event_based_rupture calculator and three others
  * Added a field `size_mb` to the `output` table in the database and made
    it visible in the WebUI as a tooltip
  * Added a command `oq check_input job.ini` to check the input files
  * Made the loss curves and maps outputs from an event based risk calculation
    visible to the engine and the WebUI (only the stats)
  * Added a check on duplicated branchIDs in GMPE logic trees

  [Daniele Viganò]
  * Fixed a bug when reading exposure with utf8 names on systems with non-utf8
    terminals (Windows)
  * Changed the openquake.cfg file and added a dbserver.listen parameter
  * Added the hostname in the WebUI page. It can be customize by the user
    via the `local_settings.py` file

  [Michele Simionato]
  * Added a Content-Length to the outputs downloadable from the WebUI
  * Fixed a bug when extracting gmf_data from a hazard calculation with a
    filtered site collection
  * Stored an attributed `events.max_gmf_size`
  * Added a check on exposures with missing loss types
  * Added a LargeExposureGrid error to protect the user by tricky exposures
    (i.e. France with assets in the Antilles)
  * Changed the event_based_risk calculator to compute the loss curves and
    maps directly; removed the asset_loss_table
  * Changed the event_based_risk calculator to distribute by GMFs always
  * Optimized the memory consumption in the UCERF classical calculator
  * Added a parameter `minimum_magnitude` in the job.ini
  * Added an utility `utils/combine_mean_curves.py`

 -- Matteo Nastasi (GEM Foundation) <nastasi@openquake.org>  Thu, 06 Sep 2018 12:27:53 +0000

python3-oq-engine (3.1.0-1~xenial01) xenial; urgency=low

  [Marco Pagani and Changlong Li]
  * Added a version of the Yu et al. (2013) GMPE supporting Mw

  [Michele Simionato]
  * Reduced the data transfer in the UCERF calculators
  * Stored the zipped input files in the datastore for reproducibility
  * Fixed a regression when reading GMFs from an XML in absence of a sites.csv
    file

  [Robin Gee]
  * Extend `oq to_shapefile` method to also work with `YoungsCoppersmithMFD`
    and `arbitraryMFD` MFD typologies.

  [Michele Simionato]
  * Now the hazard statistics can be computed efficiently even in a single
    calculation, i.e. without the `--hc` option
  * Added a check on the Python version in the `oq` command
  * Reduced the data transfer when sending the site collection
  * Changed the default `filter_distance`

  [Daniele Viganò]
  * Fixed a bug where the PID was not saved into the database
    when using the command line interface
  * Made it impossible to fire  multiple `CTRL-C` in sequence
    to allow processes teardown and tasks revocation when Celery is used

  [Michele Simionato]
  * Used `scipy.spatial.distance.cdist` in `Mesh.get_min_distance`
  * Prefiltered sites and assets in scenario calculations
  * Made it possible to specify the `filter_distance` in the `job.ini`
  * Made rtree optional again and disabled it in macOS
  * Optimized the SiteCollection class and doubled the speed of distance
    calculations in most continental scale calculations
  * Fixed an ordering bug in event based risk from GMFs when using a
    vulnerability function with PMF
  * Replaced Rtree with KDtree except in the source filtering
  * Parallelized the source prefiltering
  * Removed the tiling feature from the classical calculator
  * Undeprecated `hazardlib.calc.stochastic.stochastic_event_set` and
    made its signature right
  * Removed the source typology from the ruptures and reduced the rupture
    hierarchy
  * Removed the mesh spacing from PlanarSurfaces
  * Optimized the instantiation of the rtree index
  * Replaced the old prefiltering mechanism with the new one

  [Daniele Viganò]
  * Managed the case of a dead controlling terminal (SIGHUP)

  [Michele Simionato]
  * Removed Decimal numbers from the PMF distribution in hazardlib
  * Fixed another tricky bug with rtree filtering across the international
    date line
  * Added a parameter `prefilter_sources` with values `rtree|numpy|no`
  * Removed the prefiltering on the workers, resulting in a huge speedup
    for gridded ruptures at the cost of a larger data transfer
  * Changed the `losses_by_event` output to export a single .csv file with
    all realizations
  * Added a `cross_correlation` parameter used when working with shakemaps
  * Now sites and exposure can be set at the same time in the job.ini
  * Introduced a `preclassical` calculator
  * Extended the scenario_damage calculator to export `dmg_by_event`
    outputs as well as `losses_by_event` outputs if there is a consequence
    model
  * Unified `region` and `region_constraint` parameters in the job.ini
  * Added a check to forbid duplicated GSIMs in the logic tree
  * Introduced some changes to the `realizations` exporter (renamed field
    `uid` -> `branch_path` and removed the `model` field)
  * Added a command `oq celery inspect`
  * Reduced the check on too many realizations to a warning, except for
    event based calculations
  * Improved the hazard exporter to exports only data for the filtered
    site collection and not the full site collection
  * Extended the BCR exporter to export the asset tags

  [Catalina Yepes]
  * Revised/enhanced the risk demos

  [Michele Simionato]
  * Added a warning about the option `optimize_same_id_sources` when the user
    should take advantage of it

  [Daniele Viganò]
  * `celery-status` script converted into `oq celery status` command
  * Removed Django < 1.10 backward compatibility
  * Updated Python dependices (numpy 1.14, scipy 1.0.1,
    Django 1.10+, Celery 4+)

  [Michele Simionato]
  * Implemented scenario_risk/scenario_damage from shakemap calculators
  * Exported the asset tags in the asset based risk outputs
  * Fixed a numeric issue for nonparametric sources causing the hazard curves
    to saturate at high intensities
  * Added an utility to download shakemaps
  * Added an XML exporter for the site model
  * Slight change to the correlation module to fix a bug in the SMTK
  * Added a distribution mechanism `threadpool`

 -- Matteo Nastasi (GEM Foundation) <nastasi@openquake.org>  Fri, 01 Jun 2018 09:02:01 +0000

python3-oq-engine (3.0.0-1~precise01) precise; urgency=low

  [Michele Simionato]
  * Fixed a bug with newlines in the logic tree path breaking the CSV exporter
    for the realizations output
  * When setting the event year, each stochastic event set is now considered
    independent
  * Fixed a bug in the HMTK plotting libraries and added the ability to
    customize the figure size
  * Fixed bug in the datastore: now we automatically look for the attributes
    in the parent dataset, if the dataset is missing in the child datastore
  * Extended extract_losses_by_asset to the event based risk calculator
  * Stored in source_info the number of events generated per source
  * Added a script utils/reduce_sm to reduce the source model of a calculation
    by removing all the sources not affecting the hazard
  * Deprecated `openquake.hazardlib.calc.stochastic.stochastic_event_set`
  * Fixed the export of ruptures with a GriddedSurface geometry
  * Added a check for wrong or missing `<occupancyPeriods>` in the exposure
  * Fixed the issue of slow tasks in event_based_risk from precomputed GMFs
    for sites without events
  * Now the engine automatically associates the exposure to a grid if
    `region_grid_spacing` is given and the sites are not specified otherwise
  * Extracting the site mesh from the exposure before looking at the site model
  * Added a check on probs_occur summing up to 1 in the SourceWriter
  * `oq show job_info` now shows the received data amount while the
    calculation is progressing

  [Daniele Viganò]
  * Removed support for Python 2 in `setup.py`
  * Removed files containing Python 2 dependencies
  * Added support for WebUI groups/permissions on the
    export outputs and datastore API endpoints

  [Michele Simionato]
  * Fixed `oq show` for multiuser with parent calculations
  * Fixed `get_spherical_bounding_box` for griddedSurfaces
  * Implemented disaggregation by source only for the case
    of a single realization in the logic tree (experimental)
  * Replaced celery with celery_zmq as distribution mechanism
  * Extended `oq info` to work on source model logic tree files
  * Added a check against duplicated fields in the exposure CSV
  * Implemented event based with mutex sources (experimental)
  * Add an utility to read XML shakemap files in hazardlib
  * Added a check on IMTs for GMFs read from CSV

  [Daniele Viganò]
  * Changed the default DbServer port in Linux packages from 1908 to 1907

  [Michele Simionato]
  * Logged rupture floating factor and rupture spinning factor
  * Added an extract API for losses_by_asset
  * Added a check against GMF csv files with more than one realization
  * Fixed the algorithm setting the event year for event based with sampling
  * Added a command `oq importcalc` to import a remote calculation in the
    local database
  * Stored avg_losses-stats in event based risk if there are multiple
    realizations
  * Better error message in case of overlapping sites in sites.csv
  * Added a an investigation time attribute to source models with
    nonparametric sources
  * Bug fix: in some cases the calculator `event_based_rupture` was generating
    too few tasks and the same happened for classical calculation with
    `optimize_same_id_sources=true
  * Changed the ordering of the epsilons in scenario_risk
  * Added the ability to use a pre-imported risk model
  * Very small result values in scenario_damage (< 1E-7) are clipped to zero,
    to hide numerical artifacts
  * Removed an obsolete PickleableSequence class
  * Fixed error in classical_risk when num_statistics > num_realizations
  * Fixed a TypeError when reading CSV exposures with occupancy periods
  * Extended the check on duplicated source IDs to models in format NRML 0.5
  * Added a warning when reading the sources if .count_ruptures() is
    suspiciously slow
  * Changed the splitting logic: now all sources are split upfront
  * Improved the splitting of complex fault sources
  * Added a script to renumber source models with non-unique source IDs
  * Made the datastore of calculations using GMPETables relocatable; in
    practice you can run the Canada model on a cluster, copy the .hdf5 on
    a laptop and do the postprocessing there, a feat previously impossible.

  [Valerio Poggi]
  * Included a method to export data directly from the Catalogue() object into
    standard HMTK format.

  [Michele Simionato]
  * Now the parameter `disagg_outputs` is honored, i.e. only the specified
    outputs are extracted from the disaggregation matrix and stored
  * Implemented statistical disaggregation outputs (experimental)
  * Fixed a small bug: we were reading the source model twice in disaggregation
  * Added a check to discard results coming from the wrong calculation
    for the distribution mode `celery_zmq`
  * Removed the long time deprecated commands
    `oq engine --run-hazard` and `oq engine --run-risk`
  * Added a distribution mode `celery_zmq`
  * Added the ability to use a preimported exposure in risk calculations
  * Substantial cleanup of the parallelization framework
  * Fixed a bug with nonparametric sources producing negative probabilities

 -- Matteo Nastasi (GEM Foundation) <nastasi@openquake.org>  Mon, 09 Apr 2018 09:52:32 +0200

python3-oq-engine (2.9.0-1~precise01) precise; urgency=low

  [Michele Simionato]
  * Deprecated the NRML format for the GMFs

  [Matteo Nastasi]
  * Debian package moved to Python 3.5

  [Graeme Weatherill]
  * Small bug fix for Derras et al (2014) GMPE when Rjb = 0.0

  [Michele Simionato]
  * Improved the .rst reports for classical calculations with tiling
  * Reduced the data transfer in the event based risk calculator by
    reading the event IDs directly from the workers
  * Integrated the gmf_ebrisk calculator inside the event based calculator
  * Improved the weighting algorithm for the sources in the event based
    rupture calculator
  * Improved error message for source model files declared as nrml/0.5 when
    they actually are nrml/0.4
  * Optimized the classical_bcr calculator for the case of many realizations
  * Extended the exposure CSV importer to manage the `retrofitted` field

  [Marco Pagani, Changlong Li]
  * Adds the Yu et al. (2013) GMPEs

  [Michele Simionato]
  * Fixed a bug in the hazard outputs: they were displayed in the WebUI even
    if they were missing
  * Implemented splitting of nonparametric sources

  [Marco Pagani]
  * Fixed the 'get_closest_points' method for the
    `openquake.hazardlib.geo.surface.gridded.GriddedSurface` class

  [Michele Simionato]
  * Now the source model paths are relative to the source model logic tree file
  * Fixed an international date line bug when using rtree for prefiltering
  * Deprecated `nrml.parse`, it is now called `nrml.to_python`
  * Improved the task distribution by splitting the AreaSources upfront
    and by improving the weighting algorithm

  [Daniele Viganò]
  * TMPDIR can be customized via the `openquake.cfg` file
  * Updated dependencies compatibility in setup.py

  [Michele Simionato]
  * If the hazard is precomputed, setting the `site_model_file`,
    `gsim_logic_tree_file` or `source_model_logic_tree_file` gives a warning
  * Removed the obsolete API `/extract/qgis-` and added `extract/hcurves`,
    `extract/hmaps`, `extract/uhs` for use with the QGIS plugin
  * Removed the deprecated GeoJSON exporters
  * Fixed a bug with `oq engine --run job.ini --exports npz`
  * Fixed the ordering of the IMTs in hazardlib
  * `oq engine --delete-calculation` now aborts the calculation first
  * Added some documentation about how to access the datastore
  * Introduced a minimum_distance for the GSIMs
  * Fixed several small issues with the UCERF calculators; now ucerf_hazard
    can be used as a precalculator of gmf_ebrisk
  * Initial support for disaggregation by source
  * Added the ability to import large exposures as CSV (experimental)
  * Changed the source weights to be proportional to the number of GSIMs
    relevant for the tectonic region type, thus improving the task distribution

  [Daniele Viganò]
  * The RPM python3-oq-engine package replaced python-oq-engine
  * RPM packages moved to Python 3.5

  [Michele Simionato]
  * Added the ability to dump a specific calculation
  * Changed the signature of the extract command to `oq extract what calc_id`,
    where `what` is a path info plus query string;

  [Graeme Weatherill]
  * Implements significant duration GMPEs of Bommer et al. (2009) and Afshari &
    Stewart (2016)
  * Adds significant duration IMT definitions to support IMTs

  [Michele Simionato]
  * Run the DbServer as a detached process
  * Improved the test coverage for event based with GMF correlation
  * Optimized the event based risk calculator from ruptures: now the ruptures
    are instantiated in the workers and not in the controller if possible
  * Exported the parameter `ses_per_logic_tree_path` in the ruptures.csv file
  * Improved the display names for the risk outputs
  * Added a /v1/:calc_id/abort route to the engine server and Abort buttons
    to the WebUI
  * Fixed the seeds properly in the case of vulnerability functions with PMFs:
    now even if the ground motion fields are all equal, the risk numbers
    will be different since there is a different seed per each field
  * Stored a rupture loss table in event based risk calculations
  * Made sure that the number of effective ruptures is stored in csm_info
  * Fixed the HMTK tests to work with numpy from 1.11 to 1.14
  * Added a command `oq shell` to open an embedded (I)Python shell
  * Turned the 'realizations' output into a dynamic output

  [Matteo Nastasi]
  * Split package from python-oq-engine to python-oq-engine,
    python-oq-engine-master and python-oq-engine-worker
  * Implemented an API `/v1/on_same_fs` to check filesystem accessibility
    between engine and a client application

  [Michele Simionato]
  * Reduced the data transfer when computing the hazard curves in postprocessing
  * Removed the FilteredSiteCollection class

  [Nick Ackerley]
  * Some improvements to the plotting routines of the HMTK

  [Michele Simionato]
  * Removed the ability to run `oq engine --run job_h.ini,job_r.ini`
  * Forbidden the site model in gmf_ebrisk calculations
  * When the option `--hc` is given the ruptures can now be read directly
    from the workers, thus saving some startup time
  * Optimized the storage of the ruptures: the site IDs are not saved anymore
  * Added a check for missing `risk_investigation_time`
  * Reduced the data transfer in the gmf_ebrisk calculator
  * Now the gmf_ebrisk calculator builds the aggregate loss curves too
  * Extended the gmf_ebrisk calculator to use the GMFs produced by an event
    based hazard calculation, both via CSV and via the --hc option
  * Fixed a performance bug in the computations of the aggregate loss curves
    by reading the full event loss table at once
  * Fixed `oq zip` to work with gmf_ebrisk calculations
  * Fixed a serious bug in the gmf_ebrisk calculator: the results were in most
    cases wrong and dependent on the number of spawned tasks
  * Now the `master_seed` controls the generation of the epsilons in all
    situations (before in event_based_risk without `asset_correlation` it was
    managed by `random_seed`)
  * Changed the management of the epsilons in the gmf_ebrisk calculator to
    be the same as in the event_based_risk calculator
  * Added a check on the input files: the listed paths must be relative paths
  * Fixed a bug when storing the disagg-bins in the case the lenghts of the
    arrays are not the same for all sites
  * In the case of a single tile the prefiltering was applied twice: fixed the
    problem and generally improved the filtering/weighting of the sources
  * Fixed the CSV exporter for disaggregation outputs when iml_disagg is set

  [Graeme Weatherill]
  * Fixed ASK14 GMPE behaviour to remove ValueError
  * Implements comprehensive suite of NGA East ground motion models for
    central and eastern United States
  * Minor modification of check_gsim functions to permit instantiated classes
    to be passed

 -- Matteo Nastasi (GEM Foundation) <nastasi@openquake.org>  Mon, 26 Feb 2018 08:53:58 +0100

python3-oq-engine (2.8.0-0~precise01) precise; urgency=low

  [Michele Simionato]
  * `iml_disagg` and `poes_disagg` cannot coexist in the job.ini file
  * Added a check on `conditional_loss_poes` in the event_based_risk calculator:
    now it requires `asset_loss_table` to be set

  [Anirudh Rao]
  * Sorted taxonomies before comparison in the BCR calculator

  [Michele Simionato]
  * Optimized the disaggregation calculation by performing the PMF extraction
    only once at the end of the calculation and not in the workers
  * Added an `oq zip` command
  * Avoided running an useless classical calculation if `iml_disagg` is given

  [Valerio Poggi]
  * Implemented subclasses for ZhaoEtAl2006Asc and AtkinsonBoore2006 to account
    for the distance filter used by SGS in their PSHA model for Saudi Arabia.
    Distance threshold is hard coded to 5km in this implementation.

  [Michele Simionato]
  * Added a warning if the aggregated probability of exceedence (poe_agg) in
    a disaggregation output is very dissimilar from poes_disagg
  * Removed the flag `split_sources`
  * Optimized the operation `arrange_data_in_bins` in the disaggregation
    calculator and reduced the data transfer by the number of tectonic
    region types
  * Improved the sending of the sources to the workers, especially for the
    MultiPointSources
  * Better error message if the user sets a wrong site_id in the sites.csv file
  * Now the distance and lon lat bins for disaggregation are built directly
    from the integration distance
  * Used uniform bins for disaggregation (before they were potentially
    different across realizations / source models)
  * Improved the error message if the user forgets both sites and sites.csv
    in a calculation starting from predetermined GMFs
  * Improved the error message if the user specifies a non-existing file in
    the job.ini
  * Change the ordering of the TRT bins in disaggregation: now they are
    ordered lexicographically
  * Added more validity checks on the job.ini file for disaggregation
  * Changed the .hdf5 format generated by `oq extract -1 hazard/rlzs`; you can
    still produce the old format by using `oq extract -1 qgis-hazard/rlzs`
  * Optimized the disaggregation calculator by instantiating
    `scipy.stats.truncnorm` only once per task and not once per rupture
  * Optimized the disaggregation calculator when `iml_disagg` is specified,
    by caching duplicated results
  * Made sure that `oq dbserver stop` also stops the zmq workers if the zmq
    distribution is enabled
  * Added a check when disaggregating for a PoE too big for the source model
  * If `iml_disagg` is given, forbid `intensity_measure_types_and_levels`
  * Fixed the disaggregation outputs when `iml_disagg` is given: the PoE has
    been removed by the name of the output and correct PoE is in the XML file
  * Fixed `oq export loss_curves/rlzs` for event_based_risk/case_master
  * Removed the obsolete parameter `loss_curve_resolution`
  * Fixed a Python 3 unicode error with `oq engine --run job.zip`
  * Added a command `oq abort <calc_id>`
  * Stored the avg_losses in classical risk in the same way as in
    event_based_risk and made them exportable with the same format
  * Removed the outputs losses_by_tag from the event based risk calculators
    and changed the default for the avg_losses flag to True
  * WebUI: now every job runs in its own process and has name oq-job-<ID>
  * Refactored the WebUI tests to use the DbServer and django.test.Client
  * Added an experimental feature `optimize_same_id_sources`
  * Fixed a bug in gmf_ebrisk when there are zero losses and added more
    validity checks on the CSV file
  * The parameter `number_of_ground_motion_fields` is back to being optional in
    scenario calculators reading the GMFs from a file, since it can be inferred
  * Removed the deprecated risk outputs dmg_by_tag, dmg_total,
    losses_by_tag, losses_total
  * Deprecated the .geojson exporters for hazard curves and maps
  * We now keep the realization weights in case of logic tree sampling (before
    they were rescaled to 1 / R and considered all equals)
  * Optimized sampling for extra-large logic trees
  * Added a check on missing `source_model_logic_tree`
  * Fix to the gmf_ebrisk calculator: the realization index in the event loss
    table was incorrect and too many rows were saved
  * Added a way to restrict the source logic model tree by setting a sm_lt_path
    variable in the job.ini (experimental)
  * Fixed the precedence order when reading openquake.cfd

 -- Matteo Nastasi (GEM Foundation) <nastasi@openquake.org>  Wed, 29 Nov 2017 14:33:05 +0100

python-oq-engine (2.7.0-0~precise01) precise; urgency=low

  [Michele Simionato]
  * Fixed the risk exporters for tags containing non-ASCII characters

  [Valerio Poggi]
  * Implemented the Pankow and Pechmann 2004 GMPE (not verified)

  [Graeme Weatherill]
  * Added Derras et al. (2014) GMPE
  * Implemented the Zhao et al. (2016) GMPE for active shallow crustal,
    subduction interface and subduction slab events
  * Adds 'rvolc' (volcanic path distance) to the distance context

  [Michele Simionato]
  * The outputs loss_curves-rlzs and loss_curves-stats are now visible again
    as engine outputs (before they were hidden)
  * Added a debug command `oq plot_assets` and fixed `oq plot_sites`
  * Added a flag `--multipoint` to the command `oq upgrade_nrml`
  * Deprecated several outputs: hcurves-rlzs, agg_loss_table, losses_total,
    dmg_by_tag, dmg_total, losses_by_tag, losses_by_tag-rlzs
  * Extended the command `oq extract job_id` to check the database
  * Optimized the scenario damage calculator by vectorizing the calculation
    of the damage states
  * Extended the FragilityFunctions to accept sequences/arrays of intensity
    levels, as requested by Hyeuk Ryu

  [Daniele Viganò]
  * Added support for groups in the WebUI/API server

  [Michele Simionato]
  * Added an experimental distribution mode of kind "zmq"
  * Implemented an API `/extract/agglosses/loss_type?tagname1=tagvalue1&...`
    with the ability to select all tagvalues (`*`) for a given tagname
  * Deprecated reading hazard curves from CSV, since it was an experimental
    features and nobody is using it
  * Changed the exporter of the event loss table to export all realizations
   into a single file

  [Graeme Weatherill]
  * Adds the Bindi et al. (2017) GMPEs for Joyner-Boore and Hypocentral
    Distance

  [Michele Simionato]
  * Made it mandatory to specify the sites for all calculators reading the
    GMFs from a CSV file
  * Tested also the case of calculators requiring a shared_dir
  * Improved the error checking when parsing vulnerability functions with PMF

  [Daniele Viganò]
  * Fixed a bug in `oq reset` command which was not stopping
    the DbServer properly

  [Michele Simionato]
  * Implemented an API `/extract/aggcurves/loss_type?tagname1=tagvalue1&...`
  * Implemented an API `/extract/aggdamages/loss_type?tagname1=tagvalue1&...`
  * Every time a new calculation starts, we check if there is a newer version
    of the engine available on GitHub
  * Changed the search logic for the configuration file `openquake.cfg`
  * Implemented an API `/extract/agglosses/loss_type?tagname1=tagvalue1&...`
  * Fixed several bugs in the gmf_ebrisk calculator, in particular in presence
    of asset correlation and missing values on some sites
  * Fixed a bug with logging configured a WARN level instead of INFO level
    if rtree was missing (affecting only `oq run`)
  * Changed the ScenarioDamage demo to use two GSIMs
  * Added a node `<tagNames>` in the exposure
  * Added a web API to extract the attributes of a datastore object
  * Fixed `oq to_shapefile` and `oq from_shapefile` to work with NRML 0.5
    (except MultiPointSources)
  * Added information about the loss units to the `agg_curve` outputs
  * `oq extract hazard/rlzs` now extracts one realization at the time
  * The rupture filtering is now applied during disaggregation
  * Changed the /extract wen API to return a compressed .npz file
  * Fixed a bug with multi-realization disaggregation, celery and no
    shared_dir: now the calculation does not hang anymore

 -- Matteo Nastasi (GEM Foundation) <nastasi@openquake.org>  Thu, 19 Oct 2017 13:53:08 +0200

python-oq-engine (2.6.0-0~precise01) precise; urgency=low

  [Michele Simionato]
  * Fixed the GMF .npz export when the GMFs are extracted from a file
  * Stored the number of nonzero losses per asset and realization in
    event_based_risk calculations with asset_loss_table=True

  [Daniele Viganò]
  * Fixed 'openquake' user creation in RPM when SELinux is in enforcing mode
  * Changed the behaviour during RPM upgrades:
    the old openquake.cfg configuration file is left untouched and the new one
    installed as openquake.cfg.rpmnew

  [Michele Simionato]
  * Added a check on `number_of_ground_motion_fields` when the GMFs are
    extracted from a NRML file
  * Added a command `oq extract` able to extract hazard outputs into HDF5 files
  * Fixed a bug when reading GMFs from a NRML file: the hazard sites were
    read from the exposure (incorrectly) and not from the GMFs
  * Fixed a bug in MultiMFDs of kind `arbitraryMFD`

  [Valerio Poggi]
  * Implemented the Atkinson (2010) GMPE as subclass `Atkinson2010Hawaii`
    of `BooreAtkinson2008`

  [Michele Simionato]
  * Used the new loss curves algorithm for the asset loss curves and loss maps
  * Added a generic `extract` functionality to the web API
  * Fixed a bug when computing the rjb distances with multidimensional meshes
  * Changed the GMF CSV exporter to export the sites too; unified it with the
    event based one

  [Daniele Viganò]
  * Changed the 'CTRL-C' behaviour to make sure that all children
    processes are killed when a calculation in interrupted

  [Michele Simionato]
  * Fixed a bug in the statistical loss curves exporter for classical_risk
  * Replaced the agg_curve outputs with losses by return period outputs
  * Turned the DbServer into a multi-threaded server
  * Used zmq in the DbServer
  * Fixed correct_complex_sources.py
  * Fixed `oq export hcurves-rlzs -e hdf5`
  * Changed the source weighting algorithm: now it is proportional to the
    the number of affected sites
  * Added a command `oq show dupl_sources` and enhances `oq info job.ini`
    to display information about the duplicated sources
  * Added a flag `split_sources` in the job.ini (default False)
  * Updated the demos to the format NRML 0.5

  [Valerio Poggi]
  * Implemented the Munson and Thurber 1997 (Volcanic) GMPE

  [Graeme Weatherill]
  * Adapts CoeffsTable to be instantiated with dictionaries as well as strings

  [Daniele Viganò]
  * Extended the 'oq reset' command to work on multi user installations

  [Michele Simionato]
  * Fixed a bug: if there are multiple realizations and no hazard stats,
    it is an error to set hazard_maps=true or uniform_hazard_spectra=true
  * Implemented aggregation by asset tag in the risk calculators
  * Fixed a small bug in the HMTK (in `get_depth_pmf`)
  * Extended the demo LogicTreeCase1ClassicalPSHA to two IMTs and points
  * Added a documentation page `oq-commands.md`
  * Removed the automatic gunzip functionality and added an automatic
    checksum functionality plus an `oq checksum` command
  * Made the demo LogicTreeCase2ClassicalPSHA faster
  * Fixed the export by realization of the hazard outputs
  * Changed the generation of loss_maps in event based risk, without the option
    `--hc`: now it is done in parallel, except when reading the loss ratios
  * Renamed `--version-db` to `--db-version`, to avoid
    confusions between `oq --version` and `oq engine -version`
  * Fixed bug in the exported outputs: a calculation cannot export the results
    of its parent
  * Extended the `sz` field in the rupture surface to 2 bytes, making it
    possible to use a smaller mesh spacing
  * Changed the ordering of the fields in the loss curves and loss maps
    generated by the event based risk calculator; now the insured fields
    are at the end, before they were intermixed with each loss type
  * Changed the format of array `all_loss_ratios/indices`
  * The size in bytes of the GMFs was saved incorrectly
  * Added an exporter gmf_scenario/rup-XXX working also for event based
  * First version of the calculator gmf_ebrisk
  * Implemented risk statistics for the classical_damage calculator
  * Added a .csv importer for the ground motion fields
  * Implemented risk statistics for the classical_bcr calculator

  [Armando Scarpati]
  * Show to the user the error message when deleting a calculation
    in the WebUI fails

  [Michele Simionato]
  * Better error message when running a risk file in absence of hazard
    calculation
  * Changed the sampling logic in event based calculators
  * Imported GMFs from external file into the datastore

  [Daniele Viganò]
  * Added the 'celery-status' script in 'utils' to check the
    task distribution in a multi-node celery setup

  [Michele Simionato]
  * Removed an excessive check from the WebUI: now if an output exists,
    it can be downloaded even if the calculation was not successful

  [Armando Scarpati]
  * Visualized the calculation_mode in the WebUI

  [Michele Simionato]
  * Made the upgrade_manager transactional again
  * Changed the storage of the GMFs; as a consequence the exported .csv
    has a different format

  [Daniele Viganò]
  * Fixed a bug introduced by a change in Django 1.10 that was causing
    the HTTP requests log to be caught by our logging system and
    then saved in the DbServer
  * Updated requirements to allow installation of Django 1.11 (LTS)

  [Michele Simionato]
  * Added two commands `oq dump` and `oq restore`
  * Added a check that on the number of intensity measure types when
    generating uniform hazard spectra (must be > 1)

 -- Matteo Nastasi (GEM Foundation) <nastasi@openquake.org>  Mon, 25 Sep 2017 15:05:45 +0200

python-oq-engine (2.5.0-0~precise01) precise; urgency=low

  [Armando Scarpati]
  * Added a confirmation dialog when trying to remove a calculation via the
    WebUI

  [Michele Simionato]
  * Hazard maps were not exposed to the engine in event based calculations
  * Fixed the check on the DbServer instance: it was failing in presence
    of symbolic links
  * Optimized MultiMFD objects for the case of homogeneous parameters
  * Added an .npz exporter for the scenario_damage output `dmg_by_asset`
  * Removed the pickled CompositeSourceModel from the datastore
  * Improved the error message when the rupture mesh spacing is too small
  * Unified the versions of baselib, hazardlib and engine
  * Raised a clear error if the user does not set the `calculation_mode`
  * Made it is possible to pass the hdf5 full path to the DataStore class
  * Made it possible to use CELERY_RESULT_BACKEND != 'rpc://'

  [Michele Simionato, Daniele Viganò]
  * Merged the `oq-hazardlib` repository into `oq-engine`.
    The `python-oq-hazardlib` package is now provided by `python-oq-engine`

  [Michele Simionato]
  * Added CSV exports for the agg_curve outputs
  * Fixed a bug in `oq export hcurves-rlzs --exports hdf5`
  * Restored the parameter sites_per_tile with a default of 20,000, i.e.
    tiling starts automatically if there are more than 20,000 sites
  * Better error message for invalid exposures
  * Removed the deprecated XML outputs of the risk calculators
  * Added an end point `v1/calc/XXX/oqparam` to extract the calculation
    parameters as a JSON dictionary
  * Fixed the excessive logic tree reduction in event based calculators
  * Improved the command `oq db`
  * Fixed an encoding bug when logging a filename with a non-ASCII character
  * Fixed a bug when exporting a GMF with `ruptureId=0`
  * Added a parameter `disagg_outputs` to specify the kind of disaggregation
    outputs to export
  * Raised an early error if the consequence model is missing some taxonomies
  * Restored the tiling functionality in the classical calculator; to enable
    it, set `num_tiles` in the job.ini file
  * If there are no statistical hazard curves to compute, do not transfer
    anything
  * Fixed a small bug in `oq plot` and added a test

  [Daniele Viganò]
  * Added `collectstatic` and `createsuperuser` subcommands to the
    `oq webui` command
  * Added a `local_settings.py.pam` template to use PAM as the authentication
    provider for API and WebUI
  * Now the command `oq webui start` tries to open a browser tab
    with the WebUI loaded

 -- Daniele Viganò (GEM Foundation) <daniele@openquake.org>  Wed, 14 Jun 2017 10:32:28 +0200

python-oq-engine (2.4.0-0~precise01) precise; urgency=low

  [Michele Simionato]
  * Now the command `oq export loss_curves/rlz-XXX` works both for the
    `classical_risk` calculator and the `event_based_risk` calculator

  [Daniele Viganò]
  * Remove the default 30 day-old view limit in the WebUI calculation list

  [Michele Simionato]
  * Fixed a broken import affecting the command `oq upgrade_nrml`
  * Made it possible to specify multiple file names in <uncertaintyValue/>
    in the source_model_logic_tree file
  * Reduced the data transfer in the object `RlzsAssoc` and improved the
    postprocessing of hazard curves when the option `--hc` is given
  * Changed the `ruptures.xml` exporter to export unique ruptures
  * Fixed a bug when downloading the outputs from the WebUI on Windows
  * Made `oq info --report` fast again by removing the rupture fine filtering
  * Improved the readibility of the CSV export `dmg_total`
  * Removed the column `eid` from the CSV export `ruptures`; also
    renamed the field `serial` to `rup_id` and reordered the fields
  * Changed the event loss table exporter: now it exports an additional
    column with the `rup_id`
  * Changed scenario npz export to export also the GMFs outside the maximum
    distance
  * Fixed scenario npz export when there is a single event
  * Replaced the event tags with numeric event IDs
  * The mean hazard curves are now generated by default
  * Improved the help message of the command `oq purge`
  * Added a `@reader` decorator to mark tasks reading directly from the
    file system
  * Removed the .txt exporter for the GMFs, used internally in the tests
  * Fixed a bug with relative costs which affected master for a long time,
    but not the release 2.3. The insured losses were wrong in that case.
  * Added an .hdf5 exporter for the asset loss table
  * Loss maps and aggregate losses are computed in parallel or sequentially
    depending if the calculation is a postprocessing calculation or not
  * Deprecated the XML risk exporters
  * Removed the .ext5 file
  * Restored the parameter `asset_loss_table` in the event based calculators
  * Added a full .hdf5 exporter for `hcurves-rlzs`
  * Removed the `individual_curves` flag: now by default only the statistical
    hazard outputs are exported
  * Saved *a lot* of memory in the computation of the hazard curves and stats
  * Renamed the parameter `all_losses` to `asset_loss_table`
  * Added an experimental version of the event based risk calculator which
    is able to use GMFs imported from an external file
  * Added a `max_curve` functionality to compute the upper limit of the
    hazard curves amongst realizations
  * Raised an error if the user specifies `quantile_loss_curves`
    or `conditional_loss_poes` in a classical_damage calculation
  * Added a CSV exporter for the benefit-cost-ratio calculator
  * The classical_risk calculator now reads directly the probability maps,
    not the hazard curves
  * Turned the loss curves into on-demand outputs
    for the event based risk calculator
  * The loss ratios are now stored in the datastore and not in an
    external .ext5 file
  * The engine outputs are now streamed by the WebUI
  * Used a temporary export directory in the tests, to avoid conflicts
    in multiuser situations
  * Added an .npz exporter for the loss maps
  * Raised an error early when using a complex logic tree in scenario
    calculations
  * Changed the CSV exporter for the loss curves: now it exports all the
    curves for a given site for the classical_risk calculator
  * Fixed the save_ruptures procedure when there are more than 256
    surfaces in the MultiSurface
  * Renamed the `csq_` outputs of the scenario_damage to `losses_`
  * Changed the way scenario_damage are stored internally to be more
    consistent with the other calculators
  * Removed the GSIM from the exported file name of the risk outputs
  * New CSV exporter for GMFs generated by the event based calculator
  * The event IDs are now unique and a constraint on the maximum
    number of source groups (65,536) has been added
  * Added an output `losses_by_event` to the scenario_risk calculator
  * Changed the output `ruptures.csv` to avoid duplications
  * Added an output `losses_by_taxon` to the scenario_risk calculator
  * Fixed a performance bug in `get_gmfs`: now the scenario risk and damage
    calculators are orders of magnitude faster for big arrays
  * Added an export test for the event loss table in the case of multiple TRTs
  * Removed the experimental `rup_data` output
  * Added an .npz export for the output `losses_by_asset`
  * Exported the scenario_risk aggregate losses in a nicer format

  [Daniele Viganò]
  * The 'oq webui' command now works on a multi-user installation
  * Splitted RPM packages into python-oq-engine (single node)and
    python-oq-engine-master/python-oq-engine-worker (multi-node)

  [Paolo Tormene]
  * The 'Continue' button in the Web UI is now available also for risk
    calculations

  [Michele Simionato]
  * Fixed a Python 3 bug in the WebUI when continuing a calculation: the
    hazard_calculation_id was passed as a string and not as an integer
  * Changed to rupture storage to use variable length-arrays, with a speedup
    of two orders of magnitude
  * Avoided storing twice the rupture events
  * Optimized the serialization of ruptures on HDF5 by using a `sids` output
  * Changed the Web UI button from "Run Risk" to "Continue"
  * The `avg` field in the loss curves is computed as the integral of the curve
    again, and it is not extracted from the avg_losses output anymore
  * Made the `fullreport` exportable
  * Fixed the `rup_data` export, since the boundary field was broken
  * Restored the output `losses_by_taxon` in the event_based_risk calculator
  * Fixed the calculator event based UCERF so that average losses can
    be stored

  [Daniele Viganò]
  * Added a check to verify that an 'oq' client is talking to the
    right DbServer instance
  * Introduced an optional argument for 'oq dbserver' command line
    to be able to override its default interface binding behaviour

  [Michele Simionato]
  * Optimized the event based calculators by reducing the number of calls
    to the GmfComputer and by using larger arrays
  * Added a check on missing vulnerability functions for some loss type
    for some taxonomy
  * Now we save the GMFs on the .ext5 file, not the datastore
  * Fixed bug in event_based_risk: it was impossible to use vulnerability
    functions with "PM" distribution
  * Fixed bug in event_based_risk: the ebrisk calculator is required as
    precalculator of event_based_risk, not others
  * Fixed bug in scenario_risk: the output `all_losses-rlzs` was aggregated
    incorrectly
  * Now the ucerf_risk calculators transfer only the events, not the ruptures,
    thus reducing the data transfer of several orders of magnitude
  * Added a view `get_available_gsims` to the WebUI and fixed the API docs
  * Introduced a configuration parameter `max_site_model_distance` with default
    of 5 km
  * Implemented sampling in the UCERF event based hazard calculator

  [Daniele Viganò]
  * Use threads instead of processes in DbServer because SQLite3
    isn't fork-safe on macOS Sierra

  [Michele Simionato]
  * Fixed a TypeError when deleting a calculation from the WebUI
  * Extended the command `oq to_hdf5` to manage source model files too
  * Improved significantly the performance of the event based calculator
    when computing the GMFs and not the hazard curves
  * Stored information about the mean ground motion in the datastore
  * Saved the rupture mesh with 32 floats instead of 64 bit floats
  * Raised the limit on the event IDs from 2^16 to 2^32 per task
  * Fixed classical_risk: there was an error when computing the statistics
    in the case of multiple assets of the same taxonomy on the same site
  * Changed the UCERF event based calculators to parallelize by SES
  * Fixed a site model bug: when the sites are extracted from the site model
    there is no need to perform geospatial queries to get the parameters
  * Added a command `oq normalize` to produce good `sites.csv` files
  * Introduced a `ses_seed` parameter to specify the seed used to generate
    the stochastic event sets; `random_seed` is used for the sampling only
  * Changed the `build_rcurves` procedure to read the loss ratios directly from
    the workers

 -- Matteo Nastasi (GEM Foundation) <nastasi@openquake.org>  Tue, 23 May 2017 10:46:56 +0200

python-oq-engine (2.3.0-0~precise01) precise; urgency=low

  [Michele Simionato]
  * `oq info --report` now filters the ruptures and reports the correct
    number of effective ruptures even for classical calculators
  * Stripped the TRT information from the event loss table CSV export
    and optimized its performance
  * Fixed a bug when storing the GMPE logic tree file in the datastore
  * Added a command `oq run_tiles` (experimental)
  * Fixed the event based calculator so that it can run UCERF ruptures
  * Fixed a bug in the scenario_risk calculator in case of multiple assets
    of the same taxonomy on the same site with no insurance losses
  * Now the event IDs are generated in the workers in the event based calculator
    and there is a limit of 65536 tasks with 65536 ruptures each
  * Changed the UCERF classical calculators to compute one branch at the time
  * Fixed the header `occupants:float32` in the CSV risk exports involving
    occupants
  * Fixed the name of the zipped files downloaded by the Web UI: there
    was a spurious dot
  * Fixed the UCERF classical calculator in the case of sampling
  * Reduced the size of the event tags in the event based calculators, thus
    saving GB of disk space in UCERF calculations
  * Fixed the name of the files downloaded by the Web UI: they must not
    contain slashes
  * Now deleting a calculation from the Web UI really deletes it, before
    if was only hiding it

  [Daniele Viganò]
  * Moved the OpenQuake Engine manual sources inside doc/manual

  [Michele Simionato]
  * Introduced an experimental classical time dependent UCERF calculator
  * Added a dynamic output for source group information
  * Changed the UCERF rupture calculator to fully store the ruptures
  * Fixed a bug in `combine_maps`: realizations with zero probability were
    discarded, thus breaking the computation of the statistics
  * Added a command `oq reset` to reset database and datastores
  * Reduced the data transfer back and disk space occupation for UCERF
    event based risk calculations
  * Tasks meant to be used with a shared directory are now marked with a
    boolean attribute `.shared_dir_on`
  * Added a warning when running event based risk calculations with sampling
  * Made sure that the openquake.cfg file is read only once

  [Daniele Viganò]
  * Moved the openquake.cfg config file inside the python package
    under openquake/engine/openquake.cfg
  * Removed support to OQ_LOCAL_CFG_PATH and OQ_SITE_CFG_PATH vars;
    only the OQ_CONFIG_FILE enviroment variable is read

  [Michele Simionato]
  * If there is a single realization, do not compute the statistics
  * Changed the separator from comma to tab for the output `ruptures`
  * If there are no conditional_loss_poes, the engine does not try to
    export the loss maps anymore
  * Fixed `oq engine --make-html-report` when using Python 3
  * Fixed bug when running `oq info job.ini` with NRML 0.5 source models

 -- Matteo Nastasi (GEM Foundation) <nastasi@openquake.org>  Thu, 23 Feb 2017 14:37:44 +0100

python-oq-engine (2.2.0-0~precise01) precise; urgency=low

  [Michele Simionato]
  * Fixed an HDF5 bug by not using a `vstr` array for the asset references
  * Fixed a wrong error message generated by `oq purge`
  * Added information about the rupture in the event loss table exports
  * Fixed a bug and added a test calculation with nonparametric sources
  * Fixed the classical UCERF calculator when there is more than one branch
  * Added .npz exporter for gmf_data for event based calculations

  [Daniele Viganò]
  * Port WebUI/API server to Django 1.9 and 1.10
  * Add dependencies to setup.py
  * Update Copyright to 2017

  [Michele Simionato]
  * Increased the splitting of ComplexFaultSources
  * Added a way to reuse the CompositeSourceModel from a previous computation
  * Turned the loss maps into dynamically generated outputs
  * Extended the source model writer to serialize the attributes
    src_interdep, rup_interdep, srcs_weights
  * Fixed a bug when exporting the uniform hazard spectra in presence of
    IMTs non spectral acceleration
  * Fixed a bug when computing the loss maps in presence of insurance,
    temporarily introduced in master
  * Made the datastore for event based risk calculations much lighter
    by computing the statistical outputs at export time
  * Now it is possible to post process event based risk outputs with the
    `--hc` option
  * Added a command `oq to_hdf5` to convert .npz files into .hdf5 files
  * Moved commonlib.parallel into baselib
  * Merged the experimental calculator ebrisk into event_based_risk and
    used correctly the random_seed for generating the GMFs (not the master_seed)
  * Added a flag `ignore_covs` to ignore the coefficients of variation
  * Changed the GMF scenario exporter to avoid generating composite arrays with
    a large number of fields
  * Exporting in .npz format rather than HDF5
  * Introduced a `shared_dir` parameter in openquake.cfg
  * Fixed a serialization bug for planar surfaces
  * Removed the flag `asset_loss_table`: the loss ratios are
    saved if and only if the `loss_ratios` dictionary is non-empty
  * Added a CSV exporter for the GMFs in the event based calculator
  * Added a CSV exporter for the rup_data output
  * Added a CSV exporter for the disaggregation output
  * Stored the disaggregation matrices directly (no pickle)
  * Turned the CompositeRiskModel into a HDF5-serializable object
  * Fixed all doctests for Python 3

  [Daniele Viganò]
  * Removed the 'oq-engine' wrapper (command already deprecated)

  [Michele Simionato]
  * Assigned a year label to each seismic event in the event based calculator
  * Now the ebrisk calculator supports the case of asset_correlation=1 too
  * Made it possible to export the losses generated by a specific event
  * Lowered the limit on the length of source IDs to 60 chars
  * Fixed excessive strictness when validating `consequenceFunction.id`
  * Added an `ucerf_rupture` calculator able to store seismic events and
    rupture data and reduced the data transfer

  [Daniele Viganò]
  * MANIFEST now includes all files, with any extension located in the
    tests folders. It is now possible to run tests from an installation
    made with packages

  [Michele Simionato]
  * Improved error message when the user gives a source model file instead of
    a source model logic tree file
  * Fixed the management of negative calculation IDs
  * Relaxed the tolerance so that the tests pass on Mac OS X
  * Implemented csv exporter for the ruptures
  * Optimized the epsilon generation in the ebrisk calculator for
    asset_correlation=0
  * Improved the performance of the scenario risk calculators
  * Now by default we do not save the ruptures anymore
  * Fixed a memory leak recently introduced in parallel.py
  * Simplified classical_risk (the numbers can be slightly different now)
  * Serialized the ruptures in the HDF5 properly (no pickle)
  * Introduced a parameter `iml_disagg` in the disaggregation calculator
  * Fixed `oq reduce` to preserve the NRML version
  * Fixed a bug when splitting the fault sources by magnitude

 -- Matteo Nastasi (GEM Foundation) <nastasi@openquake.org>  Mon, 23 Jan 2017 14:36:48 +0100

python-oq-engine (2.1.0-0~precise01) precise; urgency=low

  [Michele Simionato]
  * There is now a flag `save_ruptures` that can be turned off on demand;
    by default the ruptures are always saved in the event based calculators
  * Optimized the memory consumption when using a ProcessPoolExecutor (i.e
    fork before reading the source model) by means of a `wakeup` task
  * Reduced the splitting of the fault sources
  * Added a view `task_slowest` displaying info about the slowest task
    (only for classical calculations for the moment)
  * concurrent_tasks=0 disable the concurrency
  * Optimized the saving time of the GMFs
  * Changed the default number of concurrent tasks and increased the
    relative weight of point sources and area sources
  * Fixed the UCERF event loss table export and added a test for it
  * Optimized the computation of the event loss table
  * Introduced two new calculators ucerf_risk and ucerf_risk_fast

  [Paolo Tormene]
  * Added to the engine server the possibility to log in and out
    programmatically by means of HTTP POST requests

  [Michele Simionato]
  * Optimized the memory consumption of the event based risk calculators
  * Extended the `oq show` command to work in a multi-user environment
  * Improved the test coverage of the exports in the WebUI
  * Removed the SourceManager: now the sources are filtered in the workers
    and we do not split in tiles anymore
  * Made the full datastore downloadable from the WebUI
  * Added a command "oq db" to send commands the engine database
    (for internal usage)
  * By default the WebUI now displays only the last 100 calculations
  * Added more validity checks to the disaggregation parameters; split the
    sources even in the disaggregation phase
  * Added an optimized event based calculator computing the total losses by
    taxonomy and nothing else
  * Filtered the sources up front when there are few sites (<= 10)
  * Reduced the number of tasks generated when filter_sources is False
  * Saved engine_version and hazardlib_version as attributes of the datastore
  * Avoided saving the ruptures when ground_motion_fields is True
  * Finalized the HDF5 export for hazard curves, hazard maps and uniform
    hazard spectra
  * Restored a weight of 1 for each rupture in the event based calculator
  * Removed the MultiHazardCurveXMLWriter
  * Improved the saving of the ruptures in event based calculations
  * Reduced the data transfer due to the `rlzs_by_gsim` parameter
  * Added an HDF5 export for scenario GMFs
  * If `filter_sources` if false, the light sources are not filtered, but the
    heavy sources are always filtered
  * Now the dbserver can be stopped correctly with CTRL-C
  * Parallelized the splitting of heavy sources
  * Changed the event loss table exporter: now a single file per realization
    is exported, containing all the loss types
  * Removed the dependency from the Django ORM
  * Now the WebUI restarts the ProcessPoolExecutor at the end of each job,
    to conserve resources
  * Optimized the computation of hazard curves and statistics, especially
    for the memory consumption
  * Reduced the data transfer due to the `rlzs_assoc` and `oqparam` objects
  * Fixed a bug in the disaggregation calculator when a source group has
    been filtered away by the maximum distance criterium
  * Fixed an encoding error in the reports when the description contains a
    non-ASCII character
  * Changed the distribution framework: celery is supported in a way more
    consistent with the other approaches; moreover, ipyparallel is supported
  * Hazard maps are now a fake output, dynamically generated at export time
  * Made the number of produced tasks proportional to the number of tiles
  * Raised an error for event_based_risk producing no GMFs
  * Added a view for the slow sources
  * Transmitted the attributes of a SourceGroup to the underlying sources
  * Fixed the names of exported files for hazard maps in .geojson format
  * Added an header with metadata to the exported hazard curves and maps
  * Avoid storing filtered-away probability maps, thus fixing a bug
  * Restored the precalculation consistency check that was disabled during the
    transition to engine 2.0
  * Fixed a bug with `oq engine --delete-calculation`
  * Hazard curves/maps/uniform spectra can now be recomputed
  * Restored the early check on missing taxonomies
  * Raise an early error if an user forget the `rupture_mesh_spacing` parameter
  * Fixed a bug while deleting jobs from the db in Ubuntu 12.04
  * Ported the shapefile converter from the nrml_converters
  * Added source model information in the file `realizations.csv`
  * `oq engine --run job.ini --exports csv` now also exports the realizations
  * Introduced the format NRML 0.5 for source models
  * Added a check on the version in case of export errors
  * Extended `oq purge` to remove calculations from the database too
  * Fixed `--make-html-report`: the view task_info was not registered
  * Stored several strings as HDF5-variable-length strings
  * Fixed an export bug for the hazard curves in .geojson format
  * Removed the array cost_types from the datastore
  * Taxonomies with chars not in the range a-z0-9 were incorrectly rejected
  * Improved the XML parsing utilities in speed, memory, portability and
    easy of use
  * Forbidden the reuse of exposure because is was fragile and error prone
  * Fixed a bug with the `realizations` array, which in hazard calculations
    was empty in the datastore

 -- Matteo Nastasi (GEM Foundation) <nastasi@openquake.org>  Fri, 14 Oct 2016 11:07:26 +0200

python-oq-engine (2.0.0-0~precise01) precise; urgency=low

  [Michele Simionato]
  * Quoted the taxonomies in the CSV exports
  * Fixed a bug in classical_damage and added a master test for it
  * Fixed the escaping of the taxonomies in the datastore
  * Fixed the names of the exported risk files
  * Fixed a segfault in the WebUI when exporting files with h5py >= 2.4
  * Added a command `oq dbserver` to start/stop the database server
  * The engine exports the hazard curves one file per IMT
  * Exported lon and lat with 5 digits after the decimal point
  * Added a command `oq info --build-reports`
  * Introduced experimental support for exporting .hdf5 files

  [Daniele Viganò]
  * Reworked substantially the engine documentation: removed obsolete pages,
    updated to engine 2.0 and added instructions for Windows and Mac OS X
  * Remove oq_create_db script, db is created by the DbServer
  * Move oq_reset_db into utils and clean old code

  [Michele Simionato]
  * Now the DbServer automatically upgrades the database if needed
  * Renamed oq-lite -> oq and added a subcommand `oq engine`
  * Added a CSV reader for the hazard curves
  * Having time_event=None in the hazard part of a calculation is now valid
  * Added an exporter for the rupture data, including the occurrence rate
  * Refactored the CSV exporters
  * Moved celeryconfig.py; now celery must be started with
    `celery worker --config openquake.engine.celeryconfig`
  * Added a default location `~/oqdata/dbserver.log` for the DbServer log
  * Added an early check on the SA periods supported by the GSIMs
  * Now the gsim_logic_tree file is parsed only once
  * Added a document about the architecture of the engine
  * The realizations are now exported as a CSV file
  * Escaped taxonomies in the datastore
  * The Web UI log tool is now escaping the HTML
  * Moved openquake.commonlib.commands -> openquake.commands and
    openquake.commonlib.valid -> openquake.risklib.valid to have a
    linear tower of internal dependencies
  * Supported all versions of Django >= 1.5
  * Provided a better error message in the absence of openquake.cfg
  * Removed the check on the export_dir when using the WebUI
  * Reduce the data transfer of the realization association object
  * If uniform_hazard_spectra is true, the UHS curves are generated
    even if hazard_maps is false; the hazard maps are not exported
  * Optimized the filtering of PointSources
  * Initial work on the UCERF event based hazard calculator
  * Added a test calculation crossing the International Date Line (Alaska)

  [Daniele Viganò]
  * Remove the dependency from the python 'pwd' package which is not
    available on Windows
  * Supervisord init scripts are now provided for the dbserver, celery
    and the webui. Celery is not started by default, other two are.

  [Michele Simionato]
  * Another export fix: made sure it is run by the current user
  * Fixed the export: if the export directory does not exist, it is created
  * Introduced the configuration variable `multi_user`, false for source
    installations and true for package installations
  * Fixed the WebUI export
  * Removed the .txt outputs from the WebUI page engine/<output_id>/outputs
    (they are useful only internally)
  * Fixed the export: first the xml exporter is tried and then the csv exporter;
    if both are available, only the first is used, not both of them
  * Optimized the case when the epsilons are not required, i.e. all the
    covariance coefficients are zero in the vulnerability functions
  * Added another test for event based risk (`case_miriam`)
  * Revisited the distribution mechanism and refined the weight of the
    ruptures in the event based calculators to avoid generating slow tasks
  * Added an automatic help for the subcommands of oq-lite and managed
    --version correctly
  * The event based risk calculator now use different seeds for different
    realizations; also, the performance has been substantially improved
  * Improved the .rst reports with data transfer information
  * Removed the RlzsAssoc object from the datastore
  * Fixed the number of tasks generated by the risk calculators
  * Refactored the serialization of CompositionInfo instances to HDF5
  * Used exponential notation with 5 decimal digits in most exported XML files
  * Refactored the sampling mechanics in the event based calculators
  * The event_based_risk calculator infers the minimum intensity of the GMFs
    from the vulnerability functions (if not specified in the job.ini)
  * Fixed the `avg_losses-stats`: they were not generated in absence of
    loss curves
  * Added a command `oq-lite info --exports`
  * Added filtering on the mininum intensity also in the event based
    hazard calculator; improved the performance and memory occupation
  * Added a view displaying the calculation times by source typology
  * Fixed the test of GMPETable after the correction in hazardlib
  * Optimized the saving of the asset loss table
  * Optimized the case of multiple assets of the same taxonomy on the
    same point and introduced a datastore view `assets_by_site`
  * Fixed HDF5 segmentation faults in the tests for Ubuntu 16.04

  [Daniele Viganò]
  * Add support for Ubuntu 16.04 (xenial) packages
  * Removed the openquake_worker.cfg file because it is not used anymore

  [Michele Simionato]
  * Replaced PostgreSQL with SQLite
  * Introduced a dbserver to mediate the interaction with the database
  * Restored the signal handler to manage properly `kill` signals so that
    the workers are revoked when a process is killed manually
  * Fixed in a more robust way the duplicated log bug
  * Made more robust the killing of processes by patching concurrent.futures
  * Fixed a critical bug with celery not being used even when `use_celery`
    was true.
  * Improved the validation of NRML files
  * Added a command `oq-engine --show-log <job_id>`

  [Daniele Viganò]
  * Use the 'postgresql' meta package as dependency of the .deb
    package to support newer versions of Postgres; this makes
    Trusty package installable on Ubuntu 16.04 and Debian 8

  [Daniele Viganò, Michele Simionato]
  * Fixed a bug in `oq-engine --export-outputs`

  [Daniele Viganò, Matteo Nastasi]
  * Allow installation of the binary package on Ubuntu derivatives

  [Matteo Nastasi]
  * Backport of libhdf5 and h5py for ubuntu 'precise' serie

  [Michele Simionato]
  * Removed openquake/engine/settings.py
  * Made the dependency on celery required only in cluster installations
  * Integrated the authentication database in the engine server database
  * Fixed the description in the Web UI (before it was temporarily set to
    the string "A job").
  * Introduced filtering on the minimum intensity of the ground shaking
  * Solved the issue of serializing large SES collections, over the HDF5 limit
  * The loss maps and curves XML exporters now export the coordinates
    of the assets, not the coordinates of the closest hazard site
  * Stored the job.ini parameters into a table in the datastore
  * Added a check on the IMTs coming from the risk models
  * Changed the aggregate loss table exporter to export the event tags,
    not the event IDs
  * Fixed a bug with the CSV export of the ground motion fields
  * Fixed a bug with the export of UHS curves with `--exports=xml`
  * Reduced substantially the data transfer and the memory occupation
    for event based calculations with a large number of assets: we
    can run the California exposure with half million assets now
  * Fixed a bug in the SESCollection exporter
  * Changed the asset<->epsilons association: before for a given taxonomy the
    assets were ordered by `asset_ref`, now they are ordered by `id`. This
    has a minor impact on the numbers sensitive to the epsilons, akin to a
    change of seeds
  * Added a test on the ordering of the epsilons
  * Accepted `.` and `|` as valid characters for source IDs
  * Changed the GMF calculator to use a single seed per unique rupture
  * Changed the SESCollection exporter: now a single file is exported, before
    we were exporting one file per source model path per tectonic region model
  * Changed the event based calculators to avoid duplicating ruptures
    occurring more than once
  * Changed the risk calculators to work in blocks of assets on the same site
  * Made it possible to set different integration distances for different
    tectonic region types
  * Optimized the aggregation by asset in the event based risk calculator
  * Reporting the source_id when the filtering fails

 -- Matteo Nastasi (GEM Foundation) <nastasi@openquake.org>  Tue, 21 Jun 2016 14:17:03 +0200

python-oq-engine (1.9.1-0~precise01) precise; urgency=low

  [Michele Simionato]
  * Fixed a bug in the Web UI when running a risk calculation starting
    from a previous calculation

 -- Matteo Nastasi (GEM Foundation) <nastasi@openquake.org>  Mon, 07 Mar 2016 11:11:59 +0100

python-oq-engine (1.9.0-0~precise01) precise; urgency=low

  [Michele Simionato]
  * Fixed a bug such that in some circumstances the logging stream handler
    was instantiated twice, resulting in duplicated logs
  * Changed the default job status to 'executing' (was 'pre_executing')
  * Fixed the ordering of the logs in the Web UI
  * Removed the dependency from PostGIS
  * Restored the monitoring which was accidentally removed
  * Removed the obsolete option `--hazard-output-id`
  * Printed the names of the files exported by the engine, even when there
    are multiple files for a single output
  * Introduced four new tables job, output, log, performance: all the other
    60+ database tables are not used anymore

 -- Matteo Nastasi (GEM Foundation) <nastasi@openquake.org>  Wed, 02 Mar 2016 14:33:38 +0100

python-oq-engine (1.8.0-0~precise01) precise; urgency=low

  [Michele Simionato]
  * Removed two `oq-engine` switches (`--export-stats` and `--list-inputs`)
    and fixed `--show-view`; unified `--delete-hazard-calculation` and
    `--delete-risk-calculation` into a single `--delete-calculation`
  * Updated `make_html_report.py` to extract the full report from the
    datastore
  * If `use_celery` is true, use celery to determine a good default for
    the parameter `concurrent_tasks`
  * Made celery required only in cluster situations
  * Fixed the duplication of exported result in the classical_damage
    calculator when there is more than one realization
  * Removed several obsolete or deprecated switches from the `oq-engine` command
  * Replaced all classical calculators with their lite counterparts
  * Fixed the site-ordering in the UHS exporter (by lon-lat)

  [Paolo Tormene]
  * Added API to validate NRML

  [Michele Simionato]
  * The engine can now zip files larger than 2 GB (used in the export)
  * Now the loss maps and curves are exported with a fixed ordering: first
    by lon-lat, then by asset ID
  * Replaced the old disaggregation calculator with the oq-lite one

 -- Matteo Nastasi (GEM Foundation) <nastasi@openquake.org>  Mon, 15 Feb 2016 12:06:54 +0100

python-oq-engine (1.7.0-0~precise01) precise; urgency=low

  [Michele Simionato]
  * Fixed an encoding bug in --lhc
  * Fixed an export bug: it is now possible to export the outputs generated
    by another user, if the read permissions are set correctly

 -- Matteo Nastasi (GEM Foundation) <nastasi@openquake.org>  Mon, 14 Dec 2015 10:40:26 +0100

python-oq-engine (1.6.0-0~precise01) precise; urgency=low

  [Daniele Viganò]
  * Added the oq_reset_db script. It removes and recreates the database and
    the datastore

  [Matteo Nastasi]
  * Demos moved to /usr/share/openquake/risklib

  [Michele Simionato]
  * Removed the 'view' button from the Web UI
  * Removed the epsilon_sampling configuration parameter
  * Made customizable the display_name of datastore outputs (before it was
    identical to the datastore key)
  * The zip files generated for internal use of the Web UI are now hidden
  * Made visible to the engine only the exportable outputs of the datastore
  * Closed explicitly the datastore after each calculation
  * Replaced the old scenario calculators with the HDF5-based calculators
  * Fixed a very subtle bug in the association queries: some sites outside
    of the region constraint were not discarded in some situations
  * Removed the self-termination feature `terminate_job_when_celery_is_down`
  * Removed the epsilon sampling "feature" from the scenario_risk calculator
  * Replaced the event based calculators based on Postgres with the new ones
    based on the HDF5 technology

 -- Matteo Nastasi (GEM Foundation) <nastasi@openquake.org>  Tue, 17 Nov 2015 11:29:47 +0100

python-oq-engine (1.5.1-0~precise01) precise; urgency=low

  [Michele Simionato]
  * Fixed a bug affecting exposures with multiple assets on the same site

 -- Matteo Nastasi (GEM Foundation) <nastasi@openquake.org>  Fri, 25 Sep 2015 14:22:08 +0200

python-oq-engine (1.5.0-0~precise01) precise; urgency=low

  [Michele Simionato]
  * The event based calculators in the engine are now officially deprecated
    and they raise a warning when used
  * Optimization: we do not generate the full epsilon matrix if all
    coefficients of variation are zero
  * Fixed two subtle bugs in the management of the epsilons: it means that
    all event based risk calculations with nonzero coefficients of variations
    will produce slightly different numbers with respect to before
  * Removed excessive checking on the exposure attributes 'deductible' and
    'insuredLimit' that made it impossible to run legitimate calculations
  * Changed the meaning of 'average_loss' for the aggregated curves: now it
    is the sum of the aggregated losses in the event loss table,
    before it was extracted from the aggregated loss curve
  * Changed the way the average losses (and insured average losses) are
    computed by the event based risk calculator: now they are extracted
    from the event loss table, before they were extracted from the loss curves
  * Set to NULL the stddev_losses and stddev_insured_losses for the event based
    risk calculator, since they were computed incorrectly
  * Introduced a new experimental command
    'oq-engine --show-view CALCULATION_ID VIEW_NAME'; the only view available
    for the moment is 'mean_avg_losses'
  * Negative calculation IDs are interpreted in a Pythonic way, i.e. -1
    means the last calculation, -2 the calculation before the last one, etc.
  * If a site parameter is more distant than 5 kilometers from its closest
    site, a warning is logged
  * Changed the splitting of fault sources to reduce the number of generated
    sources and avoid data transfer failures if rupture_mesh_spacing is too
    small
  * Changed the event loss table export: now the CSV file does not contain
    the magnitude and the rows are ordered by rupture tag first and loss second
  * Removed the calculator EventBasedBCR
  * Longitude and latitude are now rounded to 5 digits
  * Fixed a very subtle bug in the vulnerability functions, potentially
    affecting calculations with nonzero coefficients of variation and nonzero
    minIML; the numbers produced by the engine were incorrect; see
    https://bugs.launchpad.net/oq-engine/+bug/1459926
  * 'investigation_time' has been replaced by 'risk_investigation_time' in
    risk configuration files
  * Initial support for Django 1.7

  [Daniele Viganò]
  * Removed the bin/openquake wrapper: now only bin/oq-engine is
    available

  [Michele Simionato]
  * Added parameter parallel_source_splitting in openquake.cfg

  [Daniele Viganò]
  * setup.py improvements
  * Added MANIFEST.in
  * celeryconfig.py moved from /usr/openquake/engine to
    /usr/share/openquake/engine

  [Matteo Nastasi]
  * Packaging system improvement

 -- Matteo Nastasi (GEM Foundation) <nastasi@openquake.org>  Wed, 23 Sep 2015 15:48:01 +0200

python-oq-engine (1.4.1-0~precise01) precise; urgency=low

  [Michele Simionato]
  * Added a new 'ebr' hazard/risk calculator
  * Fixed the engine core export: now it can export datastore outputs as
    zip files
  * Now the parameter concurrent_tasks is read from the .ini file
  * Parallelized the source splitting procedure
  * Fixed a bug in the hazard calculators which were not using the parameter
    concurrent_tasks from the configuration file

 -- Matteo Nastasi (GEM Foundation) <nastasi@openquake.org>  Fri, 15 May 2015 10:06:26 +0200

python-oq-engine (1.4.0-2~precise01) precise; urgency=low

  [Daniele Viganò]
  * Fixed debian/control: add missing lsb-release to build deps

 -- Matteo Nastasi (GEM Foundation) <nastasi@openquake.org>  Fri, 08 May 2015 14:33:26 +0200

python-oq-engine (1.4.0-1~precise01) precise; urgency=low

  [Matteo Nastasi, Daniele Viganò]
  * Fixed dependencies version management

 -- Matteo Nastasi (GEM Foundation) <nastasi@openquake.org>  Thu, 07 May 2015 14:14:09 +0200

python-oq-engine (1.4.0-0~precise01) precise; urgency=low

  [Matteo Nastasi, Daniele Viganò]
  * Add binary package support for both Ubuntu 12.04 (Precise)
    and Ubuntu 14.04 (Trusty)

  [Michele Simionato]
  * Removed the SiteModel table: now the association between the sites and the
    site model is done by using hazardlib.geo.geodetic.min_distance

  [Daniele Viganò]
  * added authentication support to the 'engineweb' and the 'engineserver'

  [Michele Simionato]
  * the aggregate loss curves can be exported in CSV format

  [Matteo Nastasi]
  * added 'outtypes' attribute with list of possible output types for
    each output item in outputs list API command
  * added '/v1/calc/<id>/status' API command
  * added 'engineweb' django application as local web client for oq-engine

  [Michele Simionato]
  * Renamed the maximum_distance parameter of the risk calculators to
    asset_hazard_distance, to avoid confusion with the maximum_distance
    parameter of the hazard calculators, which has a different meaning;
    is it an error to set the maximum_distance in a job_risk.ini file
  * Added to the API an URL /v1/calc/:calc_id/remove to hide jobs
  * A new key is_running is added to the list of dictionaries returned by
    the URL /v1/calc/list
  * Replaced the mock tests for the engine server with real functional tests
  * Added a resource /v1/calc/:calc_id/traceback to get the traceback of a
    failed calculation
  * Now the logs are stored also in the database, both for the controller node
    and the worker nodes
  * Bypassed Django when deleting calculations from the database: this avoids
    running out of memory for large calculations
  * Fixed an issue in the scenario calculator: the GMFs were not filtered
    according to the distance to the rupture
  * Now critical errors appear in the log file
  * Added a --run command to run hazard and risk together
  * Fixed bug in the event based calculator; in the case
    number_of_logic_tree_samples > 0 it was generating incorrect hazard curves.
    Also improved (a lot) the performance in this case.
  * Fixed a tricky bug happening when some tectonic region type are filtered
    away.
  * The event based risk calculator now save only the non-zero losses in
    the table event_loss_asset.
  * Added a CSV exporter for the Stochastic Event Sets, for debugging purposes.
  * The GMF CSV exporter now sorts the output by rupture tag.

  [Matteo Nastasi]
  * Each pull request must be accompanied by an update of the debian
    changelog now.

 -- Matteo Nastasi (GEM Foundation) <nastasi@openquake.org>  Thu, 07 May 2015 11:33:24 +0200

python-oq-engine (1.3.0-1) precise; urgency=low

  [Matteo Nastasi]
  * gunzip xml demos files after copied into /usr/openquake/engine directory

 -- Matteo Nastasi (GEM Foundation) <nastasi@openquake.org>  Thu, 26 Feb 2015 16:35:20 +0100

python-oq-engine (1.3.0-0) precise; urgency=low

  [Michele Simionato]
  * Updated python-django dependency >= 1.6.1, (our repository already
    includes a backported version for Ubuntu 'precise' 12.04); this change
    makes unnecessary "standard_conforming_strings" postgresql configuration
    variable setting
  * The event based risk calculator is able to disaggregate the event loss
    table per asset. To enable this feature, just list the assets you are
    interested in in the job.ini file: "specific_assets = a1 a2 a3"
  * We have a new hazard calculator, which can be invoked by setting in the
    job.ini file: "calculation_mode = classical_tiling"
    This calculators is the same as the classical calculator (i.e. you will
    get the same numbers) but instead of considering all the hazard sites at
    once, it splits them in tiles and compute the hazard curves for each tile
    sequentially. The intended usage is for very large calculations that
    exceed the available memory. It is especially convenient when you have
    very large logic trees and you are interested only in the statistics (i.e.
    mean curves and quantile curves). In that case you should use it with the
    option individual_curves=false. Notice that this calculator is still in
    an experimental stage and at the moment is does not support UHS curves.
    Hazard maps and hazard curves are supported.
  * We have a new risk calculator, which can be invoked by setting in the
    job.ini file: "calculation_mode = classical_damage"
    This calculator is able to compute the damage distribution for each asset
    starting from the hazard curves produced by the classical
    (or classical_tiling) calculator and a set of fragility functions. Also
    this calculator should be considered in experimental stage.
  * A significant change has been made when the parameter
    number_of_logic_tree_samples is set to a non-zero value. Now, if a branch
    of the source model logic tree is sampled twice we will generate the
    ruptures twice; before the ruptures were generated once and counted twice.
    For the classical calculator there is no effect on the numbers (sampling
    the same branch twice will produce two copies of identical ruptures);
    however, for the event based calculator, sampling the same branch twice
    will produce different ruptures. For instance, in the case of a simple
    source model with a single tectonic region type, before we would have
    generated a single file with the stochastic event sets, now we generate
    number_of_logic_tree_samples files with different stochastic event sets.
    The previous behavior was an optimization-induced bug.
  * Better validation of the input files (fragility models, job.ini)
  * The ability to extract the sites from the site_model.xml file
  * Several missing QA tests have been added
  * The export mechanism has been enhanced and more outputs are being exported
    in CSV format
  * New parameter complex_fault_mesh_spacing
  * Some error messages have been improved
  * A lot of functionality has been ported from the engine to oq-lite,
    i.e.  a lite version of the engine that does not depend on
    PostgreSQL/PostGIS/Django nor from RabbitMQ/Celery. This version is
    much easier to install than the regular engine and it is meant for
    small/medium computation that do not require a cluster. The engine
    demos, have been moved to the oq-risklib repository, so that they can
    be run via the oq-lite command without installing the full engine.
  * Currently the following calculators have been ported (all are to be
    intended as experimental): classical hazard, classical tiling, event
    based hazard, scenario hazard, classical risk, scenario damage,
    classical damage.

 -- Matteo Nastasi (GEM Foundation) <nastasi@openquake.org>  Thu, 26 Feb 2015 10:44:03 +0100

python-oq-engine (1.2.2-0) precise; urgency=low

  * consistency in version management between debian/ubuntu package and
    library from git sources

 -- Matteo Nastasi (GEM Foundation) <nastasi@openquake.org>  Thu, 18 Dec 2014 16:25:05 +0100

python-oq-engine (1.2.1-2) precise; urgency=low

  * Fixed custom dependencies versions (again)

 -- Matteo Nastasi (GEM Foundation) <nastasi@openquake.org>  Tue, 16 Dec 2014 10:48:19 +0100

python-oq-engine (1.2.1-1) precise; urgency=low

  * Fixed custom dependencies versions

 -- Matteo Nastasi (GEM Foundation) <nastasi@openquake.org>  Tue, 16 Dec 2014 09:48:19 +0100

python-oq-engine (1.2.1-0) precise; urgency=low

  * Fixed the logging handler

 -- Matteo Nastasi (GEM Foundation) <nastasi@openquake.org>  Mon, 15 Dec 2014 10:17:30 +0100

python-oq-engine (1.2.0-3) precise; urgency=low

  * Add constraint on python-django dependency version

 -- Matteo Nastasi (GEM Foundation) <nastasi@openquake.org>  Thu, 11 Dec 2014 10:04:45 +0100

python-oq-engine (1.2.0-2) precise; urgency=low

  * More precise exception message

 -- Matteo Nastasi (GEM Foundation) <nastasi@openquake.org>  Wed, 10 Dec 2014 16:21:06 +0100

python-oq-engine (1.2.0-1) precise; urgency=low

  * Bugs fixed in 1.2 release: http://goo.gl/GjbF2r
  * Replace a reference to the 'openquake' command with 'oq-engine'
  * Moved the expected outputs of the ScenarioDamage QA tests in qa_tests_data
  * Moved the logic tree realizations into commonlib
  * It is now possible to compute the uniform spectra even when
    individual_curves is false
  * Reduced the precision when exporting GMFs to XML
  * Fixed test_job_from_file
  * Delayed the OqParam validation
  * Simplified the monitoring
  * Extract the QA tests data from the engine
  * Renamed commonlib.general -> baselib.general
  * Removed the dependency from oq-commonlib
  * Avoid warning no XML exporter for event_loss
  * Update packager and postinst to use the openquake2 db (new default one)
  * Use shallow-clone to improve CI builds speed
  * Download calculation results as files
  * Added an API to retrieve the engine version
  * Unified the export framework for hazard and risk
  * Fast export of the GMFs
  * Fast scenario export
  * Fixed test_is_readable_all_files_lack_permissions when run as root
  * Now 'test_script_lower_than_current_version' does not require an Internet
    connection
  * Warn the user if she asks for statistical outputs but using a single hazard
    output
  * Move the calculation of input/output weights into commonlib
  * Changed the export_dir in several tests
  * Now the packagers makes a HTML report with the performances of the demos
  * Remove hardcoded references to openquake2 in oq_create_db
  * Move JobStats creation inside job_from_file
  * Fixed precision
  * Align openquake_worker.cfg with openquake.cfg
  * Implement memory hard limit control
  * Using commonlib.readinput.get_source_models
  * Check that the hazard calculation mode is consistent with risk calculation
    mode
  * Rollback only if a transaction is on
  * Fixed a bug in export_risk
  * Daily html report
  * Reflected the API change in commonlib.readinput.get_oqparam
  * Updated the engine to cope with the changes in risklib and commonlib
  * Fixed the name of the SES file
  * Changed some hard-coded weights in general.py
  * Changed the import of the calc module
  * Drop risk calculation table
  * Simplified the risk calculators
  * Reflected the API change in hazardlib.calc.gmf.GmfComputer
  * Added a test for duplicated tags in import_gmf_scenario.py
  * Implemented losses per event per asset
  * Dependency check
  * Removed more risk unit tests
  * Removed another couple of redundant tests
  * Remove check on setup.py version since now it's taken from init
  * Fixed _calc_to_response_data
  * Fixed bug when running risk calculations from the platform
  * openquake wrapper script
  * Changed version number in setup.py too
  * Updated version to 1.2
  * Renamed nrml_version->commonlib_version
  * Fixed a bug in the engine server (wrong calculation_id)
  * Fix oq-engine command name in output list
  * Removed the dependency from nrmllib
  * Fixed two merge errors
  * Important fixes pre-2.0 copied from the better-risk branch
  * Renamed the command openquake->oq-engine
  * Change ses collection
  * Fixed the migration script 0007
  * Fixed a bug with the quantile_hazard_curves attribute
  * Removed EventBasedHazardCalculatorTestCase
  * Remove the hazard_calculation table
  * correct complex source for wrong order in edges points
  * missing file open fixed
  * Removed routing tests
  * Added the script correct_complex_sources
  * Complex surf validation
  * Insert the IMT in the db, if not already there
  * The intensity measure types are now sorted also in the scenario calculator
  * Simplified the QA test scenario_damage/case_4
  * Enable 'set -x' when $GEM_SET_DEBUG is true
  * Remove a try finally in engine server task.py
  * Simplification because now the maximum_distance is mandatory
  * Fixed a wrong source model used in the Event Based export test
  * Fixed the what_if_I_upgrade check
  * Added a table imt_taxonomy
  * Fixed the management of missing db upgrades
  * Now the engine is using the new validation mechanism for the hazard sources
  * Fixed the name of a field (risk_job_id->job_id)
  * Special case when the hazard is known at the exact sites of the assets
  * Moved the epsilons from the getters to the database
  * Update the database name in openquake_worker.cfg
  * Removed the old validation mechanism
  * The parameter concurrent_tasks must be available to the workers too
  * Solved the problem with UHS
  * Fixed master https://ci.openquake.org/job/master_oq-engine/1208
  * If individual_curves is set, multi-imt curves must not be generated
  * --what-if-I-upgrade functionality
  * Stats only
  * Short output summary
  * Removed task_no
  * Hazard curves from gmfs
  * Fixed a critical bug with --hazard-output-id
  * Fix the test check_limits_event_based
  * Changed the output_weight for the event based calculator
  * Introduced --hazard-job-id and made it possible to reuse exposures imported
    in the hazard part of the computation
  * Replaced the ScenarioGetter with the GroundMotionFieldGetter
  * Return loss matrix
  * Removed --schema-path from oq_create_db
  * Calculation limits
  * Fixed a bug on tablespace permissions
  * Make the event based calculator more debuggable
  * Added the column uniq_ruptures to the table source_info
  * Db migrations
  * Db migrations 2
  * Saved more sources in source_info
  * Perform means and quantiles in memory
  * Parallel filtering
  * Reintroduce the 'terminate_job_when_celery_is_down' config option
  * Fix risk disaggregation
  * Ordering the sources after filtering-splitting
  * Source ordering
  * Gmf from ruptures
  * Fixed a stupid bug with OQ_TERMINATE_JOB_WHEN_CELERY_IS_DOWN
  * Introduced a variable OQ_TERMINATE_JOB_WHEN_CELERY_IS_DOWN
  * The random seeds have now a default value of 42
  * Added a check for invalid quantile computations
  * Now hazard calculations can be deleted safely
  * Add a file openquake_worker.cfg to be read in the workers
  * Simplified the LOG_FORMAT by removing the name
  * Avoid an ugly error when no tasks are spawned
  * Added a view on the event loss table for convenience of analysis
  * Epsilon sampling feature
  * Distribute-by-rupture phase 2
  * Restored distribution-by-rupture in the event based calculator
  * Provide a good error message when a source model contains GSIMs not in the
    file gsim_logic_tree
  * Moved parse_config from the engine to commonlib
  * Added a test checking the existence of the __init__.py files and fixed the
    QA test classical/case_15
  * Refactored initialize_realizations and added a warning when
    num_samples > num_realizations
  * Fixed a missing import
  * Saving the rupture hypocenter fully into the database
  * Removed an offending ALTER OWNER
  * Source info table
  * Added a test for sampling a large source model logic tree
  * Hazard curves from gmfs
  * Removed num_sites and num_sources from job_stats
  * Removed redundant tests
  * Retrieved the correct output directly, not via an order by
  * Making use of commonlib.parallel in the engine
  * Enhanced qatest_1, so that it subsumes regression_1 and regression_2
  * Taking advantage of the new riskloaders in commonlib
  * Added a missing integer cast
  * Changed disagg/case_1 to use full enumeration
  * Fixed the ordering of the ruptures in the event based calculator
  * Fixed a bug in the GroundMotionValuesGetter
  * Reflected the API change in refactor-risk-model
  * Sent the tectonic region types with less sources first, and fixed
    an ordering bug in a QA test
  * Turn AMQPChannelExceptions into warnings
  * Hide the SES output from a scenario calculator
  * Add a debug flag to enable set -x in packager.sh
  * Better task spawning
  * Reflected the changes to the GmfComputer in hazardlib
  * Fixed the bug in the risk event based calculator with multiple realizations
  * Fix gmf duplication
  * Removed the need for logictree.enumerate_paths
  * Fixed a small bug
  * Removed a commonlib dependency breaking the oqcreate script
  * Now the indices of the filtered sites are stored in the
    ProbabilisticRupture table
  * Fixed another import
  * Fixed a wrong import
  * Moved logictree to commonlib and fixed all the tests
  * Removed the obsolete table hzrdr.ses and small refactoring
  * Tasks with fewer assets are submitted first
  * Better parallelization of the risk calculators
  * Reducing the celery timeout from 30s to 3s
  * Fixed a tricky bug in the scenario calculator with duplicate imts
  * Fixed the ScenarioExportTestCase by changing the position of the points
  * The scenario calculator is now block-size independent
  * Use only the relevant tectonic region types to build the GMPE logic tree
  * Fixed a broadcasting in the classical calculator
  * Saving memory on the controller node
  * Restored the source model sampling feature
  * Complex logic tree test
  * Solved the block size dependence in the risk calculators
  * Fixed a critical ordering bug
  * Changed the _do_run_calc signature
  * Avoid returning duplicated data in the classical calculator
  * Changed the order of the statements in 01-remove-cnode_stats.sql
  * Added a cache on the GSIMs for the probabilities of no exceedence in the
    classical calculator
  * Fix the export of GmfSets in the case of multiple source models
  * Fixed underflow error in postgres
  * Fixed a bug with celery ping
  * Avoid errors on signals when the engine is run through the server
  * Errors in a task are converted into a RuntimeError
  * Remove calculation unit
  * The IML must be extrapolated to zero for large poes
  * Log a warning when more than 80% of the memory is used
  * Refactored the hazard getters
  * Removed the SES table
  * Added a nice error message for far away sources
  * Add support in the engine for a local_settings.py
  * Send the site collection via rabbitmq, not via the database
  * Improvements to the CeleryNodeMonitor
  * Minimal tweaks to the risk calculators
  * Save the number of sites in JobStats as soon as it is available
  * Fix branch var to be compliant within the new CI git plugin
  * Restored the lost fine monitoring on the hazard getters
  * Cluster monitor
  * Celery check
  * Removed the obsolete table uiapi.cnode_stats
  * Make use of the light site collection introduced in hazardlib
  * Optimize the disaggregation calculator
  * Fix a memory leak of celery
  * Remove python-gdal and fix issue with postinst
  * Manual pickling/unpickling
  * Updates Copyright to 2014
  * The rupture tag must be unique
  * Turn SIGTERM into SIGINT
  * Remove another engine-server test script from pylint
  * Removed the dependency on the current working directory from
    utils_config_test
  * Replace README.txt with README.md in the packager script
  * Increase the tolerance in the disaggregation test
  * Readme merge
  * Avoid storing copies of the ruptures
  * Untrapped exceptions in oqtask give ugly error messages
  * Support for posting zipfiles to the engine-server
  * Using iter_native in celery
  * Added test for the loss_fraction exporter
  * Fixed a missing loss_type in export_loss_fraction_xml
  * Merging the engine server inside the engine repository
  * Removing ruptures phase 2
  * Restored qatest 1
  * Added tests for failing computations
  * Removed the progress handler from the engine
  * Better error and logging management
  * Exclude tests folder from pylint check
  * Fixing the build master_oq-engine #790
  * Ruptures are not read from the database anymore, only written
  * In development mode celery is automatically started/stopped together with
    the engine server
  * Remove common directory from risk demos
  * Remove duplication hazard risk
  * Removing the duplication run_hazard/run_risk in engine.py
  * Renamed directories and packages to be consistent with GEM conventions
  * Fixed test_initialize_sources
  * Getting a more uniform distribution of the tasks
  * Remove celery
  * Remove time_span from disaggregation calculator
  * Return the traceback from celery to the controller node
  * If there are no GMVs within the maximum distance for the given assets, the
    computation should not fail with an ugly error but print a warning
  * Better error management
  * Fixed a stupid error in compute_hazard_curves
  * Support for non-parametric sources
  * Fixed the issue of slow sources
  * Fixed the two upgrade scripts breaking the migration from 1.0 to 1.1
  * Add --export-hazard-outputs and --export-risk-outputs switches; also add
    geojson export for hazard curves
  * Light monitor
  * Set CELERY_MAX_CACHED_RESULTS = 1
  * Changed from relative path to full path
  * Fix the feature "import gmf scenario data from file"
  * version: remove warning for pkg install + git program installed case
  * Remove block_size and point_source_block_size
  * Move the unit tests inside the openquake.engine directory
  * Version visualization improvement
  * Added missing CASCADE on a DB migration script
  * Raised the tolerance in ClassicalHazardCase13TestCase
  * In the event based calculator split by ruptures, not by SES
  * BROKER_POOL_LIMIT is causing problem so set it to none
  * Split area sources
  * Force BROKER_POOL_LIMIT to 10
  * Fixed an upgrade script
  * Prefiltering sources in all calculators
  * Savaged the easy part of the work on the decouple-logic-trees branch
  * Changed the way hazard map are interpolated
  * Fixed a bug with static urls
  * Remove database related code
  * Removed hazard curve progress
  * Improved the IMT management in the engine by leveraging the new
    functionality in hazardlib
  * Configuration file for storing oq-platform connection parameters
  * Add loss type to risk outputs
  * Remove parsed source
  * Fix remove demos symlinks
  * gmf.lt_realization_id can be NULL
  * Fixed the _prep_geometry feature of Risk and Hazard calculations
  * Remove a reference to the removed view hzrdr.gmf_family
  * Engine-Server: support for multiple platform installations
  * Removed the complete_logic_tree flags
  * Fixed setup.py
  * Removed the SourceProgress table
  * New risk demos
  * Run a risk calculation
  * Remove validation on site models
  * Removed the rest of the stuff related to the supervisor
  * Removed the supervisor, redis, kombu and related stuff
  * Removed a wrong import
  * An import ordering issue is breaking Jenkins
  * Various small fixes for oq_create_db script
  * Do not register a progress handler if it is not passed
  * Engine Unit test fix
  * Geonode integration
  * Progress Bar support
  * Finally fixed the dependency from the blocksize in the event based
    calculator
  * A simple fix for engine_test.py
  * Replace numpy arrays with postgres array fields in output tables
  * Dump and restore Stochastic Event Set
  * Removed the old distribution and used parallelize as default distribution
    mechanism everywhere
  * Change the distribution in the risk calculators
  * Save in job_stats how much the database increased during the current
    computation
  * Removed calc_num task properly
  * Change dist classical
  * Improve the table job_stats
  * Now the CacheImporter infers the fields from the database, in the right
    order
  * Removed parsed_rupture_model from the db
  * The revoke command should not terminate the workers
  * Remove JobCompletedError
  * Override hazard investigation time in risk event based calculator
  * Companion of https://github.com/gem/oq-engine/pull/1298/
  * Companion of https://github.com/gem/oq-nrmllib/pull/116
  * Simplify schema
  * Filter the sources before storing them in the database
  * Improve the parallelize distribution
  * Fix disaggregation
  * Changed the distance in hazardlib
  * Improve memory consumption in the GMF calculation
  * The file with the exported disagg matrix must contain the poe in the name
  * The multiple sites QA test (classical/case_13) broke
  * Solve the dependency from the parameter concurrent_tasks
  * QA test for multiple sites
  * Cross domain ajax fix for view methods [r=matley] [f=*1234765]
  * Tweaks to make platform calcs work [r=matley] [f=*1234765]
  * Create job and calculation objects in a transaction
  * Make test fixtures optional
  * Get the list of the available magnitude scaling relationships at runtime
  * Save memory when exporting the GMF
  * Fixed a typo in an ordering query
  * Insured loss curves statistics
  * When exporting the GMF, we need to export the rupture tags, not the ids
  * Hazard Curve Parser import update [r=micheles] [f=*trivial]
  * To save space in the db and to avoid running into the text field size
    limit, change model_content.raw_content to store gzipped content
  * Add a tag to the ruptures
  * Change the dump/restore procedures to work with directories, not tarfiles
  * Fix risk QA tests fixtures
  * Documentation for the REST API
  * Fix hazard_curve_multi export path
  * Revise insured losses algorithm
  * Post-calculation migration
  * Correction of baseline DB revision
  * Review Risk demos
  * A couple of fixes to scenario tests
  * Compute standard deviation of losses
  * Validate time_event
  * Add 404 responses in the case of non-existent artifacts
  * Run calcs, part 2
  * Minor loss map export fix
  * Fix for installing source code via pip/git
  * Remove cache from HazardCurveGetterPerAsset
  * Changed an import from nrmllib
  * Pyflakes fixes to the calculators and engine module
  * Reading logic trees from DB - follow up (fix for a careless refactoring
    error)
  * Raise an error when no gmvs are available in a scenario computation
  * Small fix in dump_hazards.py: the filenames list contained duplicates
  * Add 'engine' functionality to disable the job supervisor
  * Read logic trees from DB (instead of the filesystem)
  * Extend forms.CharField to allow null values
  * Small fixes to the script restore_hazards.py
  * Update test fixtures used for risk scenario calculations
  * Trivial: Some small tweaks/cleanups
  * File parsing fix
  * Risk BaseCalculator refactoring
  * Run calculations via REST API (initial sketch)
  * Better input loading (update to 'engine' API)
  * Update Risk Event Based QA test
  * Fixed a very subtle bug with the ordering of sites
  * Added index to hzrdi.hazard_site
  * Updated tests to the new interface
    of 'openquake.engine.db.models.SiteCollection'
  * Compute ground motion values from Stochastic Event Set
    in a risk calculation
  * "List calc results" views
  * Misc. engine fixes to stabilize the build
  * Record all OQ software versions in oq_job
  * Export to path or file (not just path)
  * Minor fix to risk QA test collection
  * Engine API improvements
  * Hazard map GeoJSON export
  * Refactoring: moved risk calculation logic to risklib
  * GeoJSON loss map support
  * GeoJSON export prep
  * Include API version in URLs
  * 'calc info' views
  * Rough sketch of the 'list calculations' views
  * Export loss_fraction quantile fix
  * Fix 'hazard_curve_multi' export
  * Fix Risk QA test collection (nosetests)
  * Remove site_collection column from the database
  * Pack and risk demos LP: #1197737
  * Added more monitoring to the hazard calculators

 -- Matteo Nastasi (GEM Foundation) <nastasi@openquake.org>  Wed, 10 Dec 2014 11:17:03 +0100

python-oq-engine (1.0.0-1) precise; urgency=low

  * 'occupants' is now a float
  * Hazard curve import tool: updated NRML hazard curve parser
  * Made sure that the task_ids are stored in the performance table soon enough
    (LP: #1180271)
  * Added fixtures for risk tests
  * Some support to compute avg and std for the GMFs (LP: #1192413)
  * Renamed the GMF tables (LP: #1192512)
  * Kill running celery tasks on job failure (LP: #1180271)
  * Removed 'patches' folder
  * Event loss csv: fix delimiting character (LP: #1192179)
  * Fixed restore_hazards_test.py (LP: #1189772)
  * Fix restore hazards (LP: #1189772)
  * Fix risk/classical/case_3 (LP: #1190569)
  * Fix get_asset_chunk unit test
  * Added dumping of ses_collection/ses/ses_rupture (LP: #1189750)
  * Fixed the issue with sequences in restore_hazards.py (LP: #1189772)
  * Risk Probabilistic Event Based Calculator - QA Test
  * Fix the GMF export and tables (LP: #1169078,#1187413)
  * Some work to fix qa_tests/risk/event_based_bcr (LP: #1188497)
  * Run risk demos to test the package (LP: #1188117)
  * Update risk demos
  * renamed units -> number_of_units. Support for asset_category == "population"
    (LP: #1188104)
  * Fixed the z1pt0<->z2pt5 inversion problem (LP: #1186490)
  * Removed the special case for gmf_scenario
  * Exposure DB schema update (LP: #1185488)
  * Fix the site_data table to store one site per row; change gmf_agg to point
    to site_data (LP: #1184603)
  * Fix export of Benefit Cost Ratio calculator outputs. (LP: #1181182)
  * Inserted the GMFs with the CacheInserter instead of the BulkInserter
    (LP: #1184624)
  * Added better instrumentation to the hazard getters
  * Make the engine smart enough to infer the right block size (LP: #1183329)
  * New risk demos (LP: #1180698,#1181182)
  * Time event validation fix (LP: #1181235)
  * Unicode list cast fix
  * Implement distribution by SES in the event based hazard calculator
    (LP: #1040141)
  * Remove gmf scenario (LP: #1170628)
  * Purge gmf table (LP: #1170632)
  * Parallelize the queries of kind "insert into gmf agg" by using the standard
    mechanism (LP: #1178054)
  * Skipped hazard/event_based/case_4/test.py (LP: #1181908)
  * Remove the dependency from the gmf/gmf_set tables in the XML export
    procedure (LP: #1169078)
  * Saved memory in the hazard getters by returning only the distinct GMFs
    (LP: #1175941)
  * Fixed the case of no gmfcollections and cleaned up the post processing
    mechanism (LP: #1176887)
  * Filter the ruptures according to the maximum_distance criterium
    (LP: #1178571)
  * New hazard demos (LP: #1168756)
  * Parallelize insert into gmf_agg table (LP: #1178054)
  * Removed some verbose logs in debug mode (LP: #1170938)
  * lxc sandbox - improved CI with sandboxed source tests (LP: #1177319)
  * Report "calculation", not the job (LP: #1178583)
  * Fix performance_monitor_test.py on Mac OS X (LP: #1177403)
  * Remove config.gem files from demos
  * Vulnerability functions for contents, occupants and non-structural damage
    (LP: #1174231)
  * Improved the memory profiling (LP: #1175941)
  * Cleanup of the hazard getters and small improvements to help the performance
    analysis of risk calculators (LP: #1175941)
  * Add a facility to import hazard_curves from XML files (LP: #1175452)
  * Refactoring of risk calculators (LP: #1175702)
  * Added references to RiskCalculation model
  * --config-file option (LP: #1174316)
  * Update calls to risklib to the latest interface (LP: #1174301)
  * Event-Based Hazard: Better hazard curve / GMF validation (LP: #1167302)
  * Improved hazard doc
  * CONTRIBUTORS.txt
  * DB cleanup
  * --optimize-source-model pre-processing option (LP: #1096867)
  * Relax validation rules on interest rate for benefit-cost ratio analysis
    (LP: #1172324)
  * Support non-unique taxonomy -> IMT association across different
    vulnerability files (LP: #1171782)
  * Point source block size (LP: #1096867)
  * Use "hazard curve multi imt" also when all the realizations are considered
    (LP: #1171389)
  * Fix aggregate loss curve computation (LP: #1171361)
  * Add instrumentation via the EnginePerformanceMonitor to all the calculators
    (LP: #1171060)
  * Replaced run_job_sp with run_hazard_job (LP: #1153512)
  * Cleanup input reuse
  * Simplify hazard getter query
  * Add a forgotten constrain ON DELETE CASCADE on the table gmf_agg
    (LP: #1170637)
  * Mean loss curve computation updated (LP: #1168454,#1169886,#1170630)
  * Changed the generation of hazard_curves to use the gmf_agg table
    (LP: #1169703)
  * Add geospatial index on gmf_agg
  * Fix hazard map and UHS export filenames (include PoE) (LP: #1169988)
  * Lower the parameter ses_per_logic_tree_path in the event_based QA tests to
    make them much faster (LP: #1169883)
  * Fix Event based mean loss curve computation (LP: #1168454)
  * An attempt to solve the memory occupation issue for the event_based risk
    calculator (LP: #1169577)
  * Update event based mean/quantile loss curve computation (LP: #1168454)
  * Fix disagg export file name (LP: #1163276)
  * Include 'investigation_time' in exported UHS XML (LP: #1169106)
  * Raise warnings when invalid/unknown/unnecessary params are specified
    (LP: #1164324)
  * Fix characteristic fault rupture serialization (LP: #1169069)
  * Fixed a bug in event_based/core_test.py due to the version of mock used
    (LP: #1167310)
  * Make sure the generated XML are valid according to NRML (LP: #1169106)
  * Fix the tests of the event_based depending on random number details
    (LP: #1167310)
  * Scenario risk is using "default" connection on a cluster (LP: #1167969)
  * Add a mechanism to populate the db from CSV files, without the need to run
    a fake calculation (LP: #1167310,#1167693)
  * Source model NRML to hazardlib conversion now throws useful error messages
    (LP: #1154512)
  * Organization of hazard exports (LP: #1163276)
  * Some trivial optimizations in Risk Event Based calculator
  * Do not use 'default' user on raw cursors. (LP: #1167776)
  * Removed a bunch of old test fixtures
  * release updated
  * hazard curves in multiple imts (LP: #1160427)
  * Critical fix to disaggregation interpolation (LP: #1167245)
  * Fix setup.py version number
  * Fix char source logic tree validation (LP: #1166756)
  * Update version to 1.0
  * Reflect latest interface changes in risklib (LP: #1166252)
  * Event base performance (LP: #1168233)
  * Fix a "reproducibility" issue when getting hazard sites from exposure
    (LP: #1163818)
  * Disaggregation in event based risk calculator (LP: #1160993)
  * Read 'sites' from 'sites_csv' (LP: #1097618)
  * add debconf tool to manage postgresql.conf file modification
  * Issue 1160993 (LP: #1160993,#1160845)
  * Importing GMF from XML: step 2 (LP: #1160398)
  * Disaggregation of losses by taxonomy (LP: #1160845)
  * Vulnerability model validation (LP: #1157072)
  * Big docs cleanup
  * Mean and quantile Loss map support (LP: #1159865)
  * Event-Based Hazard: Save multi-surface ruptures (LP: #1144225)
  * Fix loss curve export (LP: #1157072)
  * Fix an incorrect parameter in event-based hazard QA tests, cases 2 and 4
  * end-to-end qa tests for Scenario Risk and Scenario Damage
  * Trivial fix for setup.py
  * New E2E regression tests
  * Updated QA tests due to change in risklib
  * Engine cleanup
  * Characteristic source logic tree support (LP: #1144225)
  * Added a script to dump the hazard outputs needed for the risk (LP: #1156998)
  * Remove complete logic tree flags when redundant (LP: #1155904)
  * Do not read risk inputs from fylesystem but from ModelContent
  * Remove --force-inputs feature (LP: #1154552)
  * UHS Export (LP: #1082312)
  * UHS post-processing (LP: #1082312)
  * Fragility model using structure dependent IMT (LP: #1154549)
  * Correct bin/openquake help string for --log-level
  * Hazard post-processing code cleanup (LP: #1082312)
  * Allow Event-Based hazard post-processing to run without celery
  * More event-based hazard QA tests (LP: #1088864)
  * Real errors are masked in the qa_test since the real computation runs in a
    subprocess (LP: #1153512)
  * Minor simplification of the hazard_getter query
  * Correlation model qa tests (LP: #1097646)
  * Vulnerability model using structure dependent intensity measure types
    (LP: #1149270)
  * Fix a broken scenario hazard export test
  * Support for Characteristic Fault Sources (LP: #1144225)
  * Added a missing KILOMETERS_TO_METERS conversion in the hazard_getters
  * Average Losses (LP: #1152237)
  * Improved the error message for unavailable gsims
  * Companion changes to https://github.com/gem/oq-risklib/pull/38
  * Fix 1144741 (LP: #1144741)
  * Fix 1144388 (LP: #1144388)
  * Fixed ordering bug in the XML export of gmf_scenario (LP: #1152172)
  * Don't save hazard curves to the DB which are all zeros (LP: #1096926)
  * Add hazard nose attribute to the hazard QA test
  * Avoid fully qualified name in the XML <uncertaintyModel> tag (LP: #1116398)
  * Fix Scenario Risk calculator
  * New CLI functionality: delete old calculations (LP: #1117052)
  * DB security cleanup (LP: #1117052)
  * Event-Based Hazard Spatial Correlation QA tests (LP: #1099467)
  * Correct OQ engine version in db script
  * Preloaded exposure (LP: #1132902)
  * 1132708 and 1132731 (LP: #1132731)
  * Stabilize classical hazard QA test case 11
  * DB schema bootstrap script now runs silently by default
  * Fix aggregate loss export test
  * Fix a broken disagg/core test
  * Easy hazard getters optimization (LP: #1132708)
  * Fix progress risk
  * Event loss tables (LP: #1132699)
  * Fix the memory occupation issue for the scenario_risk calculator
    (LP: #1132018,#1132017)
  * Performance monitor to measure times and memory occupation of bottleneck
    code (LP: #1132017)
  * Scenario insured losses
  * Version fix (already present fix in master, add a test to verify it)
  * Classical Hazard QA test, SA IMT case (LP: #1073591)
  * Optimize hazard curve insertion (LP: #1100332)
  * updates due to the latest risklib api changes
  * Fixed the bug introduced by change the location field from Geometry to
    Geography
  * "openquake --version broked" fix
  * Fixed bug in the distribution of the realizations logic
  * Simplified the hazard getters so that they are pickleable without effort
  * Update to disaggregation equation (LP: #1116262)
  * Scenario Aggregated Loss
  * Risk maximum distance (LP: #1095582)
  * Add timestamps to calculation summary output (LP: #1129271)
  * More efficient hazard curve update transactions. (LP: #1121825)
  * Scenario risk tests
  * Added parameter taxonomies_from_fragility_model (LP: #1122817)
  * Add a check for missing taxonomies in the scenario_damage calculator
    (LP: #1122817)
  * Add '_update_progress' for clearer profiling (LP: #1121825)
  * Removed many global dictionaries and adopted a convention-over-configuration
    approach
  * Generation of ground motion fields only within a certain distance from the
    rupture (LP: #1121940)
  * Link between Rupture / Stochastic Event Set and Ground motion field outputs
    (LP: #1119553)
  * Fixed the qa_test for scenario_damage
  * Fix HazardCalculation.get_imts()
  * Donot save absolute losses (LP: #1096881)
  * Scenario hazard: fix a reference to the site collection
  * Fixes scenario hazard correlation
  * Scenario risk
  * Changed DmgState to have a foreign key to OqJob, not to Output; also removed
    the CollapseMap special treatment (LP: #1100371)
  * Drop upload table
  * Remove several global dictionaries from the engine
  * Mean and quantile Loss curve computation (LP: #1101270)
  * Cache the SiteCollection to avoid redundant recreation (LP: #1096915)
  * Scenario hazard correlation model (LP: #1097646)

 -- Matteo Nastasi (GEM Foundation) <nastasi@openquake.org>  Mon, 24 Jun 2013 17:39:07 +0200

python-oq-engine (0.9.1-1) precise; urgency=low

  * upstream release

 -- Matteo Nastasi (GEM Foundation) <nastasi@openquake.org>  Mon, 11 Feb 2013 11:00:54 +0100

python-oq-engine (0.8.3-3) precise; urgency=low

  * Add missing monitor.py source

 -- Muharem Hrnjadovic <mh@foldr3.com>  Tue, 23 Oct 2012 10:16:18 +0200

python-oq-engine (0.8.3-2) precise; urgency=low

  * Use arch-independent JAVA_HOME env. variable values (LP: #1069804)

 -- Muharem Hrnjadovic <mh@foldr3.com>  Mon, 22 Oct 2012 15:30:39 +0200

python-oq-engine (0.8.3-1) precise; urgency=low

  * upstream release

 -- Muharem Hrnjadovic <mh@foldr3.com>  Fri, 19 Oct 2012 19:53:00 +0200

python-oq-engine (0.8.2-5) precise; urgency=low

  * Make sure the vs30_type param is capitalized (LP: #1050792)

 -- Muharem Hrnjadovic <mh@foldr3.com>  Fri, 21 Sep 2012 12:01:34 +0200

python-oq-engine (0.8.2-4) precise; urgency=low

  * fix JAVA_HOME value so it works in ubuntu 12.04 LTS (LP: #1051941)

 -- Muharem Hrnjadovic <mh@foldr3.com>  Mon, 17 Sep 2012 14:52:12 +0200

python-oq-engine (0.8.2-3) precise; urgency=low

  * Insured loss probabilistic event based calculator (LP: #1045318)

 -- Muharem Hrnjadovic <mh@foldr3.com>  Wed, 05 Sep 2012 09:22:36 +0200

python-oq-engine (0.8.2-2) precise; urgency=low

  * remove namespace/module ambiguity

 -- Muharem Hrnjadovic <mh@foldr3.com>  Tue, 04 Sep 2012 17:08:17 +0200

python-oq-engine (0.8.2-1) precise; urgency=low

  * Upstream release (LP: #1045214)

 -- Muharem Hrnjadovic <mh@foldr3.com>  Tue, 04 Sep 2012 08:52:53 +0200

python-oq-engine (0.8.1-5) precise; urgency=low

  * rm threaded serialization patch (since it increases overall run time)

 -- Muharem Hrnjadovic <mh@foldr3.com>  Wed, 25 Jul 2012 17:01:32 +0200

python-oq-engine (0.8.1-4) precise; urgency=low

  * Try threaded serialization in order to fix performance regression
    (LP: #1027874)

 -- Muharem Hrnjadovic <mh@foldr3.com>  Mon, 23 Jul 2012 13:21:32 +0200

python-oq-engine (0.8.1-3) precise; urgency=low

  * Fix import exception when DJANGO_SETTINGS_MODULE is not set (LP: #1027776)

 -- Muharem Hrnjadovic <mh@foldr3.com>  Mon, 23 Jul 2012 09:08:01 +0200

python-oq-engine (0.8.1-2) precise; urgency=low

  * Fix for region discretization bug (LP: #1027041)

 -- Muharem Hrnjadovic <mh@foldr3.com>  Sun, 22 Jul 2012 10:12:25 +0200

python-oq-engine (0.8.1-1) precise; urgency=low

  * new upstream release (LP: #1027030)

 -- Muharem Hrnjadovic <mh@foldr3.com>  Fri, 20 Jul 2012 15:06:18 +0200

python-oq-engine (0.7.0-4) precise; urgency=low

  * fix typo in oq_restart script (LP: #994565)

 -- Muharem Hrnjadovic <mh@foldr3.com>  Fri, 04 May 2012 15:01:54 +0200

python-oq-engine (0.7.0-3) precise; urgency=low

  * Correct the version displayed by OpenQuake (on demand).

 -- Muharem Hrnjadovic <mh@foldr3.com>  Fri, 04 May 2012 08:20:18 +0200

python-oq-engine (0.7.0-2) oneiric; urgency=low

  * Fix bug in the classical PSHA calculator (LP: #984055)

 -- Muharem Hrnjadovic <mh@foldr3.com>  Wed, 02 May 2012 22:00:59 +0200

python-oq-engine (0.7.0-1) oneiric; urgency=low

  * Upstream release, rev. 0.7.0

 -- Muharem Hrnjadovic <mh@foldr3.com>  Wed, 02 May 2012 21:34:03 +0200

python-oq-engine (0.6.1-9) oneiric; urgency=low

  * Fix db router config for the oqmif schema (LP: #993256)

 -- Muharem Hrnjadovic <mh@foldr3.com>  Wed, 02 May 2012 15:23:40 +0200

python-oq-engine (0.6.1-8) oneiric; urgency=low

  * Re-apply fix for ERROR: role "oq_ged4gem" does not exist (LP: #968056)

 -- Muharem Hrnjadovic <mh@foldr3.com>  Wed, 02 May 2012 10:23:40 +0200

python-oq-engine (0.6.1-7) oneiric; urgency=low

  * delete obsolete .pyc files in /usr/openquake (LP: #984912)

 -- Muharem Hrnjadovic <mh@foldr3.com>  Thu, 19 Apr 2012 10:28:45 +0200

python-oq-engine (0.6.1-6) oneiric; urgency=low

  * Remove spurious 'oqmif' db user from settings.py (LP: #980769)

 -- Muharem Hrnjadovic <mh@foldr3.com>  Fri, 13 Apr 2012 14:35:54 +0200

python-oq-engine (0.6.1-5) oneiric; urgency=low

  * Pass the postgres port to the 'createlang' command as well.

 -- Muharem Hrnjadovic <mh@foldr3.com>  Fri, 13 Apr 2012 10:37:26 +0200

python-oq-engine (0.6.1-4) oneiric; urgency=low

  * Fix psql invocation.

 -- Muharem Hrnjadovic <mh@foldr3.com>  Fri, 13 Apr 2012 06:01:12 +0200

python-oq-engine (0.6.1-3) oneiric; urgency=low

  * Support machines with multiple postgres versions (LP: #979881)

 -- Muharem Hrnjadovic <mh@foldr3.com>  Fri, 13 Apr 2012 05:49:41 +0200

python-oq-engine (0.6.1-2) oneiric; urgency=low

  * Fix oq_restart_workers script so it uses the correct db table (oq_job)

 -- Muharem Hrnjadovic <mh@foldr3.com>  Wed, 04 Apr 2012 11:29:36 +0200

python-oq-engine (0.6.1-1) oneiric; urgency=low

  * OpenQuake 0.6.1 upstream release (LP: #971541)

 -- Muharem Hrnjadovic <mh@foldr3.com>  Tue, 03 Apr 2012 08:52:39 +0200

python-oq-engine (0.6.0-15) oneiric; urgency=low

  * Support machines with multiple postgres versions (LP: #979881)

 -- Muharem Hrnjadovic <mh@foldr3.com>  Thu, 12 Apr 2012 18:56:58 +0200

python-oq-engine (0.6.0-14) oneiric; urgency=low

  * Improved version string, post-installation actions

 -- Muharem Hrnjadovic <mh@foldr3.com>  Fri, 30 Mar 2012 17:21:40 +0200

python-oq-engine (0.6.0-13) oneiric; urgency=low

  * proper fix for GMF serialization problem (LP: #969014)

 -- Muharem Hrnjadovic <mh@foldr3.com>  Fri, 30 Mar 2012 15:14:41 +0200

python-oq-engine (0.6.0-12) oneiric; urgency=low

  * Fix GMF serialization in the hazard event based calculator (LP: #969014)

 -- Muharem Hrnjadovic <mh@foldr3.com>  Fri, 30 Mar 2012 12:15:44 +0200

python-oq-engine (0.6.0-11) oneiric; urgency=low

  * Fix ERROR: role "oq_ged4gem" does not exist (LP: #968056)

 -- Muharem Hrnjadovic <mh@foldr3.com>  Thu, 29 Mar 2012 10:44:23 +0200

python-oq-engine (0.6.0-10) oneiric; urgency=low

  * Fix BaseHazardCalculator, so self.calc gets initialized.

 -- Muharem Hrnjadovic <mh@foldr3.com>  Fri, 23 Mar 2012 07:20:47 +0100

python-oq-engine (0.6.0-9) oneiric; urgency=low

  * Turn off accidental worker-side logic tree processing (LP: #962788)

 -- Muharem Hrnjadovic <mh@foldr3.com>  Fri, 23 Mar 2012 06:27:36 +0100

python-oq-engine (0.6.0-8) oneiric; urgency=low

  * Package tested and ready for deployment.

 -- Muharem Hrnjadovic <mh@foldr3.com>  Tue, 20 Mar 2012 15:54:31 +0100

python-oq-engine (0.6.0-7) oneiric; urgency=low

  * All demos pass, rebuild this package

 -- Muharem Hrnjadovic <mh@foldr3.com>  Wed, 07 Mar 2012 18:12:26 +0100

python-oq-engine (0.6.0-6) oneiric; urgency=low

  * Another db user fix

 -- Muharem Hrnjadovic <mh@foldr3.com>  Wed, 07 Mar 2012 17:18:31 +0100

python-oq-engine (0.6.0-5) oneiric; urgency=low

  * Fix database users

 -- Muharem Hrnjadovic <mh@foldr3.com>  Wed, 07 Mar 2012 16:39:49 +0100

python-oq-engine (0.6.0-4) oneiric; urgency=low

  * Fix distro series

 -- Muharem Hrnjadovic <mh@foldr3.com>  Wed, 07 Mar 2012 09:25:57 +0100

python-oq-engine (0.6.0-3) precise; urgency=low

  * Added license file

 -- Muharem Hrnjadovic <mh@foldr3.com>  Wed, 07 Mar 2012 08:35:12 +0100

python-oq-engine (0.6.0-2) oneiric; urgency=low

  * added sample celeryconfig.py file

 -- Muharem Hrnjadovic <mh@foldr3.com>  Mon, 05 Mar 2012 20:07:23 +0100

python-oq-engine (0.6.0-1) oneiric; urgency=low

  * OpenQuake rev. 0.6.0 upstream release (LP: #946879)
  * add postgresql-plpython-9.1 dependency (LP: #929429)

 -- Muharem Hrnjadovic <mh@foldr3.com>  Mon, 05 Mar 2012 11:05:22 +0100

python-oq-engine (0.5.1-2) oneiric; urgency=low

  * add postrm script (LP: #906613)

 -- Muharem Hrnjadovic <mh@foldr3.com>  Thu, 02 Feb 2012 13:00:06 +0100

python-oq-engine (0.5.1-1) oneiric; urgency=low

  * 0.5.1 upstream release (LP: #925339)

 -- Muharem Hrnjadovic <mh@foldr3.com>  Thu, 02 Feb 2012 10:11:58 +0100

python-oq-engine (0.5.0-9) oneiric; urgency=low

  * Fix error resulting from backporting code.

 -- Muharem Hrnjadovic <mh@foldr3.com>  Wed, 25 Jan 2012 16:27:49 +0100

python-oq-engine (0.5.0-8) oneiric; urgency=low

  * Fix hazard map serialization failure (LP: #921604)

 -- Muharem Hrnjadovic <mh@foldr3.com>  Wed, 25 Jan 2012 16:06:54 +0100

python-oq-engine (0.5.0-7) oneiric; urgency=low

  * Remove one last 'sudo' from db setup script

 -- Muharem Hrnjadovic <mh@foldr3.com>  Wed, 25 Jan 2012 12:17:35 +0100

python-oq-engine (0.5.0-6) oneiric; urgency=low

  * NRML files are written only once (LP: #914614)
  * optimize parallel results collection (LP: #914613)
  * fix "current realization" progress counter value (LP: #914477)

 -- Muharem Hrnjadovic <mh@foldr3.com>  Thu, 19 Jan 2012 15:16:51 +0100

python-oq-engine (0.5.0-5) oneiric; urgency=low

  * Revert to the usual database user names.

 -- Muharem Hrnjadovic <mh@foldr3.com>  Tue, 10 Jan 2012 10:49:49 +0100

python-oq-engine (0.5.0-4) oneiric; urgency=low

  * Remove "sudo" from db setup script (LP: #914139)

 -- Muharem Hrnjadovic <mh@foldr3.com>  Tue, 10 Jan 2012 08:18:14 +0100

python-oq-engine (0.5.0-3) oneiric; urgency=low

  * Fix demo files.

 -- Muharem Hrnjadovic <mh@foldr3.com>  Mon, 09 Jan 2012 21:10:08 +0100

python-oq-engine (0.5.0-2) oneiric; urgency=low

  * Calculation and serialization are to be carried out in parallel
    (LP: #910985)

 -- Muharem Hrnjadovic <mh@foldr3.com>  Mon, 09 Jan 2012 15:53:05 +0100

python-oq-engine (0.5.0-1) oneiric; urgency=low

  * Prepare rel. 0.5.0 of python-oq-engine (LP: #913540)
  * set JAVA_HOME for celeryd (LP: #911697)

 -- Muharem Hrnjadovic <mh@foldr3.com>  Mon, 09 Jan 2012 07:15:31 +0100

python-oq-engine (0.4.6-11) oneiric; urgency=low

  * Facilitate java-side kvs connection caching
    (LP: #894261, #907760, #907993).

 -- Muharem Hrnjadovic <mh@foldr3.com>  Mon, 02 Jan 2012 13:42:42 +0100

python-oq-engine (0.4.6-10) oneiric; urgency=low

  * Only use one amqp log handler per celery worker (LP: #907360).

 -- Muharem Hrnjadovic <mh@foldr3.com>  Mon, 02 Jan 2012 13:10:50 +0100

python-oq-engine (0.4.6-9) oneiric; urgency=low

  * add a debian/preinst script that makes sure we have no garbage
    from previous package installation lying around (LP: #906613).

 -- Muharem Hrnjadovic <mh@foldr3.com>  Tue, 20 Dec 2011 10:43:12 +0100

python-oq-engine (0.4.6-8) oneiric; urgency=low

  * Repackage 0.4.6-6 (no asynchronous classical PSHA code)
    for oneiric (also fix the postgres-9.1 issues).

 -- Muharem Hrnjadovic <mh@foldr3.com>  Fri, 16 Dec 2011 11:34:47 +0100

python-oq-engine (0.4.6-6) oneiric; urgency=low

  * Make sure /var/lib/openquake/disagg-results exists and has an
    appropriate owner and permissions (LP: #904659)

 -- Muharem Hrnjadovic <mh@foldr3.com>  Thu, 15 Dec 2011 12:26:28 +0100

python-oq-engine (0.4.6-5) natty; urgency=low

  * Make sure the demos that were broken in 0.4.6 are not installed
    (LP: #901112)

 -- Muharem Hrnjadovic <mh@foldr3.com>  Fri, 09 Dec 2011 16:40:50 +0100

python-oq-engine (0.4.6-4) natty; urgency=low

  * Tolerate the failure of chown and/or chmod on /var/lib/openquake
    (LP: #902083)

 -- Muharem Hrnjadovic <mh@foldr3.com>  Fri, 09 Dec 2011 10:38:46 +0100

python-oq-engine (0.4.6-3) natty; urgency=low

  * Remove UHS changes in order to fix python-java-bridge failures
    (LP: #900617)

 -- Muharem Hrnjadovic <mh@foldr3.com>  Fri, 09 Dec 2011 07:51:19 +0100

python-oq-engine (0.4.6-2) oneiric; urgency=low

  * Add missing dependency, python-h5py (LP: #900300)

 -- Muharem Hrnjadovic <mh@foldr3.com>  Mon, 05 Dec 2011 15:09:37 +0100

python-oq-engine (0.4.6-1) oneiric; urgency=low

  * Upstream release (LP: #898634)
  * Make postgres dependencies less version dependent (LP: #898622)

 -- Muharem Hrnjadovic <mh@foldr3.com>  Mon, 05 Dec 2011 10:51:46 +0100

python-oq-engine (0.4.4-19) oneiric; urgency=low

  * Functions called from celery tasks should not make use of logic trees
    (LP: #880743)

 -- Muharem Hrnjadovic <mh@foldr3.com>  Mon, 24 Oct 2011 14:37:41 +0200

python-oq-engine (0.4.4-18) oneiric; urgency=low

  * Add python-setuptools as a python-oq-engine dependency (LP: #877915)

 -- Muharem Hrnjadovic <mh@foldr3.com>  Sun, 23 Oct 2011 18:29:41 +0200

python-oq-engine (0.4.4-17) oneiric; urgency=low

  * Refresh the demos and make sure the newest ones are always installed
    under /usr/openquake/demos

 -- Muharem Hrnjadovic <mh@foldr3.com>  Sun, 23 Oct 2011 18:12:59 +0200

python-oq-engine (0.4.4-16) oneiric; urgency=low

  * Remove superfluous OPENQUAKE_ROOT import.

 -- Muharem Hrnjadovic <mh@foldr3.com>  Sun, 23 Oct 2011 16:42:17 +0200

python-oq-engine (0.4.4-15) oneiric; urgency=low

  * Added the python code needed for the new logic tree implementation
    (LP: #879451)

 -- Muharem Hrnjadovic <mh@foldr3.com>  Sun, 23 Oct 2011 12:27:15 +0200

python-oq-engine (0.4.4-14) oneiric; urgency=low

  * leave exceptions raised by celery tasks alone (LP: #878736)

 -- Muharem Hrnjadovic <mh@foldr3.com>  Thu, 20 Oct 2011 12:30:50 +0200

python-oq-engine (0.4.4-13) oneiric; urgency=low

  * Avoid failures while reraising exceptions (LP: #877992)

 -- Muharem Hrnjadovic <mh@foldr3.com>  Wed, 19 Oct 2011 15:03:58 +0200

python-oq-engine (0.4.4-12) natty; urgency=low

  * Impose upper limit on JVM memory usage (LP: #821002)

 -- Muharem Hrnjadovic <mh@foldr3.com>  Mon, 17 Oct 2011 17:35:40 +0200

python-oq-engine (0.4.4-11) oneiric; urgency=low

  * add python-oq-engine_0.4.4.orig.tar.gz to upload

 -- Muharem Hrnjadovic <mh@foldr3.com>  Fri, 14 Oct 2011 11:57:11 +0200

python-oq-engine (0.4.4-10) oneiric; urgency=low

  * Ubuntu 11.10 upload.

 -- Muharem Hrnjadovic <mh@foldr3.com>  Fri, 14 Oct 2011 11:37:17 +0200

python-oq-engine (0.4.4-9) natty; urgency=low

  * 'new_in_this_release' files apply to latest upgrade (LP: #873205)

 -- Muharem Hrnjadovic <mh@foldr3.com>  Thu, 13 Oct 2011 10:36:04 +0200

python-oq-engine (0.4.4-8) natty; urgency=low

  * Make sure all demo files are unzipped (LP: #872816)

 -- Muharem Hrnjadovic <mh@foldr3.com>  Thu, 13 Oct 2011 10:17:08 +0200

python-oq-engine (0.4.4-7) natty; urgency=low

  * More robust detection of the 'openquake' system group (LP #872814)

 -- Muharem Hrnjadovic <mh@foldr3.com>  Wed, 12 Oct 2011 14:37:40 +0200

python-oq-engine (0.4.4-6) natty; urgency=low

  * make the demo files writable by owner *and* group.

 -- Muharem Hrnjadovic <mh@foldr3.com>  Tue, 11 Oct 2011 16:09:51 +0200

python-oq-engine (0.4.4-5) natty; urgency=low

  * Remove unneeded database users (LP #872277)
  * fix smoketests (add DEPTHTO1PT0KMPERSEC, VS30_TYPE parameter defaults)

 -- Muharem Hrnjadovic <mh@foldr3.com>  Tue, 11 Oct 2011 15:48:20 +0200

python-oq-engine (0.4.4-4) natty; urgency=low

  * turn off -x flag in debian/postinst
  * unzip the example files in /usr/openquake/demos

 -- Muharem Hrnjadovic <mh@foldr3.com>  Tue, 11 Oct 2011 14:55:30 +0200

python-oq-engine (0.4.4-3) natty; urgency=low

  * fix lintian warning

 -- Muharem Hrnjadovic <mh@foldr3.com>  Tue, 11 Oct 2011 14:26:25 +0200

python-oq-engine (0.4.4-2) natty; urgency=low

  * Use dh_installexamples to include the smoketests in the package.

 -- Muharem Hrnjadovic <mh@foldr3.com>  Tue, 11 Oct 2011 12:23:06 +0200

python-oq-engine (0.4.4-1) natty; urgency=low

  * fix permissions for config files in /etc/openquake (LP #850766)
  * be more intelligent about pg_hba.conf files (LP #848579)
  * add smoke tests to the package (LP #810982)

 -- Muharem Hrnjadovic <mh@foldr3.com>  Tue, 11 Oct 2011 11:47:30 +0200

python-oq-engine (0.4.3-21) natty; urgency=low

  * Remove unneeded dependency on fabric (LP: #852004)

 -- Muharem Hrnjadovic <mh@foldr3.com>  Fri, 16 Sep 2011 20:47:49 +0000

python-oq-engine (0.4.3-20) natty; urgency=low

  * Shut down celery prior to restarting postgres and setting up the database
    (LP: #846388)

 -- Muharem Hrnjadovic <mh@foldr3.com>  Sat, 10 Sep 2011 19:47:56 +0200

python-oq-engine (0.4.3-19) natty; urgency=low

  * Close all db connections in order to prevent package upgrade failures
   (LP: 846279)

 -- Muharem Hrnjadovic <mh@foldr3.com>  Sat, 10 Sep 2011 09:37:34 +0200

python-oq-engine (0.4.3-18) natty; urgency=low

  * declare the "include_defaults" flag in the openquake script (LP: #845994)

 -- Muharem Hrnjadovic <mh@foldr3.com>  Fri, 09 Sep 2011 22:38:40 +0200

python-oq-engine (0.4.3-17) natty; urgency=low

  * package the correct software revision (LP: #845583)

 -- Muharem Hrnjadovic <mh@foldr3.com>  Fri, 09 Sep 2011 15:00:05 +0200

python-oq-engine (0.4.3-16) natty; urgency=low

  * Add all required db users to pg_hba.conf (LP: #845461)

 -- Muharem Hrnjadovic <mh@foldr3.com>  Fri, 09 Sep 2011 11:25:41 +0200

python-oq-engine (0.4.3-15) natty; urgency=low

  * Remove obsolete dependency on python-geoalchemy (LP: #845439)

 -- Muharem Hrnjadovic <mh@foldr3.com>  Fri, 09 Sep 2011 10:25:25 +0200

python-oq-engine (0.4.3-14) natty; urgency=low

  * turn off 'set -x' in debian/postinst

 -- Muharem Hrnjadovic <mh@foldr3.com>  Fri, 09 Sep 2011 07:18:34 +0200

python-oq-engine (0.4.3-13) natty; urgency=low

  * Better detection of postgresql-8.4

 -- Muharem Hrnjadovic <mh@foldr3.com>  Fri, 09 Sep 2011 07:16:11 +0200

python-oq-engine (0.4.3-12) natty; urgency=low

  * detect the absence of the rabbitmq and postgres services and refrain
    from the corresponding initialization actions  (LP: #845344)

 -- Muharem Hrnjadovic <mh@foldr3.com>  Fri, 09 Sep 2011 06:47:32 +0200

python-oq-engine (0.4.3-11) natty; urgency=low

  * Fix logging sink configuration file and location.

 -- Muharem Hrnjadovic <mh@foldr3.com>  Wed, 07 Sep 2011 14:31:51 +0200

python-oq-engine (0.4.3-10) natty; urgency=low

  * Fix database user/permissions for admin schema.

 -- Muharem Hrnjadovic <mh@foldr3.com>  Wed, 07 Sep 2011 14:07:30 +0200

python-oq-engine (0.4.3-9) natty; urgency=low

  * turn off 'set -x' in debian/postinst

 -- Muharem Hrnjadovic <mh@foldr3.com>  Tue, 06 Sep 2011 17:44:37 +0200

python-oq-engine (0.4.3-8) natty; urgency=low

  * Fixed database (user) setup and general breakage (LP: #842472)

 -- Muharem Hrnjadovic <mh@foldr3.com>  Tue, 06 Sep 2011 17:42:51 +0200

python-oq-engine (0.4.3-7) natty; urgency=low

  * Fix database (user) setup (LP: #842472)
  * Copy configuration file to /etc/openquake (LP: #842468)

 -- Muharem Hrnjadovic <mh@foldr3.com>  Tue, 06 Sep 2011 15:34:17 +0200

python-oq-engine (0.4.3-6) natty; urgency=low

  * Delay the import of openquake.engine.job to allow the user to see the version
    and/or help without errors (LP: #842604)

 -- Muharem Hrnjadovic <mh@foldr3.com>  Tue, 06 Sep 2011 14:37:06 +0200

python-oq-engine (0.4.3-5) natty; urgency=low

  * Copy configuration file to /usr/openquake (LP: #842468)

 -- Muharem Hrnjadovic <mh@foldr3.com>  Tue, 06 Sep 2011 11:45:55 +0200

python-oq-engine (0.4.3-4) natty; urgency=low

  * Fix 'Architecture' field in debian/control.

 -- Muharem Hrnjadovic <mh@foldr3.com>  Mon, 05 Sep 2011 21:35:10 +0200

python-oq-engine (0.4.3-3) natty; urgency=low

  * Add Django as a dependency (LP: #830974)

 -- Muharem Hrnjadovic <mh@foldr3.com>  Mon, 05 Sep 2011 21:33:01 +0200

python-oq-engine (0.4.3-2) natty; urgency=low

  * Make db error detection smarter (LP: #819710)

 -- Muharem Hrnjadovic <mh@foldr3.com>  Mon, 05 Sep 2011 21:30:16 +0200

python-oq-engine (0.4.3-1) natty; urgency=low

  * Upstream release (LP: #839424)

 -- Muharem Hrnjadovic <mh@foldr3.com>  Mon, 05 Sep 2011 18:13:42 +0200

python-oq-engine (0.4.1-12) natty; urgency=low

  * Better error detection for schema creation output (LP #819710)
  * Remove unneeded python-guppy dependency (LP #826487)

 -- Muharem Hrnjadovic <mh@foldr3.com>  Mon, 15 Aug 2011 03:16:43 +0200

python-oq-engine (0.4.1-11) natty; urgency=low

  * Add the cache garbage collector script (LP #817541)

 -- Muharem Hrnjadovic <mh@foldr3.com>  Thu, 28 Jul 2011 16:56:33 +0200

python-oq-engine (0.4.1-10) natty; urgency=low

  * The name of the default db should be 'openquake'

 -- Muharem Hrnjadovic <mh@foldr3.com>  Tue, 26 Jul 2011 15:47:18 +0200

python-oq-engine (0.4.1-9) natty; urgency=low

  * postgresql reload after pg_hba.conf modification was missing

 -- Muharem Hrnjadovic <mh@foldr3.com>  Tue, 26 Jul 2011 15:28:52 +0200

python-oq-engine (0.4.1-8) natty; urgency=low

  * log4j.properties needs to live in the openquake source code tree
    (LP #816397)

 -- Muharem Hrnjadovic <mh@foldr3.com>  Tue, 26 Jul 2011 14:52:20 +0200

python-oq-engine (0.4.1-7) natty; urgency=low

  * Fix obsolete celeryconfig.py file.

 -- Muharem Hrnjadovic <mh@foldr3.com>  Tue, 26 Jul 2011 14:24:25 +0200

python-oq-engine (0.4.1-6) natty; urgency=low

  * Move xml schemas to the openquake source code tree (LP #816375)

 -- Muharem Hrnjadovic <mh@foldr3.com>  Tue, 26 Jul 2011 13:52:56 +0200

python-oq-engine (0.4.1-5) natty; urgency=low

  * Fix mistake in postinst (db init output in now redirected correctly)

 -- Muharem Hrnjadovic <mh@foldr3.com>  Tue, 26 Jul 2011 12:16:20 +0200

python-oq-engine (0.4.1-4) natty; urgency=low

  * database initialisation is now checked for errors

 -- Muharem Hrnjadovic <mh@foldr3.com>  Tue, 26 Jul 2011 11:25:18 +0200

python-oq-engine (0.4.1-3) natty; urgency=low

  * when invoked from postinst the sudo commands in the create_oq_schema
    script break it (since the latter is run by the postgres user)

 -- Muharem Hrnjadovic <mh@foldr3.com>  Tue, 26 Jul 2011 07:58:31 +0200

python-oq-engine (0.4.1-2) natty; urgency=low

  * get_uiapi_writer_session() has defaults (LP #815912)
  * moved the db-rooted source code tree under openquake (LP #816232)

 -- Muharem Hrnjadovic <mh@foldr3.com>  Tue, 26 Jul 2011 06:35:03 +0200

python-oq-engine (0.4.1-1) natty; urgency=low

  * OpenQuake 0.4.1 release
  * add postgresql-8.4 as a recommended package (LP #810953)
  * configure the OpenQuake database if postgres is installed (LP #810955)
  * add dependencies (LP #813961)
  * add the sticky bit to /usr/openquake (LP #810985)

 -- Muharem Hrnjadovic <mh@foldr3.com>  Thu, 21 Jul 2011 11:48:36 +0200

python-oq-engine (0.3.9-6) natty; urgency=low

  * The rabbitmq-server and redis-server packages should be merely recommended
    since we may want to install the openquake package on worker machines but
    deploy the two daemons in question elsewhere.

 -- Muharem Hrnjadovic <mh@foldr3.com>  Tue, 14 Jun 2011 20:12:50 +0200

python-oq-engine (0.3.9-5) natty; urgency=low

  * The number of celery tasks is based on the number of CPUs/cores
    (when the HAZARD_TASKS parameter is not set).

 -- Muharem Hrnjadovic <mh@foldr3.com>  Thu, 09 Jun 2011 15:15:54 +0200

python-oq-engine (0.3.9-4) natty; urgency=low

  * Create /usr/openquake in postinst

 -- Muharem Hrnjadovic <mh@foldr3.com>  Tue, 07 Jun 2011 16:43:24 +0200

python-oq-engine (0.3.9-3) natty; urgency=low

  * Added java-oq dependency

 -- Muharem Hrnjadovic <mh@foldr3.com>  Tue, 07 Jun 2011 14:58:44 +0200

python-oq-engine (0.3.9-2) natty; urgency=low

  * Added the python-geoalchemy dependency.

 -- Muharem Hrnjadovic <mh@foldr3.com>  Tue, 07 Jun 2011 10:30:02 +0200

python-oq-engine (0.3.9-1) natty; urgency=low

  * Upstream OpenQuake python sources.

 -- Muharem Hrnjadovic <mh@foldr3.com>  Mon, 06 Jun 2011 11:42:24 +0200<|MERGE_RESOLUTION|>--- conflicted
+++ resolved
@@ -1,16 +1,13 @@
-<<<<<<< HEAD
+
+  [Michele Simionato]
+  * Added a parameter `max_aggregations` with a default of 100,000
+  * Changed the risk calculators to reuse the hazard exposure (if any)
+
+  [Antonio Ettorre]
+  * Bumped h5py to version 3.7.0 and added fiona 1.8.21
+
   [Marco Pagani]
   * Fixed the calculation of conditonal spectra
-=======
-  [Michele Simionato]
-  * Added a parameter `max_aggregations` with a default of 100,000
-  * Changed the risk calculators to reuse the hazard exposure (if any)
->>>>>>> 87494f71
-
-  [Antonio Ettorre]
-  * Bumped h5py to version 3.7.0 and added fiona 1.8.21
-
-  [Marco Pagani]
   * Added the get_dip and get_strike methods to the gridded surface
 
   [Michele Simionato]
