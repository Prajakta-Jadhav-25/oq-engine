--- conflicted
+++ resolved
@@ -1,9 +1,6 @@
   [Michele Simionato]
-<<<<<<< HEAD
   * Fixed the check for zero covs for the beta distribution
-=======
   * Suppported zero coefficient of variations with the beta distribution
->>>>>>> 03891788
   * Fixed a bug in the agg_curves exporter with aggregate_by=id
   * Internal: changed how the agg_loss_table is stored
   * Fixed the avg_losses exporter when aggregate_by=id
