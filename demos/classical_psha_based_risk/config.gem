[general]

CALCULATION_MODE = Classical

<<<<<<< HEAD
SITES = 38.225,-122.000
=======
REGION_VERTEX = 38.225,-122.000, 38.225,-122.000, 38.225,-122.000
REGION_GRID_SPACING = 0.1
>>>>>>> 901fdcf4

[HAZARD]

DEPTHTO1PT0KMPERSEC = 100.0
VS30_TYPE = measured
SOURCE_MODEL_LT_RANDOM_SEED = 23
GMPE_LT_RANDOM_SEED = 5

# file containing erf logic tree structure
SOURCE_MODEL_LOGIC_TREE_FILE = source_model_logic_tree.xml
# file containing gmpe logic tree structure
GMPE_LOGIC_TREE_FILE = gmpe_logic_tree.xml
# output directory - relative to this file
OUTPUT_DIR = computed_output

# moment magnitude (Mw)
MINIMUM_MAGNITUDE = 5.0
# years
INVESTIGATION_TIME = 1.0
# maximum integration distance (km)
MAXIMUM_DISTANCE = 200.0
# bin width of the magnitude frequency distribution
WIDTH_OF_MFD_BIN = 0.1

# (Average Horizontal, Average Horizontal (GMRotI50), Random Horizontal, Greater of Two Horz., Vertical)
COMPONENT = Average Horizontal
# (PGA (g), PGD (cm), PGV (cm/s), SA (g), IA (m/s), RSD (s))
INTENSITY_MEASURE_TYPE = PGA
# seconds, used only for Spectral Acceleration
PERIOD = 0.0
# in percent
DAMPING = 5.0
# (in the same units of the intensity measure type)
# TODO make it a comma separated list and adapt code (CalculatorConfigHelper.makeArbitrarilyDiscretizedFunc())
INTENSITY_MEASURE_LEVELS = 0.001, 0.01, 0.05, 0.1, 0.15, 0.2, 0.25, 0.3, 0.35, 0.4, 0.45, 0.5, 0.55, 0.6, 0.7, 0.8, 0.9, 1.0
# (None, 1 Sided, 2 Sided)
GMPE_TRUNCATION_TYPE = 2 Sided
# (1,2,3,...)
TRUNCATION_LEVEL = 3
# (Total, Inter-Event, Intra-Event, None (zero), Total (Mag Dependent), Total (PGA Dependent), Intra-Event (Mag Dependent))
STANDARD_DEVIATION_TYPE = None (zero)
# (m/s)
REFERENCE_VS30_VALUE = 760.0
# The depth to where shear-wave velocity = 2.5 km/sec.
# Cambpell basin depth. Measure is (km)
REFERENCE_DEPTH_TO_2PT5KM_PER_SEC_PARAM = 5.0

# Rock, Deep-Soil
SADIGH_SITE_TYPE = Rock

# true or false
INCLUDE_AREA_SOURCES = true
# (Point Sources, Line Sources (random or given strike), Cross Hair Line Sources, 16 Spoked Line Sources)
TREAT_AREA_SOURCE_AS = Point Sources
# degrees
AREA_SOURCE_DISCRETIZATION = 0.1
# (W&C 1994 Mag-Length Rel.)
AREA_SOURCE_MAGNITUDE_SCALING_RELATIONSHIP = W&C 1994 Mag-Length Rel.

# true or false
INCLUDE_GRID_SOURCES = true
# (Point Sources, Line Sources (random or given strike), Cross Hair Line Sources, 16 Spoked Line Sources)
TREAT_GRID_SOURCE_AS = Point Sources
# (W&C 1994 Mag-Length Rel.)
GRID_SOURCE_MAGNITUDE_SCALING_RELATIONSHIP = W&C 1994 Mag-Length Rel.

# true or false
INCLUDE_FAULT_SOURCE = true
# km
FAULT_RUPTURE_OFFSET = 1.0
# km
FAULT_SURFACE_DISCRETIZATION = 1.0
# (W&C 1994 Mag-Length Rel.)
FAULT_MAGNITUDE_SCALING_RELATIONSHIP = PEER Tests Mag-Area Rel.
FAULT_MAGNITUDE_SCALING_SIGMA = 0.0
# (rupture length/rupture width)
RUPTURE_ASPECT_RATIO = 2.0
# (Only along strike ( rupture full DDW), Along strike and down dip, Along strike & centered down dip)
RUPTURE_FLOATING_TYPE = Along strike and down dip

# true or false
INCLUDE_SUBDUCTION_FAULT_SOURCE = true
# km
SUBDUCTION_FAULT_RUPTURE_OFFSET = 10.0
# km
SUBDUCTION_FAULT_SURFACE_DISCRETIZATION = 10.0
# (W&C 1994 Mag-Length Rel.)
SUBDUCTION_FAULT_MAGNITUDE_SCALING_RELATIONSHIP = W&C 1994 Mag-Length Rel.
SUBDUCTION_FAULT_MAGNITUDE_SCALING_SIGMA = 0.0
# (rupture length/rupture width)
SUBDUCTION_RUPTURE_ASPECT_RATIO = 1.5
# (Only along strike ( rupture full DDW), Along strike and down dip, Along strike & centered down dip)
SUBDUCTION_RUPTURE_FLOATING_TYPE = Along strike and down dip

NUMBER_OF_LOGIC_TREE_SAMPLES = 1

<<<<<<< HEAD
# Compute mean hazard curve
COMPUTE_MEAN_HAZARD_CURVE = true
=======
QUANTILE_LEVELS =

POES =
>>>>>>> 901fdcf4

[RISK]

# file containing the exposure in nrml format
EXPOSURE = exposure.xml

# files containing the vulnerability functions
VULNERABILITY = vulnerability.xml
<<<<<<< HEAD
VULNERABILITY_RETROFITTED = vulnerability-retrofitted.xml
=======
>>>>>>> 901fdcf4

LOSS_CURVES_OUTPUT_PREFIX = losscurves

RISK_CELL_SIZE = 0.05

INTEREST_RATE = 0.05
ASSET_LIFE_EXPECTANCY = 40
<|MERGE_RESOLUTION|>--- conflicted
+++ resolved
@@ -2,12 +2,8 @@
 
 CALCULATION_MODE = Classical
 
-<<<<<<< HEAD
-SITES = 38.225,-122.000
-=======
 REGION_VERTEX = 38.225,-122.000, 38.225,-122.000, 38.225,-122.000
 REGION_GRID_SPACING = 0.1
->>>>>>> 901fdcf4
 
 [HAZARD]
 
@@ -104,14 +100,9 @@
 
 NUMBER_OF_LOGIC_TREE_SAMPLES = 1
 
-<<<<<<< HEAD
-# Compute mean hazard curve
-COMPUTE_MEAN_HAZARD_CURVE = true
-=======
 QUANTILE_LEVELS =
 
 POES =
->>>>>>> 901fdcf4
 
 [RISK]
 
@@ -120,14 +111,7 @@
 
 # files containing the vulnerability functions
 VULNERABILITY = vulnerability.xml
-<<<<<<< HEAD
-VULNERABILITY_RETROFITTED = vulnerability-retrofitted.xml
-=======
->>>>>>> 901fdcf4
 
 LOSS_CURVES_OUTPUT_PREFIX = losscurves
 
-RISK_CELL_SIZE = 0.05
-
-INTEREST_RATE = 0.05
-ASSET_LIFE_EXPECTANCY = 40
+RISK_CELL_SIZE = 0.05