--- conflicted
+++ resolved
@@ -640,29 +640,7 @@
                     self.extra_args + (self.monitor,)
                     for riskinput in self.riskinputs)
         res = starmap(self.core_task.__func__, all_args).reduce()
-<<<<<<< HEAD
         return res
 
-
-@view.add('task_info')
-def view_task_info(token, dstore):
-    """
-    Display statistical information about the tasks performance
-    """
-    pdata = dstore['performance_data'].value
-    operations = sorted(op for op in set(pdata['operation'])
                         if op.startswith('total '))
-    data = ['measurement mean stddev min max num_tasks'.split()]
-    for op in operations:
-        task = op[6:]  # strip 'total '
-        records = pdata[pdata['operation'] == encode(op)]
-        if len(records):
-            for stat in ('time_sec', 'memory_mb'):
-                val = records[stat]
-                data.append(stats(task + '.' + stat, val))
-    if len(data) == 1:
-        return 'Not available'
-    return rst_table(data)
-=======
-        return res
->>>>>>> b8626f6f
+        records = pdata[pdata['operation'] == encode(op)]