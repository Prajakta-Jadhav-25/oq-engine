# -*- coding: utf-8 -*-
# vim: tabstop=4 shiftwidth=4 softtabstop=4
#
# Copyright (C) 2014-2016 GEM Foundation
#
# OpenQuake is free software: you can redistribute it and/or modify it
# under the terms of the GNU Affero General Public License as published
# by the Free Software Foundation, either version 3 of the License, or
# (at your option) any later version.
#
# OpenQuake is distributed in the hope that it will be useful,
# but WITHOUT ANY WARRANTY; without even the implied warranty of
# MERCHANTABILITY or FITNESS FOR A PARTICULAR PURPOSE.  See the
# GNU Affero General Public License for more details.
#
# You should have received a copy of the GNU Affero General Public License
# along with OpenQuake. If not, see <http://www.gnu.org/licenses/>.

from __future__ import division
import operator
import collections
from functools import partial
import numpy

from openquake.baselib import hdf5
from openquake.baselib.python3compat import encode
from openquake.baselib.general import AccumDict
from openquake.hazardlib.geo.utils import get_spherical_bounding_box
from openquake.hazardlib.geo.utils import get_longitudinal_extent
from openquake.hazardlib.geo.geodetic import npoints_between
from openquake.hazardlib.calc.filters import source_site_distance_filter
from openquake.hazardlib.calc.hazard_curve import (
    hazard_curves_per_trt, zero_curves, zero_maps,
    array_of_curves, ProbabilityMap)
from openquake.risklib import scientific
from openquake.commonlib import parallel, datastore, source, calc
from openquake.calculators import base

U16 = numpy.uint16
F64 = numpy.float64
HazardCurve = collections.namedtuple('HazardCurve', 'location poes')


<<<<<<< HEAD
def nonzero(val):
    """
    :returns: the sum of the composite array `val`
    """
    return sum(val[k].sum() for k in val.dtype.names)
=======
class BBdict(AccumDict):
    """
    A serializable dictionary containing bounding box information
    """
    dt = numpy.dtype([('lt_model_id', U16), ('site_id', U16),
                      ('min_dist', F64), ('max_dist', F64),
                      ('east', F64), ('west', F64),
                      ('south', F64), ('north', F64)])

    def __toh5__(self):
        rows = []
        for lt_model_id, site_id in self:
            bb = self[lt_model_id, site_id]
            rows.append((lt_model_id, site_id, bb.min_dist, bb.max_dist,
                         bb.east, bb.west, bb.south, bb.north))
        return numpy.array(rows, self.dt), {}

    def __fromh5__(self, array, attrs):
        for row in array:
            lt_model_id = row['lt_model_id']
            site_id = row['site_id']
            bb = BoundingBox(lt_model_id, site_id)
            bb.min_dist = row['min_dist']
            bb.max_dist = row['max_dist']
            bb.east = row['east']
            bb.west = row['west']
            bb.north = row['north']
            bb.south = row['south']
            self[lt_model_id, site_id] = bb
>>>>>>> e0fae013


# this is needed for the disaggregation
class BoundingBox(object):
    """
    A class to store the bounding box in distances, longitudes and magnitudes,
    given a source model and a site. This is used for disaggregation
    calculations. The goal is to determine the minimum and maximum
    distances of the ruptures generated from the model from the site;
    moreover the maximum and minimum longitudes and magnitudes are stored, by
    taking in account the international date line.
    """
    def __init__(self, lt_model_id, site_id):
        self.lt_model_id = lt_model_id
        self.site_id = site_id
        self.min_dist = self.max_dist = 0
        self.east = self.west = self.south = self.north = 0

    def update(self, dists, lons, lats):
        """
        Compare the current bounding box with the value in the arrays
        dists, lons, lats and enlarge it if needed.

        :param dists:
            a sequence of distances
        :param lons:
            a sequence of longitudes
        :param lats:
            a sequence of latitudes
        """
        if self.min_dist:
            dists = [self.min_dist, self.max_dist] + dists
        if self.west:
            lons = [self.west, self.east] + lons
        if self.south:
            lats = [self.south, self.north] + lats
        self.min_dist, self.max_dist = min(dists), max(dists)
        self.west, self.east, self.north, self.south = \
            get_spherical_bounding_box(lons, lats)

    def update_bb(self, bb):
        """
        Compare the current bounding box with the given bounding box
        and enlarge it if needed.

        :param bb:
            an instance of :class:
            `openquake.engine.calculators.hazard.classical.core.BoundingBox`
        """
        if bb:  # the given bounding box must be non-empty
            self.update([bb.min_dist, bb.max_dist], [bb.west, bb.east],
                        [bb.south, bb.north])

    def bins_edges(self, dist_bin_width, coord_bin_width):
        """
        Define bin edges for disaggregation histograms, from the bin data
        collected from the ruptures.

        :param dists:
            array of distances from the ruptures
        :param lons:
            array of longitudes from the ruptures
        :param lats:
            array of latitudes from the ruptures
        :param dist_bin_width:
            distance_bin_width from job.ini
        :param coord_bin_width:
            coordinate_bin_width from job.ini
        """
        dist_edges = dist_bin_width * numpy.arange(
            int(self.min_dist / dist_bin_width),
            int(numpy.ceil(self.max_dist / dist_bin_width) + 1))

        west = numpy.floor(self.west / coord_bin_width) * coord_bin_width
        east = numpy.ceil(self.east / coord_bin_width) * coord_bin_width
        lon_extent = get_longitudinal_extent(west, east)

        lon_edges, _, _ = npoints_between(
            west, 0, 0, east, 0, 0,
            numpy.round(lon_extent / coord_bin_width) + 1)

        lat_edges = coord_bin_width * numpy.arange(
            int(numpy.floor(self.south / coord_bin_width)),
            int(numpy.ceil(self.north / coord_bin_width) + 1))

        return dist_edges, lon_edges, lat_edges

    def __bool__(self):
        """
        True if the bounding box is non empty.
        """
        return bool(self.min_dist and self.west and self.south)
    __nonzero__ = __bool__


@parallel.litetask
def classical(sources, sitecol, siteidx, rlzs_assoc, monitor):
    """
    :param sources:
        a non-empty sequence of sources of homogeneous tectonic region type
    :param sitecol:
        a SiteCollection instance
    :param siteidx:
        index of the first site (0 if there is a single tile)
    :param rlzs_assoc:
        a RlzsAssoc instance
    :param monitor:
        a monitor instance
    :returns:
        an AccumDict rlz -> curves
    """
    truncation_level = monitor.oqparam.truncation_level
    imtls = monitor.oqparam.imtls
    src_group_id = sources[0].src_group_id
    # sanity check: the src_group must be the same for all sources
    for src in sources[1:]:
        assert src.src_group_id == src_group_id
    gsims = rlzs_assoc.gsims_by_trt_id[src_group_id]
    trt = sources[0].tectonic_region_type
    max_dist = monitor.oqparam.maximum_distance[trt]

    dic = AccumDict()
    dic.siteslice = slice(siteidx, siteidx + len(sitecol))
    if monitor.oqparam.poes_disagg:
        sm_id = rlzs_assoc.sm_ids[src_group_id]
        dic.bbs = [BoundingBox(sm_id, sid) for sid in sitecol.sids]
    else:
        dic.bbs = []
    # NB: the source_site_filter below is ESSENTIAL for performance inside
    # hazard_curves_per_trt, since it reduces the full site collection
    # to a filtered one *before* doing the rupture filtering
    dic[src_group_id] = hazard_curves_per_trt(
        sources, sitecol, imtls, gsims, truncation_level,
        source_site_filter=source_site_distance_filter(max_dist),
        maximum_distance=max_dist, bbs=dic.bbs, monitor=monitor)
    dic.calc_times = monitor.calc_times  # added by hazard_curves_per_trt
    dic.eff_ruptures = {src_group_id: monitor.eff_ruptures}  # idem
    return dic


@base.calculators.add('psha')
class PSHACalculator(base.HazardCalculator):
    """
    Classical PSHA calculator
    """
    core_task = classical
    source_info = datastore.persistent_attribute('source_info')

    def agg_dicts(self, acc, val):
        """
        Aggregate dictionaries of hazard curves by updating the accumulator.

        :param acc: accumulator dictionary
        :param val: a nested dictionary trt_id -> ProbabilityMap
        """
        with self.monitor('aggregate curves', autoflush=True):
            if hasattr(val, 'calc_times'):
                acc.calc_times.extend(val.calc_times)
            if hasattr(val, 'eff_ruptures'):
                acc.eff_ruptures += val.eff_ruptures
            for bb in getattr(val, 'bbs', []):
                acc.bb_dict[bb.lt_model_id, bb.site_id].update_bb(bb)
            acc |= val
        self.datastore.flush()
        return acc

    def count_eff_ruptures(self, result_dict, src_group):
        """
        Returns the number of ruptures in the src_group (after filtering)
        or 0 if the src_group has been filtered away.

        :param result_dict: a dictionary with keys (trt_id, gsim)
        :param src_group: a SourceGroup instance
        """
        return (result_dict.eff_ruptures.get(src_group.id, 0) / self.num_tiles)

    def zerodict(self):
        """
        Initial accumulator, an empty ProbabilityMap
        """
        zd = ProbabilityMap()
        zd.calc_times = []
        zd.eff_ruptures = AccumDict()  # trt_id -> eff_ruptures
        zd.bb_dict = BBdict()
        if self.oqparam.poes_disagg:
            for sid in self.sitecol.sids:
                for smodel in self.csm.source_models:
                    zd.bb_dict[smodel.ordinal, sid] = BoundingBox(
                        smodel.ordinal, sid)
        return zd

    def execute(self):
        """
        Run in parallel `core_task(sources, sitecol, monitor)`, by
        parallelizing on the sources according to their weight and
        tectonic region type.
        """
        monitor = self.monitor.new(self.core_task.__name__)
        monitor.oqparam = self.oqparam
        curves_by_trt_id = self.taskman.reduce(self.agg_dicts, self.zerodict())
        self.save_data_transfer(self.taskman)
        with self.monitor('store source_info', autoflush=True):
            self.store_source_info(curves_by_trt_id)
        self.rlzs_assoc = self.csm.info.get_rlzs_assoc(
            partial(self.count_eff_ruptures, curves_by_trt_id))
        self.datastore['csm_info'] = self.csm.info
        return curves_by_trt_id

    def store_source_info(self, curves_by_trt_id):
        # store the information about received data
        received = self.taskman.received
        if received:
            tname = self.taskman.name
            self.datastore.save('job_info', {
                tname + '_max_received_per_task': max(received),
                tname + '_tot_received': sum(received),
                tname + '_num_tasks': len(received)})
        # then save the calculation times per each source
        calc_times = getattr(curves_by_trt_id, 'calc_times', [])
        if calc_times:
            sources = self.csm.get_sources()
            info_dict = {(rec['src_group_id'], rec['source_id']): rec
                         for rec in self.source_info}
            for src_idx, dt in calc_times:
                src = sources[src_idx]
                info = info_dict[src.src_group_id, encode(src.source_id)]
                info['calc_time'] += dt
            rows = sorted(
                info_dict.values(), key=operator.itemgetter(7), reverse=True)
            array = numpy.zeros(len(rows), source.source_info_dt)
            for i, row in enumerate(rows):
                for name in array.dtype.names:
                    array[i][name] = row[name]
            self.source_info = array
        self.datastore.hdf5.flush()

    def post_execute(self, curves_by_trt_id):
        """
        Collect the hazard curves by realization and export them.

        :param curves_by_trt_id:
            a dictionary trt_id -> hazard curves
        """
<<<<<<< HEAD
=======
        nsites = len(self.sitecol)
        imtls = self.oqparam.imtls
        self.datastore['bb_dict'] = curves_by_trt_id.bb_dict
        curves_by_trt_gsim = {}

>>>>>>> e0fae013
        with self.monitor('saving probability maps', autoflush=True):
            for trt_id in curves_by_trt_id:
                key = 'poes/%04d' % trt_id
                self.datastore[key] = curves_by_trt_id[trt_id]
                self.datastore.set_attrs(
                    key, trt=self.csm.info.get_trt(trt_id))
            self.datastore.set_nbytes('poes')


@base.calculators.add('classical')
class ClassicalCalculator(PSHACalculator):
    """
    Classical PSHA calculator
    """
    pre_calculator = 'psha'
    core_task = classical

    def execute(self):
        """
        Builds a dictionary curves_by_trt_gsim from the stored PoEs
        """
        curves_by_trt_gsim = {}
        with self.monitor('read poes', autoflush=True):
            for group_id in self.datastore['poes']:
                trt_id = int(group_id)
                poes = self.datastore['poes/' + group_id]
                gsims = self.rlzs_assoc.gsims_by_trt_id[trt_id]
                for i, gsim in enumerate(gsims):
                    curves_by_trt_gsim[trt_id, gsim] = poes.extract(i)
        return curves_by_trt_gsim

    def post_execute(self, curves_by_trt_gsim):
        """
        Combine the curves and store them
        """
        nsites = len(self.sitecol)
        imtls = self.oqparam.imtls
        with self.monitor('combine curves_by_rlz', autoflush=True):
            curves_by_rlz = self.rlzs_assoc.combine_curves(curves_by_trt_gsim)
        self.save_curves({rlz: array_of_curves(curves, nsites, imtls)
                          for rlz, curves in curves_by_rlz.items()})

    def save_curves(self, curves_by_rlz):
        """
        Save the dictionary curves_by_rlz
        """
        oq = self.oqparam
        rlzs = self.rlzs_assoc.realizations
        nsites = len(self.sitecol)
        if oq.individual_curves:
            with self.monitor('save curves_by_rlz', autoflush=True):
                for rlz, curves in curves_by_rlz.items():
                    self.store_curves('rlz-%03d' % rlz.ordinal, curves, rlz)

            if len(rlzs) == 1:  # cannot compute statistics
                [self.mean_curves] = curves_by_rlz.values()
                return

        with self.monitor('compute and save statistics', autoflush=True):
            weights = (None if oq.number_of_logic_tree_samples
                       else [rlz.weight for rlz in rlzs])

            # mean curves are always computed but stored only on request
            zc = zero_curves(nsites, oq.imtls)
            self.mean_curves = numpy.array(zc)
            for imt in oq.imtls:
                self.mean_curves[imt] = scientific.mean_curve(
                    [curves_by_rlz.get(rlz, zc)[imt] for rlz in rlzs], weights)

            self.quantile = {}
            for q in oq.quantile_hazard_curves:
                self.quantile[q] = qc = numpy.array(zc)
                for imt in oq.imtls:
                    curves = [curves_by_rlz[rlz][imt] for rlz in rlzs]
                    qc[imt] = scientific.quantile_curve(
                        curves, q, weights).reshape((nsites, -1))

            if oq.mean_hazard_curves:
                self.store_curves('mean', self.mean_curves)
            for q in self.quantile:
                self.store_curves('quantile-%s' % q, self.quantile[q])

    def hazard_maps(self, curves):
        """
        Compute the hazard maps associated to the curves
        """
        maps = zero_maps(
            len(self.sitecol), self.oqparam.imtls, self.oqparam.poes)
        for imt in curves.dtype.fields:
            # build a matrix of size (N, P)
            data = calc.compute_hazard_maps(
                curves[imt], self.oqparam.imtls[imt], self.oqparam.poes)
            for poe, hmap in zip(self.oqparam.poes, data.T):
                maps['%s-%s' % (imt, poe)] = hmap
        return maps

    def store_curves(self, kind, curves, rlz=None):
        """
        Store all kind of curves, optionally computing maps and uhs curves.

        :param kind: the kind of curves to store
        :param curves: an array of N curves to store
        :param rlz: hazard realization, if any
        """
        oq = self.oqparam
        self._store('hcurves/' + kind, curves, rlz, nbytes=curves.nbytes)
        self.datastore['hcurves'].attrs['imtls'] = hdf5.array_of_vstr([
            (imt, len(imls)) for imt, imls in self.oqparam.imtls.items()])
        if oq.hazard_maps or oq.uniform_hazard_spectra:
            # hmaps is a composite array of shape (N, P)
            hmaps = self.hazard_maps(curves)
            self._store('hmaps/' + kind, hmaps, rlz,
                        poes=oq.poes, nbytes=hmaps.nbytes)

    def _store(self, name, curves, rlz, **kw):
        self.datastore.hdf5[name] = curves
        dset = self.datastore.hdf5[name]
        if rlz is not None:
            dset.attrs['uid'] = rlz.uid
        for k, v in kw.items():
            dset.attrs[k] = v<|MERGE_RESOLUTION|>--- conflicted
+++ resolved
@@ -41,13 +41,6 @@
 HazardCurve = collections.namedtuple('HazardCurve', 'location poes')
 
 
-<<<<<<< HEAD
-def nonzero(val):
-    """
-    :returns: the sum of the composite array `val`
-    """
-    return sum(val[k].sum() for k in val.dtype.names)
-=======
 class BBdict(AccumDict):
     """
     A serializable dictionary containing bounding box information
@@ -77,7 +70,6 @@
             bb.north = row['north']
             bb.south = row['south']
             self[lt_model_id, site_id] = bb
->>>>>>> e0fae013
 
 
 # this is needed for the disaggregation
@@ -321,14 +313,7 @@
         :param curves_by_trt_id:
             a dictionary trt_id -> hazard curves
         """
-<<<<<<< HEAD
-=======
-        nsites = len(self.sitecol)
-        imtls = self.oqparam.imtls
         self.datastore['bb_dict'] = curves_by_trt_id.bb_dict
-        curves_by_trt_gsim = {}
-
->>>>>>> e0fae013
         with self.monitor('saving probability maps', autoflush=True):
             for trt_id in curves_by_trt_id:
                 key = 'poes/%04d' % trt_id
@@ -449,4 +434,11 @@
         if rlz is not None:
             dset.attrs['uid'] = rlz.uid
         for k, v in kw.items():
-            dset.attrs[k] = v+            dset.attrs[k] = v
+
+
+def nonzero(val):
+    """
+    :returns: the sum of the composite array `val`
+    """
+    return sum(val[k].sum() for k in val.dtype.names)