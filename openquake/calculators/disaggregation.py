--- conflicted
+++ resolved
@@ -520,32 +520,12 @@
                 pa = poe_agg.mean()
                 for m, imt in enumerate(self.imts):
                     mat7 = mat8[..., m, :]
-<<<<<<< HEAD
                     mat6 = agg_probs(*mat7)  # 6D
                     for key in outputs:
                         pmf = disagg.pmf_map[key](
                             mat7 if key.endswith('TRT') else mat6)
                         out[key][:, m, p, :] = pmf
-                if poe and abs(1 - pprod(poe_agg).mean() / poe) > .1:
                     logging.warning(
                         'Site #%d: poe_agg=%s is quite different from the '
                         'expected poe=%s; perhaps the number of intensity '
-                        'measure levels is too small?', s, poe_agg, poe)
-=======
-                    self._save('disagg', s, rlzs, p, imt, mat7)
-                if poe and abs(1 - pa / poe) > .1:
-                    logging.warning(
-                        'Site #%d: poe_agg=%s is quite different from the '
-                        'expected poe=%s; perhaps the number of intensity '
-                        'measure levels is too small?', s, pa, poe)
-
-    def _save(self, dskey, site_id, rlzs, p, imt, matrix7):
-        disp_name = dskey + '/' + DISAGG_RES_FMT % dict(
-            imt=imt, sid='sid-%d' % site_id, poe='poe-%d' % p)
-        outputs = self.oqparam.disagg_outputs
-        aggmatrix = agg_probs(*matrix7)  # 6D
-        for key, fn in disagg.pmf_map.items():
-            if not outputs or key in outputs:
-                pmf = fn(matrix7 if key.endswith('TRT') else aggmatrix)
-                self.datastore[disp_name + key] = pmf
->>>>>>> 0b19ff87
+                        'measure levels is too small?', s, pa, poe)