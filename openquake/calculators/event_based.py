# -*- coding: utf-8 -*-
# vim: tabstop=4 shiftwidth=4 softtabstop=4
#
# Copyright (C) 2015-2017 GEM Foundation
#
# OpenQuake is free software: you can redistribute it and/or modify it
# under the terms of the GNU Affero General Public License as published
# by the Free Software Foundation, either version 3 of the License, or
# (at your option) any later version.
#
# OpenQuake is distributed in the hope that it will be useful,
# but WITHOUT ANY WARRANTY; without even the implied warranty of
# MERCHANTABILITY or FITNESS FOR A PARTICULAR PURPOSE.  See the
# GNU Affero General Public License for more details.
#
# You should have received a copy of the GNU Affero General Public License
# along with OpenQuake. If not, see <http://www.gnu.org/licenses/>.

import time
import os.path
import operator
import logging
import functools
import collections

import numpy

from openquake.baselib import hdf5
from openquake.baselib.python3compat import zip
from openquake.baselib.general import AccumDict, block_splitter, humansize
from openquake.hazardlib.calc.filters import FarAwayRupture
from openquake.hazardlib.probability_map import ProbabilityMap, PmapStats
from openquake.hazardlib.source.rupture import BaseRupture
from openquake.hazardlib.geo.mesh import RectangularMesh
from openquake.hazardlib.geo.surface import PlanarSurface
from openquake.risklib.riskinput import (GmfGetter, str2rsi, rsi2str, gmv_dt,
                                         TWO48)
from openquake.baselib import parallel
from openquake.commonlib import calc, util
from openquake.calculators import base
from openquake.calculators.classical import ClassicalCalculator, PSHACalculator

U8 = numpy.uint8
U16 = numpy.uint16
U32 = numpy.uint32
U64 = numpy.uint64
F32 = numpy.float32
F64 = numpy.float64
TWO16 = 2 ** 16  # 65,536
TWO32 = 2 ** 32  # 4,294,967,296

# ######################## rupture calculator ############################ #


def get_seq_ids(task_no, num_ids):
    """
    Get an array of sequential indices for the given task.

    :param task_no: the number of the task
    :param num_ids: the number of indices to return

    >>> list(get_seq_ids(1, 3))
    [4294967296, 4294967297, 4294967298]
    """
    assert 0 <= task_no < TWO16, task_no
    assert 0 <= num_ids < TWO32, num_ids
    start = task_no * TWO32
    return numpy.arange(start, start + num_ids, dtype=U64)


def set_eids(ebruptures, task_no):
    """
    Set event IDs on the given list of ebruptures produced by the given task.

    :returns: the total number of events
    """
    num_events = sum(ebr.multiplicity for ebr in ebruptures)
    eids = get_seq_ids(task_no, num_events)
    start = 0
    for ebr in ebruptures:
        m = ebr.multiplicity
        ebr.events['eid'] = eids[start: start + m]
        start += m
    return num_events


def compute_ruptures(sources, src_filter, gsims, param, monitor):
    """
    :param sources:
        List of commonlib.source.Source tuples
    :param src_filter:
        a source site filter
    :param gsims:
        a list of GSIMs for the current tectonic region model
    :param param:
        a dictionary of additional parameters
    :param monitor:
        monitor instance
    :returns:
        a dictionary src_group_id -> [Rupture instances]
    """
    # NB: by construction each block is a non-empty list with
    # sources of the same src_group_id
    grp_id = sources[0].src_group_id
    trt = sources[0].tectonic_region_type
    eb_ruptures = []
    calc_times = []
    rup_mon = monitor('filtering ruptures', measuremem=False)
    # Compute and save stochastic event sets
    for src, s_sites in src_filter(sources):
        t0 = time.time()
        if s_sites is None:
            continue
        num_occ_by_rup = sample_ruptures(
            src, param['ses_per_logic_tree_path'], param['samples'],
            param['seed'])
        # NB: the number of occurrences is very low, << 1, so it is
        # more efficient to filter only the ruptures that occur, i.e.
        # to call sample_ruptures *before* the filtering
        for ebr in _build_eb_ruptures(
                src, num_occ_by_rup, src_filter.integration_distance,
                s_sites, param['seed'], rup_mon):
            eb_ruptures.append(ebr)
        dt = time.time() - t0
        calc_times.append((src.id, dt))
    res = AccumDict({grp_id: eb_ruptures})
    res.num_events = set_eids(eb_ruptures, getattr(monitor, 'task_no', 0))
    res.calc_times = calc_times
    if gsims:  # we can pass an empty gsims list to disable saving of rup_data
        res.rup_data = {
            grp_id: calc.RuptureData(trt, gsims).to_array(eb_ruptures)}
    return res


def sample_ruptures(src, num_ses, num_samples, seed):
    """
    Sample the ruptures contained in the given source.

    :param src: a hazardlib source object
    :param num_ses: the number of Stochastic Event Sets to generate
    :param num_samples: how many samples for the given source
    :param seed: master seed from the job.ini file
    :returns: a dictionary of dictionaries rupture -> {ses_id: num_occurrences}
    """
    # the dictionary `num_occ_by_rup` contains a dictionary
    # ses_id -> num_occurrences for each occurring rupture
    num_occ_by_rup = collections.defaultdict(AccumDict)
    # generating ruptures for the given source
    for rup_no, rup in enumerate(src.iter_ruptures()):
        rup.seed = src.serial[rup_no] + seed
        numpy.random.seed(rup.seed)
        for sampleid in range(num_samples):
            for ses_idx in range(1, num_ses + 1):
                num_occurrences = rup.sample_number_of_occurrences()
                if num_occurrences:
                    num_occ_by_rup[rup] += {
                        (sampleid, ses_idx): num_occurrences}
        rup.rup_no = rup_no + 1
    return num_occ_by_rup


def _build_eb_ruptures(
        src, num_occ_by_rup, idist, s_sites, random_seed, rup_mon):
    """
    Filter the ruptures stored in the dictionary num_occ_by_rup and
    yield pairs (rupture, <list of associated EBRuptures>)
    """
    for rup in sorted(num_occ_by_rup, key=operator.attrgetter('rup_no')):
        with rup_mon:
            try:
                r_sites, dists = idist.get_closest(s_sites, rup)
            except FarAwayRupture:
                # ignore ruptures which are far away
                del num_occ_by_rup[rup]  # save memory
                continue

        # creating EBRuptures
        serial = rup.seed - random_seed + 1
        events = []
        for (sampleid, ses_idx), num_occ in sorted(
                num_occ_by_rup[rup].items()):
            for occ_no in range(1, num_occ + 1):
                # NB: the 0 below is a placeholder; the right eid will be
                # set a bit later, in set_eids
                events.append((0, ses_idx, occ_no, sampleid))
        if events:
            yield calc.EBRupture(
                rup, r_sites.indices,
                numpy.array(events, calc.event_dt),
                src.src_group_id, serial)


def _count(ruptures):
    if isinstance(ruptures, int):  # passed the number of ruptures
        return ruptures
    return sum(ebr.multiplicity for ebr in ruptures)


def get_events(ebruptures):
    """
    Extract an array of dtype stored_event_dt from a list of EBRuptures
    """
    events = []
    year = 0  # to be set later
    for ebr in ebruptures:
        for event in ebr.events:
            rec = (event['eid'], ebr.serial, year, event['ses'], event['occ'],
                   event['sample'], ebr.grp_id)
            events.append(rec)
    return numpy.array(events, calc.stored_event_dt)


@base.calculators.add('event_based_rupture')
class EventBasedRuptureCalculator(PSHACalculator):
    """
    Event based PSHA calculator generating the ruptures only
    """
    core_task = compute_ruptures
    is_stochastic = True

    def init(self):
        """
        Set the random seed passed to the SourceManager and the
        minimum_intensity dictionary.
        """
        oq = self.oqparam
        self.rlzs_assoc = self.datastore['csm_info'].get_rlzs_assoc()
        self.min_iml = calc.fix_minimum_intensity(
            oq.minimum_intensity, oq.imtls)
        self.rupser = calc.RuptureSerializer(self.datastore)

    def count_eff_ruptures(self, ruptures_by_grp_id, src_group):
        """
        Returns the number of ruptures sampled in the given src_group.

        :param ruptures_by_grp_id: a dictionary with key grp_id
        :param src_group: a SourceGroup instance
        """
        nr = sum(
            len(ruptures) for grp_id, ruptures in ruptures_by_grp_id.items()
            if src_group.id == grp_id)
        return nr

    def zerodict(self):
        """
        Initial accumulator, a dictionary (grp_id, gsim) -> curves
        """
        zd = AccumDict()
        zd.calc_times = []
        zd.eff_ruptures = AccumDict()
        self.grp_trt = self.csm.info.grp_trt()
        return zd

    def agg_dicts(self, acc, ruptures_by_grp_id):
        """
        Accumulate dictionaries of ruptures and populate the `events`
        dataset in the datastore.

        :param acc: accumulator dictionary
        :param ruptures_by_grp_id: a nested dictionary grp_id -> ruptures
        """
        if hasattr(ruptures_by_grp_id, 'calc_times'):
            acc.calc_times.extend(ruptures_by_grp_id.calc_times)
        if hasattr(ruptures_by_grp_id, 'eff_ruptures'):
            acc.eff_ruptures += ruptures_by_grp_id.eff_ruptures
        acc += ruptures_by_grp_id
        self.save_ruptures(ruptures_by_grp_id)
        return acc

    def save_ruptures(self, ruptures_by_grp_id):
        """Extend the 'events' dataset with the given ruptures"""
        with self.monitor('saving ruptures', autoflush=True):
            for grp_id, ebrs in ruptures_by_grp_id.items():
<<<<<<< HEAD
                if not ebrs:
                    continue
                sm_id = self.sm_by_grp[grp_id]
                if self.oqparam.save_ruptures:
                    self.rupser.save(ebrs)
                events = get_events(ebrs)
                ev = 'events/sm-%04d' % sm_id
                self.datastore.extend(ev, events)
=======
                if self.oqparam.save_ruptures:
                    self.rupser.save(ebrs)
                events = get_events(ebrs)
                if len(events):
                    ev = 'events/grp-%02d' % grp_id
                    self.datastore.extend(ev, events)
>>>>>>> f7d2df2d

            # save rup_data
            if hasattr(ruptures_by_grp_id, 'rup_data'):
                for grp_id, data in sorted(
                        ruptures_by_grp_id.rup_data.items()):
                    if len(data):
                        key = 'rup_data/grp-%02d' % grp_id
                        self.rup_data = self.datastore.extend(key, data)

    def post_execute(self, result):
        """
        Save the SES collection
        """
        if hasattr(self, 'rupser'):
            self.rupser.close()
        num_events = sum(_count(ruptures) for ruptures in result.values())
        if num_events == 0:
            raise RuntimeError(
                'No seismic events! Perhaps the investigation time is too '
                'small or the maximum_distance is too small')
        logging.info('Setting %d event years', num_events)
        with self.monitor('setting event years', measuremem=True,
                          autoflush=True):
            inv_time = int(self.oqparam.investigation_time)
            numpy.random.seed(self.oqparam.ses_seed)
            for sm in sorted(self.datastore['events']):
                set_random_years(self.datastore, 'events/' + sm, inv_time)
        h5 = self.datastore.hdf5
        if 'ruptures' in h5:
            self.datastore.set_nbytes('ruptures')
        if 'events' in h5:
            self.datastore.set_attrs('events', num_events=num_events)
            self.datastore.set_nbytes('events')
        if 'rup_data' not in h5:
            return
        for dset in h5['rup_data'].values():
            if len(dset):
                numsites = dset['numsites']
                multiplicity = dset['multiplicity']
                spr = numpy.average(numsites, weights=multiplicity)
                mul = numpy.average(multiplicity, weights=numsites)
                self.datastore.set_attrs(
                    dset.name, sites_per_rupture=spr,
                    multiplicity=mul, nbytes=hdf5.get_nbytes(dset))
        self.datastore.set_nbytes('rup_data')


def set_random_years(dstore, events_sm, investigation_time):
    """
    Sort the `events` array and attach year labels sensitive to the
    SES ordinal and the investigation time.
    """
    events = dstore[events_sm].value
    sorted_events = sorted(tuple(event)[1:] for event in events)
    years = numpy.random.choice(investigation_time, len(events)) + 1
    year_of = dict(zip(sorted_events, years))
    for event in events:
        idx = event['ses'] - 1  # starts from 0
        event['year'] = idx * investigation_time + year_of[tuple(event)[1:]]
    dstore[events_sm] = events


# ######################## GMF calculator ############################ #

def compute_gmfs_and_curves(getter, monitor):
    """
    :param getter:
        a GmfGetter instance
    :param monitor:
        a Monitor instance
    :returns:
        a dictionary with keys gmfcoll and hcurves
   """
    oq = monitor.oqparam
    with monitor('making contexts', measuremem=True):
        getter.init()
    grp_id = getter.grp_id
    hcurves = {}  # key -> poes
    gmfcoll = {}  # grp_id, rlz -> gmfa
    if oq.hazard_curves_from_gmfs:
        hc_mon = monitor('building hazard curves', measuremem=False)
        duration = oq.investigation_time * oq.ses_per_logic_tree_path
        for gsim in getter.rlzs_by_gsim:
            with monitor('building hazard', measuremem=True):
                hazard = getter.get_hazard(gsim)  # (r, sid, imti) -> gmv_eid
            for r, rlz in enumerate(getter.rlzs_by_gsim[gsim]):
                lst = []
                for sid in getter.sids:
                    for imti, imt in enumerate(getter.imts):
                        array = hazard[r, sid, imti]
                        if len(array) == 0:  # no data
                            continue
                        for rec in array:
                            lst.append((sid, rec['eid'], imti, rec['gmv']))
                        with hc_mon:
                            poes = calc._gmvs_to_haz_curve(
                                array['gmv'], oq.imtls[imt],
                                oq.investigation_time, duration)
                            hcurves[rsi2str(rlz.ordinal, sid, imt)] = poes
                gmfcoll[grp_id, rlz] = numpy.array(lst, gmv_dt)
    else:  # fast lane
        for gsim in getter.rlzs_by_gsim:
            with monitor('building hazard', measuremem=True):
                # the following is tricky; `getter.gen_gmv` produces long event
                # ids (64 bit) containing both a realization index (16 bit)
                # and a short event id (48 bit); we manage them here
                data = numpy.fromiter(getter.gen_gmv(gsim), gmv_dt)
            r_indices = data['eid'] // TWO48  # extract realization indices
            data['eid'] %= TWO48  # got back to short event IDs
            for r, rlz in enumerate(getter.rlzs_by_gsim[gsim]):
                # extract data for realization r
                gmfcoll[grp_id, rlz] = data[r_indices == r]
    return dict(gmfcoll=gmfcoll if oq.ground_motion_fields else None,
                hcurves=hcurves, gmdata=getter.gmdata)


def get_ruptures(dstore, grp_id):
    """
    Extracts the ruptures of the given grp_id
    """
    oq = dstore['oqparam']
    mesh_spacing = oq.rupture_mesh_spacing
    # oq.complex_fault_mesh_spacing
    for rec in dstore['ruptures/grp-%02d' % grp_id]:
        mesh = rec['points'].reshape(rec['sx'], rec['sy'], rec['sz'])
        rupture_cls, surface_cls, source_cls = BaseRupture.types[rec['code']]
        rupture = object.__new__(rupture_cls)
        rupture.surface = object.__new__(surface_cls)
        rupture.source_typology = source_cls
        rupture.mag = rec['mag']
        rupture.rake = rec['rake']
        rupture.occurrence_rate = rec['occurrence_rate']
        if surface_cls.__name__.endswith('PlanarSurface'):
            rupture.surface = PlanarSurface.from_array(
                mesh_spacing, rec['points'])
        elif surface_cls.__name__.endswith('MultiSurface'):
            rupture.surface.__init__([
                PlanarSurface.from_array(mesh_spacing, m1.flatten())
                for m1 in mesh])
        else:  # fault surface, strike and dip will be computed
            rupture.surface.strike = rupture.surface.dip = None
            m = mesh[0]
            rupture.surface.mesh = RectangularMesh(
                m['lon'], m['lat'], m['depth'])
        sids = dstore['sids'][rec['sidx']]
        ebr = calc.EBRupture(rupture, sids, events, grp_id, rec['serial'])
        yield ebr


def get_ruptures_by_grp(dstore):
    """
    Extracts the dictionary `ruptures_by_grp` from the given calculator
    """
    n = 0
    for grp in dstore['ruptures']:
        n += len(dstore['ruptures/' + grp])
    logging.info('Reading %d ruptures from the datastore', n)
    # disable check on PlaceSurface to support UCERF ruptures
    PlanarSurface.IMPERFECT_RECTANGLE_TOLERANCE = numpy.inf
    ruptures_by_grp = AccumDict(accum=[])
    for grp in dstore['ruptures']:
        grp_id = int(grp[4:])  # strip 'grp-'
        ruptures_by_grp[grp_id] = list(get_ruptures(dstore, grp_id))
    return ruptures_by_grp


def save_gmdata(calc, n_rlzs):
    """
    Save a composite array `gmdata` in the datastore.

    :param calc: a calculator with a dictionary .gmdata {rlz: data}
    :param n_rlzs: the total number of realizations
    """
    n_sites = len(calc.sitecol)
    dtlist = ([(imt, F32) for imt in calc.oqparam.imtls] +
              [('events', U32), ('nbytes', U32)])
    array = numpy.zeros(n_rlzs, dtlist)
    for rlzi in sorted(calc.gmdata):
        data = calc.gmdata[rlzi]  # (imts, events, nbytes)
        events = data[-2]
        nbytes = data[-1]
        gmv = data[:-2] / events / n_sites
        array[rlzi] = tuple(gmv) + (events, nbytes)
    calc.datastore['gmdata'] = array
    logging.info('Generated %s of GMFs', humansize(array['nbytes'].sum()))


@base.calculators.add('event_based')
class EventBasedCalculator(ClassicalCalculator):
    """
    Event based PSHA calculator generating the ground motion fields and
    the hazard curves from the ruptures, depending on the configuration
    parameters.
    """
    pre_calculator = 'event_based_rupture'
    core_task = compute_gmfs_and_curves
    is_stochastic = True

    def combine_pmaps_and_save_gmfs(self, acc, res):
        """
        Combine the hazard curves (if any) and save the gmfs (if any)
        sequentially; notice that the gmfs may come from
        different tasks in any order.

        :param acc: an accumulator for the hazard curves
        :param res: a dictionary rlzi, imt -> [gmf_array, curves_by_imt]
        :returns: a new accumulator
        """
        sav_mon = self.monitor('saving gmfs')
        agg_mon = self.monitor('aggregating hcurves')
        self.gmdata += res['gmdata']
        if res['gmfcoll'] is not None:
            with sav_mon:
                for (gid, rlz), array in res['gmfcoll'].items():
                    if len(array):
                        key = 'gmf_data/grp-%02d/%04d' % (gid, rlz.ordinal)
                        hdf5.extend3(self.datastore.ext5path, key, array)
        slicedic = self.oqparam.imtls.slicedic
        with agg_mon:
            for key, poes in res['hcurves'].items():
                rlzi, sid, imt = str2rsi(key)
                array = acc[rlzi].setdefault(sid, 0).array[slicedic[imt], 0]
                array[:] = 1. - (1. - array) * (1. - poes)
        sav_mon.flush()
        agg_mon.flush()
        self.datastore.flush()
        if 'ruptures' in res:
            vars(EventBasedRuptureCalculator)['save_ruptures'](
                self, res['ruptures'])
        return acc

    def gen_args(self, ruptures_by_grp):
        """
        :param ruptures_by_grp: a dictionary of EBRupture objects
        :yields: the arguments for compute_gmfs_and_curves
        """
        oq = self.oqparam
        monitor = self.monitor(self.core_task.__name__)
        monitor.oqparam = oq
        imts = list(oq.imtls)
        min_iml = calc.fix_minimum_intensity(oq.minimum_intensity, imts)
        correl_model = oq.get_correl_model()
        for grp_id in ruptures_by_grp:
            ruptures = ruptures_by_grp[grp_id]
            if not ruptures:
                continue
            rlzs_by_gsim = self.rlzs_assoc.get_rlzs_by_gsim(grp_id)
            for block in block_splitter(ruptures, oq.ruptures_per_block):
                samples = self.rlzs_assoc.samples[grp_id]
                getter = GmfGetter(grp_id, rlzs_by_gsim, block, self.sitecol,
                                   imts, min_iml, oq.truncation_level,
                                   correl_model, samples)
                yield getter, monitor

    def execute(self):
        """
        Run in parallel `core_task(sources, sitecol, monitor)`, by
        parallelizing on the ruptures according to their weight and
        tectonic region type.
        """
        oq = self.oqparam
        if not oq.hazard_curves_from_gmfs and not oq.ground_motion_fields:
            return
        ruptures_by_grp = (self.precalc.result if self.precalc
                           else get_ruptures_by_grp(self.datastore.parent))
        if self.oqparam.ground_motion_fields:
            calc.check_overflow(self)
        self.sm_id = {tuple(sm.path): sm.ordinal
                      for sm in self.csm.info.source_models}
        L = len(oq.imtls.array)
        rlzs = self.rlzs_assoc.realizations
        res = parallel.Starmap(
            self.core_task.__func__, self.gen_args(ruptures_by_grp)
        ).submit_all()
        self.gmdata = {}
        acc = functools.reduce(self.combine_pmaps_and_save_gmfs, res, {
            rlz.ordinal: ProbabilityMap(L, 1) for rlz in rlzs})
        save_gmdata(self, len(rlzs))
        return acc

    def save_gmf_bytes(self):
        """Save the attribute nbytes in the gmf_data datasets"""
        with self.datastore.ext5('r+') as ext5:
            for sm_id in ext5['gmf_data']:
                for rlzno in ext5['gmf_data/' + sm_id]:
                    ext5.set_nbytes('gmf_data/%s/%s' % (sm_id, rlzno))
            ext5.set_nbytes('gmf_data')

    def post_execute(self, result):
        """
        :param result:
            a dictionary (src_group_id, gsim) -> haz_curves or an empty
            dictionary if hazard_curves_from_gmfs is false
        """
        oq = self.oqparam
        if not oq.hazard_curves_from_gmfs and not oq.ground_motion_fields:
            return
        elif oq.hazard_curves_from_gmfs:
            rlzs = self.rlzs_assoc.realizations
            # save individual curves
            if self.oqparam.individual_curves:
                for i in sorted(result):
                    key = 'hcurves/rlz-%03d' % i
                    if result[i]:
                        self.datastore[key] = result[i]
                    else:
                        logging.info('Zero curves for %s', key)
            # compute and save statistics; this is done in process
            # we don't need to parallelize, since event based calculations
            # involves a "small" number of sites (<= 65,536)
            weights = (None if self.oqparam.number_of_logic_tree_samples
                       else [rlz.weight for rlz in rlzs])
            pstats = PmapStats(self.oqparam.quantile_hazard_curves, weights)
            for kind, stat in pstats.compute(
                    self.sitecol.sids, list(result.values())):
                if kind == 'mean' and not self.oqparam.mean_hazard_curves:
                    continue
                self.datastore['hcurves/' + kind] = stat
        if os.path.exists(self.datastore.ext5path):
            self.save_gmf_bytes()
        if oq.compare_with_classical:  # compute classical curves
            export_dir = os.path.join(oq.export_dir, 'cl')
            if not os.path.exists(export_dir):
                os.makedirs(export_dir)
            oq.export_dir = export_dir
            # one could also set oq.number_of_logic_tree_samples = 0
            self.cl = ClassicalCalculator(oq, self.monitor)
            # TODO: perhaps it is possible to avoid reprocessing the source
            # model, however usually this is quite fast and do not dominate
            # the computation
            self.cl.run(close=False)
            cl_mean_curves = get_mean_curves(self.cl.datastore)
            eb_mean_curves = get_mean_curves(self.datastore)
            for imt in eb_mean_curves.dtype.names:
                rdiff, index = util.max_rel_diff_index(
                    cl_mean_curves[imt], eb_mean_curves[imt])
                logging.warn('Relative difference with the classical '
                             'mean curves for IMT=%s: %d%% at site index %d',
                             imt, rdiff * 100, index)


def get_mean_curves(dstore):
    """
    Extract the mean hazard curves from the datastore, as a composite
    array of length nsites.
    """
    imtls = dstore['oqparam'].imtls
    nsites = len(dstore['sitecol'])
    hcurves = dstore['hcurves']
    if 'mean' in hcurves:
        mean = dstore['hcurves/mean']
    elif len(hcurves) == 1:  # there is a single realization
        mean = dstore['hcurves/rlz-0000']
    return mean.convert(imtls, nsites)<|MERGE_RESOLUTION|>--- conflicted
+++ resolved
@@ -271,23 +271,13 @@
         """Extend the 'events' dataset with the given ruptures"""
         with self.monitor('saving ruptures', autoflush=True):
             for grp_id, ebrs in ruptures_by_grp_id.items():
-<<<<<<< HEAD
                 if not ebrs:
                     continue
-                sm_id = self.sm_by_grp[grp_id]
                 if self.oqparam.save_ruptures:
                     self.rupser.save(ebrs)
                 events = get_events(ebrs)
-                ev = 'events/sm-%04d' % sm_id
+                ev = 'events/grp-%02d' % grp_id
                 self.datastore.extend(ev, events)
-=======
-                if self.oqparam.save_ruptures:
-                    self.rupser.save(ebrs)
-                events = get_events(ebrs)
-                if len(events):
-                    ev = 'events/grp-%02d' % grp_id
-                    self.datastore.extend(ev, events)
->>>>>>> f7d2df2d
 
             # save rup_data
             if hasattr(ruptures_by_grp_id, 'rup_data'):
