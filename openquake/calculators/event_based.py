--- conflicted
+++ resolved
@@ -324,13 +324,10 @@
             yield ruptures, self.src_filter, rlzs_by_gsim, par
 
         self.setting_events()
-<<<<<<< HEAD
 
         # storing logic tree info
         self.store_csm_info(eff_ruptures)
-=======
         store_rlzs_by_grp(self.datastore)
->>>>>>> fa840965
 
         if self.oqparam.ground_motion_fields:
             logging.info('Processing the GMFs')
