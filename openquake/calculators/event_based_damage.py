--- conflicted
+++ resolved
@@ -210,17 +210,10 @@
                 ['loss_id', 'return_period']):
             if period == 0:
                 del df['agg_id']
-<<<<<<< HEAD
-                agg = df.groupby('loss_id').sum().to_numpy()  # shape L, Dc
-                avg = self.dmgcsq.sum(axis=0) * self.E * time_ratio  # L, Dc
-                numpy.testing.assert_allclose(
-                    agg[:, 1:], avg[:, 1:], rtol=1e-4)
-=======
                 agg = df.sum().to_numpy()[2:]  # shape Dc
                 avg = self.dmgcsq[:, loss_id, 1:].sum(axis=0) * (
                     self.E * time_ratio)  # shape Dc
                 numpy.testing.assert_allclose(agg, avg, rtol=1e-4)
->>>>>>> 1079b80c
             else:
                 tot = sum(df[col].sum() for col in df.columns
                           if col.startswith('dmg_'))
