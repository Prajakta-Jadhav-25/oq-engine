--- conflicted
+++ resolved
@@ -166,10 +166,7 @@
     # value has shape (L, R, T) for agg_losses and (L, R) for tot_losses
     writer = writers.CsvWriter(fmt=writers.FIVEDIGITS)
     tagcol = dstore['assetcol/tagcol']
-<<<<<<< HEAD
     aggtags = list(tagcol.get_aggkey(aggregate_by).values())
-=======
->>>>>>> c8144110
     if aggregate_by:
         expvalue = dstore['aggvalues'][()]  # shape (T, L)
     else:
@@ -183,23 +180,15 @@
     for r, tag in enumerate(tags):
         rows = []
         for multi_idx, loss in numpy.ndenumerate(value[:, r]):
-<<<<<<< HEAD
-            l, *tagidxs = multi_idx  # multi_idx is (L, T...)
-            idx = tuple(tagidxs)
-            evalue = expvalue[idx + (l,)]
-            if len(idx):
-                row = aggtags[idx[0]] + (loss, evalue, loss / evalue)
-            else:
-                row = (loss, evalue, loss / evalue)
-            rows.append((oq.loss_names[l],) + row)
-=======
             if loss:  # many tag combinations are missing, i.e. zero
-                l, *tagidxs = multi_idx
-                evalue = expvalue[tuple(tagidxs) + (l,)]
-                row = tagcol.get_tagvalues(tagnames, tagidxs) + (
-                    loss, evalue, loss / evalue if loss else 0)
+                l, *tagidxs = multi_idx  # multi_idx is (L, T...)
+                idx = tuple(tagidxs)
+                evalue = expvalue[idx + (l,)]
+                if len(idx):
+                    row = aggtags[idx[0]] + (loss, evalue, loss / evalue)
+                else:
+                    row = (loss, evalue, loss / evalue)
                 rows.append((oq.loss_names[l],) + row)
->>>>>>> c8144110
         dest = dstore.build_fname(name, tag, 'csv')
         writer.save(rows, dest, header, comment=md)
     return writer.getsaved()
