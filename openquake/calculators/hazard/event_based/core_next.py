# Copyright (c) 2010-2012, GEM Foundation.
#
# OpenQuake is free software: you can redistribute it and/or modify it
# under the terms of the GNU Affero General Public License as published
# by the Free Software Foundation, either version 3 of the License, or
# (at your option) any later version.
#
# OpenQuake is distributed in the hope that it will be useful,
# but WITHOUT ANY WARRANTY; without even the implied warranty of
# MERCHANTABILITY or FITNESS FOR A PARTICULAR PURPOSE.  See the
# GNU General Public License for more details.
#
# You should have received a copy of the GNU Affero General Public License
# along with OpenQuake.  If not, see <http://www.gnu.org/licenses/>.

"""
Core calculator functionality for computing stochastic event sets and ground
motion fields using the 'event-based' method.

Stochastic events sets (which can be thought of as collections of ruptures) are
computed iven a set of seismic sources and investigation time span (in years).

For more information on computing stochastic event sets, see
:mod:`nhlib.calc.stochastic`.

One can optionally compute a ground motion field (GMF) given a rupture, a site
collection (which is a collection of geographical points with associated soil
parameters), and a ground shaking intensity model (GSIM).

For more information on computing ground motion fields, see
:mod:`nhlib.calc.gmf`.
"""

import random

import nhlib.imt
import nhlib.source
import numpy.random

from django.db import transaction
from nhlib import correlation
from nhlib.calc import filters
from nhlib.calc import gmf as gmf_calc
from nhlib.calc import stochastic

from openquake import logs
from openquake import writer
from openquake.calculators.hazard import general as haz_general
from openquake.db import models
from openquake.input import logictree
from openquake.job.validation import MAX_SINT_32
from openquake.utils import stats
from openquake.utils import tasks as utils_tasks

#: Ground motion correlation model map
GM_CORRELATION_MODEL_MAP = {
    'JB2009': correlation.JB2009CorrelationModel,
}

#: Always 1 for the computation of ground motion fields in the event-based
#: hazard calculator.
DEFAULT_GMF_REALIZATIONS = 1


# Disabling pylint for 'Too many local variables'
# pylint: disable=R0914
@utils_tasks.oqtask
@stats.count_progress('h')
def ses_and_gmfs(job_id, src_ids, lt_rlz_id, task_seed):
    """
    Celery task for the stochastic event set calculator.

    Samples logic trees and calls the stochastic event set calculator.

    Once stochastic event sets are calculated, results will be saved to the
    database. See :class:`openquake.db.models.SESCollection`.

    Optionally (specified in the job configuration using the
    `ground_motion_fields` parameter), GMFs can be computed from each rupture
    in each stochastic event set. GMFs are also saved to the database.

    Once all of this work is complete, a signal will be sent via AMQP to let
    the control noe know that the work is complete. (If there is any work left
    to be dispatched, this signal will indicate to the control node that more
    work can be enqueued.)

    :param int job_id:
        ID of the currently running job.
    :param src_ids:
        List of ids of parsed source models from which we will generate
        stochastic event sets/ruptures.
    :param lt_rlz_id:
        Id of logic tree realization model to calculate for.
    :param int task_seed:
        Value for seeding numpy/scipy in the computation of stochastic event
        sets and ground motion fields.
    """
    logs.LOG.debug(('> starting `stochastic_event_sets` task: job_id=%s, '
                    'lt_realization_id=%s') % (job_id, lt_rlz_id))
    numpy.random.seed(task_seed)

    hc = models.HazardCalculation.objects.get(oqjob=job_id)

    if hc.ground_motion_fields:
        # For ground motion field calculation, we need the points of interest
        # for the calculation.
        points_to_compute = hc.points_to_compute()

    lt_rlz = models.LtRealization.objects.get(id=lt_rlz_id)
    ltp = logictree.LogicTreeProcessor(hc.id)

    apply_uncertainties = ltp.parse_source_model_logictree_path(
            lt_rlz.sm_lt_path)
    gsims = ltp.parse_gmpe_logictree_path(lt_rlz.gsim_lt_path)

    sources = list(haz_general.gen_sources(
        src_ids, apply_uncertainties, hc.rupture_mesh_spacing,
        hc.width_of_mfd_bin, hc.area_source_discretization))

    logs.LOG.debug('> creating site collection')
    site_coll = haz_general.get_site_collection(hc)
    logs.LOG.debug('< done creating site collection')

    # This will be the "container" for all compute stochastic event set
    # rupture results for this task.
    ses = models.SES.objects.get(ses_collection__lt_realization=lt_rlz)

    if hc.ground_motion_fields:
        imts = [haz_general.imt_to_nhlib(x)
                for x in hc.intensity_measure_types]

        correl_matrices = None

        if hc.ground_motion_correlation_model is not None:
            # Compute correlation matrices
            # TODO: Technically, this could be computed only 1 time per
            # calculation.
            # This is task-independent. The issue, however, is that the matrix
            # can be very large (number of sites squared) and to fetch this
            # from the DB could be slower than re-computing it.
            # We haven't yet profiled this, so there is a possibility for
            # future optimization.
            correl_matrices = _compute_gm_correl_matrices(hc, imts, site_coll)

    # Compute stochastic event sets
    # For each rupture generated, we can optionally calculate a GMF
    for ses_rlz_n in xrange(1, hc.ses_per_logic_tree_path + 1):
        logs.LOG.debug('> computing stochastic event set %s of %s'
                       % (ses_rlz_n, hc.ses_per_logic_tree_path))
        sources_sites = ((src, site_coll) for src in sources)
        ssd_filter = filters.source_site_distance_filter(hc.maximum_distance)
        # Get the filtered sources, ignore the site collection:
        filtered_sources = (src for src, _ in ssd_filter(sources_sites))
        # Calculate stochastic event sets:
        logs.LOG.debug('> computing stochastic event sets')
        if hc.ground_motion_fields:
            logs.LOG.debug('> computing also ground motion fields')
            # This will be the "container" for all computed ground motion field
            # results for this stochastic event set.
            gmf_set = models.GmfSet.objects.get(
<<<<<<< HEAD
                gmf_collection__lt_realization=lt_rlz)
=======
                gmf_collection__lt_realization=lt_rlz, ses_number=ses_rlz_n)
>>>>>>> 6586ee4e

        ses_poissonian = stochastic.stochastic_event_set_poissonian(
            filtered_sources, hc.investigation_time)

        logs.LOG.debug('> looping over ruptures')
        rupture_ctr = 0
        for rupture in ses_poissonian:
            # Prepare and save SES ruptures to the db:
            logs.LOG.debug('> saving SES rupture to DB')
            _save_ses_rupture(ses, rupture)
            logs.LOG.debug('> done saving SES rupture to DB')

            # Compute ground motion fields (if requested)
            logs.LOG.debug('compute ground motion fields?  %s'
                           % hc.ground_motion_fields)
            if hc.ground_motion_fields:
                # Compute and save ground motion fields

                gmf_calc_kwargs = {
                    'rupture': rupture,
                    'sites': site_coll,
                    'imts': imts,
                    'gsim': gsims[rupture.tectonic_region_type],
                    'truncation_level': hc.truncation_level,
                    'realizations': DEFAULT_GMF_REALIZATIONS,
                    'lt_correlation_matrices': correl_matrices,
                    'rupture_site_filter':
                        filters.rupture_site_distance_filter(
                            hc.maximum_distance),
                }
                logs.LOG.debug('> computing ground motion fields')
                gmf_dict = gmf_calc.ground_motion_fields(**gmf_calc_kwargs)
                logs.LOG.debug('< done computing ground motion fields')

                logs.LOG.debug('> saving GMF results to DB')
                _save_gmf_nodes(gmf_set, gmf_dict, points_to_compute)
                logs.LOG.debug('< done saving GMF results to DB')
            rupture_ctr += 1

        logs.LOG.debug('< Done looping over ruptures')
        logs.LOG.debug('%s ruptures computed for SES realization %s of %s'
                       % (rupture_ctr, ses_rlz_n, hc.ses_per_logic_tree_path))
        logs.LOG.debug('< done computing stochastic event set %s of %s'
                       % (ses_rlz_n, hc.ses_per_logic_tree_path))

    logs.LOG.debug('< task complete, signalling completion')
    haz_general.signal_task_complete(job_id, len(src_ids))


def _compute_gm_correl_matrices(hc, imts, site_coll):
    """
    Helper function for computing ground motion correlation matrices.

    :param hc:
        A :class:`openquake.db.models.HazardCalculation` instance.
    :param imts:
        A `list` of nhlib IMT objects. See :mod:`nhlib.imt` for more info.
    :param site_coll:
        A :class:`nhlib.site.SiteCollection` instance.

    :returns:
        See the `get_lower_triangle_correlation_matrix` of the relevant
        correlation model in :mod:`nhlib.correlation` for more info.
    """
    correl_model_cls = getattr(
        correlation,
        '%sCorrelationModel' % hc.ground_motion_correlation_model,
        None)
    if correl_model_cls is None:
        raise RuntimeError("Unknown correlation model: '%s'"
                           % hc.ground_motion_correlation_model)

    cm = correl_model_cls(**hc.ground_motion_correlation_params)
    correl_matrices = dict(
        (imt, cm.get_lower_triangle_correlation_matrix(site_coll, imt))
        for imt in imts)

    return correl_matrices


def _save_ses_rupture(ses, rupture):
    """
    Helper function for saving stochastic event set ruptures to the database.

    :param ses:
        A :class:`openquake.db.models.SES` instance. This will be DB
        'container' for the new rupture record.
    :param rupture:
        A :class:`nhlib.source.rupture.Rupture` instance.
    """
    is_from_fault_source = rupture.source_typology in (
        nhlib.source.ComplexFaultSource,
        nhlib.source.SimpleFaultSource)

    if is_from_fault_source:
        # for simple and complex fault sources,
        # rupture surface geometry is represented by a mesh
        surf_mesh = rupture.surface.get_mesh()
        lons = surf_mesh.lons
        lats = surf_mesh.lats
        depths = surf_mesh.depths
    else:
        # For area or point source,
        # rupture geometry is represented by a planar surface,
        # defined by 3D corner points
        surface = rupture.surface
        lons = numpy.zeros((4))
        lats = numpy.zeros((4))
        depths = numpy.zeros((4))

        # NOTE: It is important to maintain the order of these corner
        # points.
        for i, corner in enumerate((surface.top_left,
                                    surface.top_right,
                                    surface.bottom_right,
                                    surface.bottom_left)):
            lons[i] = corner.longitude
            lats[i] = corner.latitude
            depths[i] = corner.depth

    # TODO: Possible future optimiztion:
    # Refactor this to do bulk insertion of ruptures
    models.SESRupture.objects.create(
        ses=ses,
        magnitude=rupture.mag,
        strike=rupture.surface.get_strike(),
        dip=rupture.surface.get_dip(),
        rake=rupture.rake,
        tectonic_region_type=rupture.tectonic_region_type,
        is_from_fault_source=is_from_fault_source,
        lons=lons,
        lats=lats,
        depths=depths,
    )


@transaction.commit_on_success(using='reslt_writer')
def _save_gmf_nodes(gmf_set, gmf_dict, points_to_compute):
    """
    Helper function for saving ground motion field results to the database.

    :param gmf_set:
        :class:`openquake.db.models.GmfSet` record with which the input ground
        motion field data will be associated.
    :param dict gmf_dict:
        The result of the GMF calculation, performed by nhlib. For more info,
        view the documentation for :func:`nhlib.calc.gmf.ground_motion_fields`.
    :param points_to_compute:
        A :class:`nhlib.geo.mesh.Mesh` object representing all of the points of
        interest.

        The indices of this mesh are used in relation to the indices of results
        in the GMF matrices to determine where the GMFs are located.
    """
    for imt, gmf_matrix in gmf_dict.iteritems():
        gmf = models.Gmf(
            gmf_set=gmf_set, imt=imt.__class__.__name__)

        if isinstance(imt, nhlib.imt.SA):
            gmf.sa_period = imt.period
            gmf.sa_damping = imt.damping

        gmf.save()

        gmf_bulk_inserter = writer.BulkInserter(models.GmfNode)

        for i, location in enumerate(points_to_compute):
            gmf_bulk_inserter.add_entry(
                gmf_id=gmf.id,
                # GMF results are a 2D array; in the case of the
                # event-based calculator, we only compute 1
                # realization (in the scenario calculator it can be
                # many). Thus, we take the one and only value for
                # the point of interest (`i`).
                iml=gmf_matrix[i][0],
                location=location.wkt2d)
        gmf_bulk_inserter.flush()


@staticmethod
def event_based_task_arg_gen(hc, job, sources_per_task, progress):
    """
    Loop through realizations and sources to generate a sequence of
    task arg tuples. Each tuple of args applies to a single task.

    Yielded results are quadruples of (job_id, realization_id,
    source_id_list, random_seed). (random_seed will be used to seed
    numpy for temporal occurence sampling.)

    :param hc:
        :class:`openquake.db.models.HazardCalculation` instance.
    :param job:
        :class:`openquake.db.models.OqJob` instance.
    :param int sources_per_task:
        The (max) number of sources to consider for each task.
    :param dict progress:
        A dict containing two integer values: 'total' and 'computed'. The task
        arg generator will update the 'total' count as the generator creates
        arguments.
    """

    rnd = random.Random()
    rnd.seed(hc.random_seed)

    realizations = models.LtRealization.objects.filter(
            hazard_calculation=hc, is_complete=False)

    for lt_rlz in realizations:
        source_progress = models.SourceProgress.objects.filter(
                is_complete=False, lt_realization=lt_rlz).order_by('id')
        source_ids = source_progress.values_list('parsed_source_id',
                                                 flat=True)
        progress['total'] += len(source_ids)

        for offset in xrange(0, len(source_ids), sources_per_task):
            # Since this seed will used for numpy random seeding, it needs to
            # positive (since numpy will convert it to a unsigned long).
            task_seed = rnd.randint(0, MAX_SINT_32)
            task_args = (job.id, source_ids[offset:offset + sources_per_task],
                         lt_rlz.id, task_seed)
            yield task_args


class EventBasedHazardCalculator(haz_general.BaseHazardCalculatorNext):
    """
    Probabilistic Event-Based hazard calculator. Computes stochastic event sets
    and (optionally) ground motion fields.
    """

    core_calc_task = ses_and_gmfs
    task_arg_gen = event_based_task_arg_gen

    def initialize_ses_db_records(self, lt_rlz):
        """
        Create :class:`~openquake.db.models.Output`,
        :class:`~openquake.db.models.SESCollection` and
        :class:`~openquake.db.models.SES` "container" records for a single
        realization.

        Stochastic event set ruptures computed for this realization will be
        associated to these containers.
        """
        hc = self.job.hazard_calculation

        output = models.Output.objects.create(
            owner=self.job.owner,
            oq_job=self.job,
            display_name='ses-coll-rlz-%s' % lt_rlz.id,
            output_type='ses')

        ses_coll = models.SESCollection.objects.create(
            output=output, lt_realization=lt_rlz)

        models.SES.objects.create(
            ses_collection=ses_coll, investigation_time=hc.investigation_time)

    def initialize_gmf_db_records(self, lt_rlz):
        """
        Create :class:`~openquake.db.models.Output`,
        :class:`~openquake.db.models.GmfCollection` and
        :class:`~openquake.db.models.GmfSet` "container" records for a single
        realization.

        GMFs for this realization will be associated to these containers.
        """
        hc = self.job.hazard_calculation

        output = models.Output.objects.create(
            owner=self.job.owner,
            oq_job=self.job,
            display_name='gmf-rlz-%s' % lt_rlz.id,
            output_type='gmf')

        gmf_coll = models.GmfCollection.objects.create(
            output=output, lt_realization=lt_rlz)

        for i in xrange(1, hc.ses_per_logic_tree_path + 1):
            models.GmfSet.objects.create(
                gmf_collection=gmf_coll,
                investigation_time=hc.investigation_time,
                ses_number=i)

    def pre_execute(self):
        """
        Do pre-execution work. At the moment, this work entails: parsing and
        initializing sources, parsing and initializing the site model (if there
        is one), and generating logic tree realizations. (The latter piece
        basically defines the work to be done in the `execute` phase.)
        """

        # Parse logic trees and create source Inputs.
        self.initialize_sources()

        # Deal with the site model and compute site data for the calculation
        # If no site model file was specified, reference parameters are used
        # for all sites.
        self.initialize_site_model()

        # Now bootstrap the logic tree realizations and related data.
        # This defines for us the "work" that needs to be done when we reach
        # the `execute` phase.
        rlz_callbacks = [self.initialize_ses_db_records]
        if self.job.hazard_calculation.ground_motion_fields:
            rlz_callbacks.append(self.initialize_gmf_db_records)

        self.initialize_realizations(rlz_callbacks=rlz_callbacks)
        self.initialize_pr_data()<|MERGE_RESOLUTION|>--- conflicted
+++ resolved
@@ -158,11 +158,7 @@
             # This will be the "container" for all computed ground motion field
             # results for this stochastic event set.
             gmf_set = models.GmfSet.objects.get(
-<<<<<<< HEAD
-                gmf_collection__lt_realization=lt_rlz)
-=======
                 gmf_collection__lt_realization=lt_rlz, ses_number=ses_rlz_n)
->>>>>>> 6586ee4e
 
         ses_poissonian = stochastic.stochastic_event_set_poissonian(
             filtered_sources, hc.investigation_time)
