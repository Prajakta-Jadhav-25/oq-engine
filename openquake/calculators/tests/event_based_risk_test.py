--- conflicted
+++ resolved
@@ -78,11 +78,7 @@
         self.assertEqualFiles('expected/mean_avg_losses.txt', fname)
 
         # test the composite_risk_model keys (i.e. slash escaping)
-<<<<<<< HEAD
-        crm = sorted(self.calc.datastore['composite_risk_model'])
-=======
         crm = sorted(self.calc.datastore.getitem('composite_risk_model'))
->>>>>>> 92a9e1a7
         self.assertEqual(crm, ['RC%2B', 'RM', 'W%2F1'])
         # export a specific eid
         [fname] = export(('ass_loss_table:0', 'csv'), self.calc.datastore)
