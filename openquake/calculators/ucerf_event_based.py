--- conflicted
+++ resolved
@@ -726,19 +726,13 @@
                     serial += 1
                     rupdic.num_events += len(events)
         res['ruptures'][grp_id] = ses_ruptures
-<<<<<<< HEAD
         gsims = [dic[DEFAULT_TRT] for dic in rlzs_assoc.gsim_by_trt]
         gg = riskinput.GmfGetter(gsims, ses_ruptures, sitecol,
                                  imts, min_iml, oq.truncation_level,
                                  correl_model, rlzs_assoc.samples[grp_id])
         rlzs = rlzs_by_grp[grp_id]
         res.update(event_based.compute_gmfs_and_curves(gg, rlzs, monitor))
-        res.calc_times[grp_id] = (ltbrid, time.time() - t0)
-=======
-        res.update(event_based.compute_gmfs_and_curves(
-            ses_ruptures, sitecol, imts, rlzs_by_gsim, min_iml, monitor))
         res.calc_times[grp_id] = (ltbrid, len(sitecol), time.time() - t0)
->>>>>>> 3e6b617b
     return res
 
 
