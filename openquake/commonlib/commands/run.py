#  -*- coding: utf-8 -*-
#  vim: tabstop=4 shiftwidth=4 softtabstop=4

#  Copyright (c) 2014, GEM Foundation

#  OpenQuake is free software: you can redistribute it and/or modify it
#  under the terms of the GNU Affero General Public License as published
#  by the Free Software Foundation, either version 3 of the License, or
#  (at your option) any later version.

#  OpenQuake is distributed in the hope that it will be useful,
#  but WITHOUT ANY WARRANTY; without even the implied warranty of
#  MERCHANTABILITY or FITNESS FOR A PARTICULAR PURPOSE.  See the
#  GNU General Public License for more details.

#  You should have received a copy of the GNU Affero General Public License
#  along with OpenQuake.  If not, see <http://www.gnu.org/licenses/>.

import os
import logging

from openquake.commonlib import sap, readinput
from openquake.commonlib.parallel import executor, PerformanceMonitor
from openquake.commonlib.calculators import base


def run(job_ini, concurrent_tasks=executor.num_tasks_hint,
        loglevel='info', hc=None, exports='csv'):
    """
    Run a calculation. Optionally, set the number of concurrent_tasks
    (0 to disable the parallelization).
    """
    logging.basicConfig(level=getattr(logging, loglevel.upper()))
    oqparam = readinput.get_oqparam(job_ini)
    oqparam.concurrent_tasks = concurrent_tasks
    oqparam.hazard_calculation_id = hc
    oqparam.exports = exports
    monitor = PerformanceMonitor('total', autoflush=True)
    calc = base.calculators(oqparam, monitor)
    monitor.monitor_csv = os.path.join(
        calc.datastore.calc_dir, 'performance.csv')
<<<<<<< HEAD
    with monitor('pre_execute'):
        calc.pre_execute()
    with monitor('execute'):
        result = calc.execute()
    with monitor('post_execute'):
        calc.post_execute(result)
    with monitor('export'):
        calc.export()
    calc.clean_up()
=======
    with monitor:
        calc.run()
>>>>>>> a926c1cb
    logging.info('Calculation %s saved in %s',
                 calc.datastore.calc_id, calc.datastore.calc_dir)
    logging.info('Total time spent: %s s', monitor.duration)
    logging.info('Memory allocated: %s M', monitor.mem / 1024. / 1024.)

parser = sap.Parser(run)
parser.arg('job_ini', 'calculation configuration file '
           '(or files, comma-separated)')
parser.opt('concurrent_tasks', 'hint for the number of tasks to spawn',
           type=int)
parser.opt('loglevel', 'logging level',
           choices='debug info warn error critical'.split())
parser.opt('hc', 'previous calculation ID', type=int)<|MERGE_RESOLUTION|>--- conflicted
+++ resolved
@@ -39,20 +39,8 @@
     calc = base.calculators(oqparam, monitor)
     monitor.monitor_csv = os.path.join(
         calc.datastore.calc_dir, 'performance.csv')
-<<<<<<< HEAD
-    with monitor('pre_execute'):
-        calc.pre_execute()
-    with monitor('execute'):
-        result = calc.execute()
-    with monitor('post_execute'):
-        calc.post_execute(result)
-    with monitor('export'):
-        calc.export()
-    calc.clean_up()
-=======
     with monitor:
         calc.run()
->>>>>>> a926c1cb
     logging.info('Calculation %s saved in %s',
                  calc.datastore.calc_id, calc.datastore.calc_dir)
     logging.info('Total time spent: %s s', monitor.duration)
