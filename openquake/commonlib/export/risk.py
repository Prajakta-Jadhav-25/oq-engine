--- conflicted
+++ resolved
@@ -305,11 +305,7 @@
         for l, ltype in enumerate(loss_types):
             array = compose_arrays(assets, curves[:, l, rlz.ordinal])
             path = dstore.export_path('%s-%s-%s.csv' % (name, ltype, rlz.uid))
-<<<<<<< HEAD
-            writers.write_csv(path, sorted(array), fmt='%9.7E')
-=======
             writers.write_csv(path, array, fmt='%9.6E')
->>>>>>> 6f18fd9f
             paths.append(path)
     return paths
 
