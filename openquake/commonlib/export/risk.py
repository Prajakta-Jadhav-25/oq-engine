#  -*- coding: utf-8 -*-
#  vim: tabstop=4 shiftwidth=4 softtabstop=4

#  Copyright (c) 2014, GEM Foundation

#  OpenQuake is free software: you can redistribute it and/or modify it
#  under the terms of the GNU Affero General Public License as published
#  by the Free Software Foundation, either version 3 of the License, or
#  (at your option) any later version.

#  OpenQuake is distributed in the hope that it will be useful,
#  but WITHOUT ANY WARRANTY; without even the implied warranty of
#  MERCHANTABILITY or FITNESS FOR A PARTICULAR PURPOSE.  See the
#  GNU General Public License for more details.

#  You should have received a copy of the GNU Affero General Public License
#  along with OpenQuake.  If not, see <http://www.gnu.org/licenses/>.

import csv
import operator
import itertools
import collections

import numpy

from openquake.baselib.general import AccumDict
from openquake.commonlib.export import export
from openquake.commonlib import writers, risk_writers, riskmodels
from openquake.commonlib.writers import scientificformat
from openquake.commonlib.oqvalidation import OqParam
from openquake.commonlib.export import export_csv
from openquake.commonlib.risk_writers import (
    DmgState, DmgDistPerTaxonomy, DmgDistPerAsset, DmgDistTotal,
    ExposureData, Site)

Output = collections.namedtuple('Output', 'ltype path array')


# ########################## utility functions ############################## #

def compose_arrays(a1, a2):
    """
    Compose composite arrays by generating an extended datatype containing
    all the fields. The two arrays must have the same length.
    """
    assert len(a1) == len(a2),  (len(a1), len(a2))
    fields1 = [(f, a1.dtype.fields[f][0]) for f in a1.dtype.names]
    if a2.dtype.names is None:  # the second array is not composite
        assert len(a2.shape) == 2, a2.shape
        width = a2.shape[1]
        fields2 = [('value%d' % i, a2.dtype) for i in range(width)]
        composite = numpy.zeros(a1.shape, numpy.dtype(fields1 + fields2))
        for f1 in dict(fields1):
            composite[f1] = a1[f1]
        for i in range(width):
            composite['value%d' % i] = a2[:, i]
        return composite

    fields2 = [(f, a2.dtype.fields[f][0]) for f in a2.dtype.names]
    composite = numpy.zeros(a1.shape, numpy.dtype(fields1 + fields2))
    for f1 in dict(fields1):
        composite[f1] = a1[f1]
    for f2 in dict(fields2):
        composite[f2] = a2[f2]
    return composite

asset_dt = numpy.dtype(
    [('asset_ref', bytes, 20), ('lon', float), ('lat', float)])


def get_assets(dstore):
    """
    :param dstore: a datastore with a key `specific_assets`
    :returns: an ordered array of records (asset_ref, lon, lat)
    """
    assets = sorted(sum(map(list, dstore['assets_by_site']), []),
                    key=operator.attrgetter('id'))
    asset_data = numpy.array(
        [(asset.id, asset.location[0], asset.location[1])
         for asset in assets], asset_dt)
    return asset_data


def get_assets_sites(dstore):
    """
    :param dstore: a datastore with a key `specific_assets`
    :returns: an ordered array of records (asset_ref, lon, lat)
    """
    assetcol = dstore['assetcol']
    sitemesh = dstore['sitemesh']
    rows = []
    for asset in assetcol:
        loc = sitemesh[asset['site_id']]
        rows.append((asset['asset_ref'], loc[0], loc[1]))
    return numpy.array(rows, asset_dt)


def extract_outputs(dkey, dstore, ext=''):
    """
    An utility to extract outputs ordered by loss types from a datastore
    containing nested structures as follows:


    >> dstore = {
    ..     'risk_output':
    ..        {'structural':
    ..            {'b1': numpy.array([[0.10, 0.20], [0.30, 0.40]]),
    ..             'b2': numpy.array([[0.12, 0.22], [0.33, 0.44]]),
    ..            }}}
    >> outputs = extract_outputs('risk_output', dstore)
    >> [o.path for o in outputs]
    ['risk_output-structural-b1', 'risk_output-structural-b2']
    >> [o.ltype for o in outputs]
    ['structural', 'structural']
    """
    group = dstore[dkey]
    dashkey = dkey.replace('/', '-')
    if ext and not ext.startswith('.'):
        ext = '.' + ext
    outputs = []
    for ltype in sorted(group):
        subgroup = group[ltype]
        for key in subgroup:
            path = dstore.export_path(
                '%s-%s-%s%s' % (dashkey, ltype, key, ext))
            outputs.append(Output(ltype, path, subgroup[key][:]))
    return outputs

# ############################### exporters ############################## #


# this is used by classical_risk and event_based_risk
@export.add(('avg_losses-rlzs', 'csv'))
def export_avg_losses(ekey, dstore):
    """
    :param ekey: export key, i.e. a pair (datastore key, fmt)
    :param dstore: datastore object
    """
    avg_losses = dstore[ekey[0]]
    rlzs = dstore['rlzs_assoc'].realizations
    assets = get_assets(dstore)
    fnames = []
    for rlz in rlzs:
        losses = avg_losses[:, rlz.ordinal]
        dest = dstore.export_path('avg_losses-rlz%03d.csv' % rlz.ordinal)
        data = compose_arrays(assets, losses)
        writers.write_csv(dest, data, fmt='%10.6E')
        fnames.append(dest)
    return fnames


@export.add(('avg_losses-stats', 'csv'))
def export_avg_losses_stats(ekey, dstore):
    """
    :param ekey: export key, i.e. a pair (datastore key, fmt)
    :param dstore: datastore object
    """
    oq = OqParam.from_(dstore.attrs)
    avg_losses = dstore[ekey[0]]
    quantiles = ['mean'] + ['quantile-%s' % q for q in oq.quantile_loss_curves]
    assets = get_assets(dstore)
    fnames = []
    for i, quantile in enumerate(quantiles):
        losses = avg_losses[:, i]
        dest = dstore.export_path('avg_losses-%s.csv' % quantile)
        data = compose_arrays(assets, losses)
        writers.write_csv(dest, data, fmt='%10.6E')
        fnames.append(dest)
    return fnames


# alternative export format for the average losses, used by the platform
@export.add(('avglosses-rlzs', 'csv'))
def export_avglosses_csv(ekey, dstore):
    """
    :param ekey: export key, i.e. a pair (datastore key, fmt)
    :param dstore: datastore object
    """
    outs = extract_outputs(ekey[0], dstore, ekey[1])
    sitemesh = dstore['sitemesh']
    assetcol = dstore['assetcol']
    header = ['lon', 'lat', 'asset_ref', 'asset_value', 'average_loss',
              'stddev_loss', 'loss_type']
    for out in outs:
        rows = []
        for asset, loss in zip(assetcol, out.array):
            loc = sitemesh[asset['site_id']]
            row = [loc['lon'], loc['lat'], asset['asset_ref'],
                   asset[out.ltype], loss, numpy.nan, out.ltype]
            rows.append(row)
        writers.write_csv(out.path, [header] + rows)
    return [out.path for out in outs]


# NB: agg_avgloss_rlzs is not exported on purpose, but it can be shown:
# oq-lite show <calc_id> agg_avgloss_rlzs


@export.add(
    ('rcurves-rlzs', 'csv'),
<<<<<<< HEAD
    ('icurves-rlzs', 'csv'))
=======
    ('icurves-rlzs', 'csv'),
    ('rmaps-rlzs', 'csv'),
    ('imaps-rlzs', 'csv'),
)
>>>>>>> e36d72a1
def export_ebr_curves(ekey, dstore):
    rlzs = dstore['rlzs_assoc'].realizations
    assets = get_assets_sites(dstore)
    curves = dstore[ekey[0]]
    paths = []
    name = ekey[0].split('-')[0]  # rcurves, icurves
    for rlz in rlzs:
        array = compose_arrays(assets, curves[:, rlz.ordinal])
<<<<<<< HEAD
        path = dstore.export_path('%s-%s' % (name, rlz.uid))
=======
        path = dstore.export_path('%s-%s.csv' % (name, rlz.uid))
>>>>>>> e36d72a1
        writers.write_csv(path, array, fmt='%9.7E')
        paths.append(path)
    return paths


@export.add(
    ('rcurves-stats', 'csv'),
<<<<<<< HEAD
    ('icurves-stats', 'csv'))
=======
    ('icurves-stats', 'csv'),
    ('rmaps-stats', 'csv'),
    ('imaps-stats', 'csv'),
)
>>>>>>> e36d72a1
def export_ebr_stats(ekey, dstore):
    assets = get_assets_sites(dstore)
    curves = dstore[ekey[0]]
    paths = []
    name = ekey[0].split('-')[0]  # rcurves, icurves
    for i, statname in enumerate(curves.attrs['statnames']):
        array = compose_arrays(assets, curves[:, i])
<<<<<<< HEAD
        path = dstore.export_path('%s-%s' % (name, statname))
=======
        path = dstore.export_path('%s-%s.csv' % (name, statname))
>>>>>>> e36d72a1
        writers.write_csv(path, array, fmt='%9.7E')
        paths.append(path)
    return paths


@export.add(
    ('specific-loss_curves-rlzs', 'csv'),
    ('specific-ins_curves-rlzs', 'csv'),
    ('specific-loss_maps-rlzs', 'csv'),
    ('specific-loss_curves-stats', 'csv'),
    ('specific-ins_curves-stats', 'csv'),
    ('specific-loss_maps-stats', 'csv'),
)
def export_ebr_specific(ekey, dstore):
    all_assets = get_assets_sites(dstore)
    spec_assets = all_assets[dstore['spec_indices'].value]
    outs = extract_outputs(ekey[0], dstore, ekey[1])
    for out in outs:
        arr = compose_arrays(spec_assets, out.array)
        writers.write_csv(out.path, arr, fmt='%9.7E')
    return [out.path for out in outs]


@export.add(('agg_losses-rlzs', 'csv'), ('agg_losses-stats', 'csv'))
def export_agg_losses(ekey, dstore):
    tags = dstore['tags']
    outs = extract_outputs(ekey[0], dstore, ekey[1])
    header = ['rupture_tag', 'aggregate_loss', 'insured_loss']
    for out in outs:
        data = [[tags[rec['rup_id']], rec['loss'][0], rec['loss'][1]]
                for rec in out.array]
        writers.write_csv(out.path, sorted(data), fmt='%9.7E', header=header)
    return [out.path for out in outs]


@export.add(('dmg_by_asset', 'xml'))
def export_damage(ekey, dstore):
    riskmodel = dstore['riskmodel']
    rlzs = dstore['rlzs_assoc'].realizations
    dmg_by_asset = dstore['dmg_by_asset']  # shape (N, L, R)
    assetcol = dstore['assetcol']
    sitemesh = dstore['sitemesh']
    dmg_states = [DmgState(s, i)
                  for i, s in enumerate(riskmodel.damage_states)]
    D = len(dmg_states)
    N, R = dmg_by_asset.shape
    L = len(riskmodel.loss_types)
    fnames = []

    for l, r in itertools.product(range(L), range(R)):
        lt = riskmodel.loss_types[l]
        rlz = rlzs[r]
        suffix = '' if L == 1 and R == 1 else '-gsimltp_%s_%s' % (rlz.uid, lt)

        dd_asset = []
        for n in range(N):
            aref = assetcol[n]['asset_ref']
            dist = dmg_by_asset[n, r][lt]
            point = sitemesh[assetcol[n]['site_id']]
            site = Site(point['lon'], point['lat'])
            for ds in range(D):
                dd_asset.append(
                    DmgDistPerAsset(
                        ExposureData(aref, site), dmg_states[ds],
                        dist['mean'][ds], dist['stddev'][ds]))

        f1 = export_dmg_xml(('dmg_dist_per_asset', 'xml'), dstore,
                            dmg_states, dd_asset, suffix)
        max_damage = dmg_states[-1]
        # the collapse map is extracted from the damage distribution per asset
        # (dda) by taking the value corresponding to the maximum damage
        collapse_map = [dda for dda in dd_asset if dda.dmg_state == max_damage]
        f2 = export_dmg_xml(('collapse_map', 'xml'), dstore,
                            dmg_states, collapse_map, suffix)
        fnames.extend(sum((f1 + f2).values(), []))
    return sorted(fnames)


@export.add(('dmg_by_taxon', 'xml'))
def export_damage_taxon(ekey, dstore):
    riskmodel = dstore['riskmodel']
    rlzs = dstore['rlzs_assoc'].realizations
    dmg_by_taxon = dstore['dmg_by_taxon']  # shape (T, L, R)
    taxonomies = dstore['taxonomies']
    dmg_states = [DmgState(s, i)
                  for i, s in enumerate(riskmodel.damage_states)]
    D = len(dmg_states)
    T, R = dmg_by_taxon.shape
    L = len(riskmodel.loss_types)
    fnames = []

    for l, r in itertools.product(range(L), range(R)):
        lt = riskmodel.loss_types[l]
        rlz = rlzs[r]
        suffix = '' if L == 1 and R == 1 else '-gsimltp_%s_%s' % (rlz.uid, lt)

        dd_taxo = []
        for t in range(T):
            dist = dmg_by_taxon[t, r][lt]
            for ds in range(D):
                dd_taxo.append(
                    DmgDistPerTaxonomy(
                        taxonomies[t], dmg_states[ds],
                        dist['mean'][ds], dist['stddev'][ds]))

        f = export_dmg_xml(('dmg_dist_per_taxonomy', 'xml'),
                           dstore, dmg_states, dd_taxo, suffix)
        fnames.extend(sum(f.values(), []))
    return sorted(fnames)


@export.add(('dmg_total', 'xml'))
def export_damage_total(ekey, dstore):
    riskmodel = dstore['riskmodel']
    rlzs = dstore['rlzs_assoc'].realizations
    dmg_total = dstore['dmg_total']
    R, = dmg_total.shape
    L = len(riskmodel.loss_types)
    dmg_states = [DmgState(s, i)
                  for i, s in enumerate(riskmodel.damage_states)]
    D = len(dmg_states)
    fnames = []
    for l, r in itertools.product(range(L), range(R)):
        lt = riskmodel.loss_types[l]
        rlz = rlzs[r]
        suffix = '' if L == 1 and R == 1 else '-gsimltp_%s_%s' % (rlz.uid, lt)

        dd_total = []
        for ds in range(D):
            dist = dmg_total[r][lt]
            dd_total.append(DmgDistTotal(
                dmg_states[ds], dist['mean'][ds], dist['stddev'][ds]))

        f = export_dmg_xml(('dmg_dist_total', 'xml'), dstore,
                           dmg_states, dd_total, suffix)
        fnames.extend(sum(f.values(), []))
    return sorted(fnames)


@export.add(('csq_by_asset', 'csv'), ('csq_by_taxon', 'csv'))
def export_csq_csv(ekey, dstore):
    rlzs = dstore['rlzs_assoc'].realizations
    R = len(rlzs)
    value = dstore[ekey[0]].value  # matrix N x R or T x R
    fnames = []
    for rlz, values in zip(rlzs, value.T):
        suffix = '.csv' if R == 1 else '-gsimltp_%s.csv' % rlz.uid
        fname = dstore.export_path(ekey[0] + suffix)
        writers.write_csv(fname, values)
        fnames.append(fname)
    return fnames


@export.add(('csq_total', 'csv'))
def export_csq_total_csv(ekey, dstore):
    rlzs = dstore['rlzs_assoc'].realizations
    R = len(rlzs)
    value = dstore[ekey[0]].value
    fnames = []
    for rlz, values in zip(rlzs, value):
        suffix = '.csv' if R == 1 else '-gsimltp_%s.csv' % rlz.uid
        fname = dstore.export_path(ekey[0] + suffix)
        writers.write_csv(fname, numpy.array([values], value.dtype))
        fnames.append(fname)
    return fnames


export.add(('dmg_by_asset', 'csv'), ('dmg_by_taxon', 'csv'),
           ('dmg_total', 'csv'))(export_csv)


def export_dmg_xml(key, dstore, damage_states, dmg_data, suffix):
    """
    Export damage outputs in XML format.

    :param key:
        dmg_dist_per_asset|dmg_dist_per_taxonomy|dmg_dist_total|collapse_map
    :param dstore:
        the datastore
    :param damage_states:
        the list of damage states
    :param dmg_data:
        a list [(loss_type, unit, asset_ref, mean, stddev), ...]
    :param suffix:
        a suffix specifying the GSIM realization
    """
    dest = dstore.export_path('%s%s.%s' % (key[0], suffix, key[1]))
    risk_writers.DamageWriter(damage_states).to_nrml(key[0], dmg_data, dest)
    return AccumDict({key: [dest]})


@export.add(('damages_by_rlz', 'csv'))
def export_classical_damage_csv(ekey, dstore):
    damages_by_rlz = dstore['damages_by_rlz']
    rlzs = dstore['rlzs_assoc'].realizations
    damage_states = dstore['riskmodel'].damage_states
    dmg_states = [DmgState(s, i) for i, s in enumerate(damage_states)]
    fnames = []
    for rlz in rlzs:
        damages = damages_by_rlz[rlz.ordinal]
        fname = 'damage_%d.csv' % rlz.ordinal
        fnames.append(
            _export_classical_damage_csv(dstore, fname, dmg_states, damages))
    return fnames


def _export_classical_damage_csv(dstore, fname, damage_states,
                                 fractions_by_asset):
    """
    Export damage fractions in CSV.

    :param dstore: the datastore
    :param fname: the name of the exported file
    :param damage_states: the damage states
    :fractions_by_asset: a dictionary with the fractions by asset
    """
    dest = dstore.export_path(fname)
    with open(dest, 'w') as csvfile:
        writer = csv.writer(csvfile, delimiter='|', lineterminator='\n')
        writer.writerow(['asset_ref'] + [ds.dmg_state for ds in damage_states])
        for asset_ref in sorted(fractions_by_asset):
            data = fractions_by_asset[asset_ref]
            writer.writerow([asset_ref] + list(map(scientificformat, data)))
    return dest


# exports for scenario_risk

AggLoss = collections.namedtuple(
    'AggLoss', 'loss_type unit mean stddev')

PerAssetLoss = collections.namedtuple(
    'PerAssetLoss', 'loss_type unit asset_ref mean stddev')


@export.add(('avglosses-rlzs', 'csv'))
def export_avglosses(ekey, dstore):
    unit_by_lt = {riskmodels.cost_type_to_loss_type(ct['name']): ct['unit']
                  for ct in dstore['cost_types']}
    unit_by_lt['fatalities'] = 'people'
    rlzs = dstore['rlzs_assoc'].realizations
    avglosses = dstore[ekey[0]]
    riskmodel = dstore['riskmodel']
    assets = dstore['assetcol']['asset_ref']
    N, R = avglosses.shape
    L = len(riskmodel.loss_types)
    fnames = []
    for l, lt in enumerate(riskmodel.loss_types):
        alosses = avglosses[lt]
        for r in range(R):
            rlz = rlzs[r]
            lt = riskmodel.loss_types[l]
            unit = unit_by_lt[lt]
            suffix = '' if L == 1 and R == 1 else '-gsimltp_%s_%s' % (
                rlz.uid, lt)
            losses = [PerAssetLoss(lt, unit, ass, stat['mean'], stat['stddev'])
                      for ass, stat in zip(assets, alosses[:, r])]
            out = export_loss_csv(('avg', 'csv'), dstore, losses, suffix)
            fnames.append(out)
    return sorted(fnames)

LossMap = collections.namedtuple('LossMap', 'location asset_ref value std_dev')


# emulate a Django point
class Location(object):
    def __init__(self, xy):
        self.x, self.y = xy
        self.wkt = 'POINT(%s %s)' % tuple(xy)


@export.add(('avglosses-rlzs', 'xml'), ('avglosses-rlzs', 'geojson'))
def export_lossmaps_xml_geojson(ekey, dstore):
    oq = OqParam.from_(dstore.attrs)
    unit_by_lt = {riskmodels.cost_type_to_loss_type(ct['name']): ct['unit']
                  for ct in dstore['cost_types']}
    unit_by_lt['fatalities'] = 'people'
    rlzs = dstore['rlzs_assoc'].realizations
    avglosses = dstore[ekey[0]]
    riskmodel = dstore['riskmodel']
    assetcol = dstore['assetcol']
    sitemesh = dstore['sitemesh']
    L = len(riskmodel.loss_types)
    N, R = avglosses.shape
    fnames = []
    export_type = ekey[1]
    writercls = (risk_writers.LossMapGeoJSONWriter
                 if export_type == 'geojson' else
                 risk_writers.LossMapXMLWriter)
    for l, lt in enumerate(riskmodel.loss_types):
        alosses = avglosses[lt]
        for r in range(R):
            rlz = rlzs[r]
            unit = unit_by_lt[lt]
            suffix = '' if L == 1 and R == 1 else '-gsimltp_%s_%s' % (
                rlz.uid, lt)
            name = '%s%s.%s' % (ekey[0], suffix, ekey[1])
            fname = dstore.export_path(name)
            data = []
            for ass, stat in zip(assetcol, alosses[:, r]):
                loc = Location(sitemesh[ass['site_id']])
                lm = LossMap(loc, ass['asset_ref'],
                             stat['mean'], stat['stddev'])
                data.append(lm)
            writer = writercls(
                fname, oq.investigation_time, poe=None, loss_type=lt,
                gsim_tree_path=None, unit=unit, loss_category=None)
            # TODO: replace the category with the exposure category
            writer.serialize(data)
            fnames.append(fname)
    return sorted(fnames)


@export.add(('agglosses-rlzs', 'csv'))
def export_agglosses(ekey, dstore):
    unit_by_lt = {riskmodels.cost_type_to_loss_type(ct['name']): ct['unit']
                  for ct in dstore['cost_types']}
    unit_by_lt['fatalities'] = 'people'
    rlzs = dstore['rlzs_assoc'].realizations
    agglosses = dstore[ekey[0]]
    riskmodel = dstore['riskmodel']
    L = len(riskmodel.loss_types)
    R, = agglosses.shape
    fnames = []
    for lt in riskmodel.loss_types:
        for r in range(R):
            rlz = rlzs[r]
            unit = unit_by_lt[lt]
            suffix = '' if L == 1 and R == 1 else '-gsimltp_%s_%s' % (
                rlz.uid, lt)
            loss = agglosses[r][lt]
            losses = [AggLoss(lt, unit, loss['mean'], loss['stddev'])]
            out = export_loss_csv(('agg', 'csv'), dstore, losses, suffix)
            fnames.append(out)
    return sorted(fnames)


def export_loss_csv(key, dstore, data, suffix):
    """
    Export (aggregate) losses in CSV.

    :param key: per_asset_loss|asset-ins
    :param dstore: the datastore
    :param data: a list [(loss_type, unit, asset_ref, mean, stddev), ...]
    :param suffix: a suffix specifying the GSIM realization
    """
    dest = dstore.export_path('%s%s.%s' % (key[0], suffix, key[1]))
    if key[0] in ('agg', 'ins'):  # aggregate
        header = ['LossType', 'Unit', 'Mean', 'Standard Deviation']
    else:
        header = ['LossType', 'Unit', 'Asset', 'Mean', 'Standard Deviation']
        data.sort(key=operator.itemgetter(2))  # order by asset_ref
    writers.write_csv(dest, [header] + data, fmt='%11.7E')
    return dest<|MERGE_RESOLUTION|>--- conflicted
+++ resolved
@@ -198,14 +198,10 @@
 
 @export.add(
     ('rcurves-rlzs', 'csv'),
-<<<<<<< HEAD
-    ('icurves-rlzs', 'csv'))
-=======
     ('icurves-rlzs', 'csv'),
     ('rmaps-rlzs', 'csv'),
     ('imaps-rlzs', 'csv'),
 )
->>>>>>> e36d72a1
 def export_ebr_curves(ekey, dstore):
     rlzs = dstore['rlzs_assoc'].realizations
     assets = get_assets_sites(dstore)
@@ -214,11 +210,7 @@
     name = ekey[0].split('-')[0]  # rcurves, icurves
     for rlz in rlzs:
         array = compose_arrays(assets, curves[:, rlz.ordinal])
-<<<<<<< HEAD
-        path = dstore.export_path('%s-%s' % (name, rlz.uid))
-=======
         path = dstore.export_path('%s-%s.csv' % (name, rlz.uid))
->>>>>>> e36d72a1
         writers.write_csv(path, array, fmt='%9.7E')
         paths.append(path)
     return paths
@@ -226,14 +218,10 @@
 
 @export.add(
     ('rcurves-stats', 'csv'),
-<<<<<<< HEAD
-    ('icurves-stats', 'csv'))
-=======
     ('icurves-stats', 'csv'),
     ('rmaps-stats', 'csv'),
     ('imaps-stats', 'csv'),
 )
->>>>>>> e36d72a1
 def export_ebr_stats(ekey, dstore):
     assets = get_assets_sites(dstore)
     curves = dstore[ekey[0]]
@@ -241,11 +229,7 @@
     name = ekey[0].split('-')[0]  # rcurves, icurves
     for i, statname in enumerate(curves.attrs['statnames']):
         array = compose_arrays(assets, curves[:, i])
-<<<<<<< HEAD
-        path = dstore.export_path('%s-%s' % (name, statname))
-=======
         path = dstore.export_path('%s-%s.csv' % (name, statname))
->>>>>>> e36d72a1
         writers.write_csv(path, array, fmt='%9.7E')
         paths.append(path)
     return paths
