# -*- coding: utf-8 -*-
# vim: tabstop=4 shiftwidth=4 softtabstop=4
#
# Copyright (C) 2014-2017 GEM Foundation
#
# OpenQuake is free software: you can redistribute it and/or modify it
# under the terms of the GNU Affero General Public License as published
# by the Free Software Foundation, either version 3 of the License, or
# (at your option) any later version.
#
# OpenQuake is distributed in the hope that it will be useful,
# but WITHOUT ANY WARRANTY; without even the implied warranty of
# MERCHANTABILITY or FITNESS FOR A PARTICULAR PURPOSE.  See the
# GNU Affero General Public License for more details.
#
# You should have received a copy of the GNU Affero General Public License
# along with OpenQuake. If not, see <http://www.gnu.org/licenses/>.

from __future__ import division
import os
import csv
import zlib
import zipfile
import logging
import operator
import tempfile
import collections
import numpy
from shapely import wkt, geometry

from openquake.baselib.general import groupby, AccumDict, DictArray, deprecated
from openquake.baselib.python3compat import configparser, decode
from openquake.baselib.node import Node, context
from openquake.baselib import hdf5
from openquake.hazardlib import (
    calc, geo, site, imt, valid, sourceconverter, nrml, InvalidFile)
from openquake.hazardlib.source.rupture import EBRupture
from openquake.hazardlib.probability_map import ProbabilityMap
from openquake.risklib import asset, riskinput, read_nrml
from openquake.baselib import datastore
from openquake.commonlib.oqvalidation import OqParam
from openquake.commonlib import logictree, source, writers
from openquake.commonlib.riskmodels import get_risk_models

read_nrml.update_validators()


# the following is quite arbitrary, it gives output weights that I like (MS)
NORMALIZATION_FACTOR = 1E-2
TWO16 = 2 ** 16  # 65,536
F32 = numpy.float32
U16 = numpy.uint16
U32 = numpy.uint32
U64 = numpy.uint64

stored_event_dt = numpy.dtype([
    ('eid', U64), ('rup_id', U32), ('grp_id', U16), ('year', U32),
    ('ses', U32), ('sample', U32)])


class DuplicatedPoint(Exception):
    """
    Raised when reading a CSV file with duplicated (lon, lat) pairs
    """


def collect_files(dirpath, cond=lambda fullname: True):
    """
    Recursively collect the files contained inside dirpath.

    :param dirpath: path to a readable directory
    :param cond: condition on the path to collect the file
    """
    files = []
    for fname in os.listdir(dirpath):
        fullname = os.path.join(dirpath, fname)
        if os.path.isdir(fullname):  # navigate inside
            files.extend(collect_files(fullname))
        else:  # collect files
            if cond(fullname):
                files.append(fullname)
    return files


def extract_from_zip(path, candidates):
    """
    Given a zip archive and a function to detect the presence of a given
    filename, unzip the archive into a temporary directory and return the
    full path of the file. Raise an IOError if the file cannot be found
    within the archive.

    :param path: pathname of the archive
    :param candidates: list of names to search for
    """
    temp_dir = tempfile.mkdtemp()
    with zipfile.ZipFile(path) as archive:
        archive.extractall(temp_dir)
    return [f for f in collect_files(temp_dir)
            if os.path.basename(f) in candidates]


def get_params(job_inis, **inputs):
    """
    Parse one or more INI-style config files.

    :param job_inis:
        List of configuration files (or list containing a single zip archive)
    :param inputs:
        Optionally override some parameters in params['inputs']
    :returns:
        A dictionary of parameters
    """
    if len(job_inis) == 1 and job_inis[0].endswith('.zip'):
        job_inis = extract_from_zip(
            job_inis[0], ['job_hazard.ini', 'job_haz.ini',
                          'job.ini', 'job_risk.ini'])

    not_found = [ini for ini in job_inis if not os.path.exists(ini)]
    if not_found:  # something was not found
        raise IOError('File not found: %s' % not_found[0])

    cp = configparser.ConfigParser()
    cp.read(job_inis)

    # directory containing the config files we're parsing
    job_ini = os.path.abspath(job_inis[0])
    base_path = decode(os.path.dirname(job_ini))
    params = dict(base_path=base_path, inputs={'job_ini': job_ini})

    for sect in cp.sections():
        for key, value in cp.items(sect):
            if key.endswith(('_file', '_csv')):
                if os.path.isabs(value):
                    raise InvalidFile('%s: %s must be a relative path' %
                                      (job_ini, value))
                input_type, _ext = key.rsplit('_', 1)
                path = os.path.join(base_path, value)
                params['inputs'][input_type] = path
            else:
                params[key] = value
    params['inputs'].update(inputs)  # override on demand

    # populate the 'source' list
    inputs = params['inputs']
    smlt = inputs.get('source_model_logic_tree')
    if smlt:
<<<<<<< HEAD
        inputs['source'] = sorted(_get_paths(base_path, smlt))
    elif 'source_model' in inputs:
        inputs['source'] = [inputs['source_model']]
=======
        params['inputs']['source'] = sorted(_get_paths(smlt))

>>>>>>> ab31f6ca
    return params


def _get_paths(smlt):
    # extract the path names for the source models listed in the smlt file
    base_path = os.path.dirname(smlt)
    for model in source.collect_source_model_paths(smlt):
        for name in model.split():
            if os.path.isabs(name):
                raise InvalidFile('%s: %s must be a relative path' %
                                  (smlt, name))
            fname = os.path.abspath(os.path.join(base_path, name))
            if os.path.exists(fname):  # consider only real paths
                yield fname


def get_oqparam(job_ini, pkg=None, calculators=None, hc_id=None):
    """
    Parse a dictionary of parameters from an INI-style config file.

    :param job_ini:
        Path to configuration file/archive or dictionary of parameters
    :param pkg:
        Python package where to find the configuration file (optional)
    :param calculators:
        Sequence of calculator names (optional) used to restrict the
        valid choices for `calculation_mode`
    :param hc_id:
        Not None only when called from a post calculation
    :returns:
        An :class:`openquake.commonlib.oqvalidation.OqParam` instance
        containing the validate and casted parameters/values parsed from
        the job.ini file as well as a subdictionary 'inputs' containing
        absolute paths to all of the files referenced in the job.ini, keyed by
        the parameter name.
    """
    # UGLY: this is here to avoid circular imports
    from openquake.calculators import base

    OqParam.calculation_mode.validator.choices = tuple(
        calculators or base.calculators)
    if not isinstance(job_ini, dict):
        basedir = os.path.dirname(pkg.__file__) if pkg else ''
        job_ini = get_params([os.path.join(basedir, job_ini)])
    if hc_id:
        job_ini.update(hazard_calculation_id=str(hc_id))
    oqparam = OqParam(**job_ini)
    oqparam.validate()
    return oqparam


def get_mesh(oqparam):
    """
    Extract the mesh of points to compute from the sites,
    the sites_csv, or the region.

    :param oqparam:
        an :class:`openquake.commonlib.oqvalidation.OqParam` instance
    """
    if oqparam.sites:
        return geo.Mesh.from_coords(sorted(oqparam.sites))
    elif 'sites' in oqparam.inputs:
        csv_data = open(oqparam.inputs['sites'], 'U').readlines()
        has_header = csv_data[0].startswith('site_id')
        if has_header:  # strip site_id
            data = []
            for i, line in enumerate(csv_data[1:]):
                row = line.replace(',', ' ').split()
                sid = row[0]
                if sid != str(i):
                    raise InvalidFile('%s: expected site_id=%d, got %s' % (
                        oqparam.inputs['sites'], i, sid))
                data.append(' '.join(row[1:]))
        elif oqparam.calculation_mode == 'gmf_ebrisk':
            raise InvalidFile('Missing header in %(sites)s' % oqparam.inputs)
        else:
            data = [line.replace(',', ' ') for line in csv_data]
        coords = valid.coordinates(','.join(data))
        start, stop = oqparam.sites_slice
        c = coords[start:stop] if has_header else sorted(coords[start:stop])
        return geo.Mesh.from_coords(c)
    elif oqparam.region:
        # close the linear polygon ring by appending the first
        # point to the end
        firstpoint = geo.Point(*oqparam.region[0])
        points = [geo.Point(*xy) for xy in oqparam.region] + [firstpoint]
        try:
            mesh = geo.Polygon(points).discretize(oqparam.region_grid_spacing)
            lons, lats = zip(*sorted(zip(mesh.lons, mesh.lats)))
            return geo.Mesh(numpy.array(lons), numpy.array(lats))
        except:
            raise ValueError(
                'Could not discretize region %(region)s with grid spacing '
                '%(region_grid_spacing)s' % vars(oqparam))
    elif oqparam.hazard_calculation_id:
        sitecol = datastore.read(oqparam.hazard_calculation_id)['sitecol']
        return geo.Mesh(sitecol.lons, sitecol.lats, sitecol.depths)
    elif 'exposure' in oqparam.inputs:
        # the mesh is extracted from get_sitecol_assetcol
        return
    elif 'site_model' in oqparam.inputs:
        coords = [(param.lon, param.lat, param.depth)
                  for param in get_site_model(oqparam)]
        mesh = geo.Mesh.from_coords(sorted(coords))
        mesh.from_site_model = True
        return mesh


def get_site_model(oqparam):
    """
    Convert the NRML file into an iterator over 6-tuple of the form
    (z1pt0, z2pt5, measured, vs30, lon, lat)

    :param oqparam:
        an :class:`openquake.commonlib.oqvalidation.OqParam` instance
    """
    for node in nrml.read(oqparam.inputs['site_model']).siteModel:
        yield valid.site_param(**node.attrib)


def get_site_collection(oqparam, mesh=None):
    """
    Returns a SiteCollection instance by looking at the points and the
    site model defined by the configuration parameters.

    :param oqparam:
        an :class:`openquake.commonlib.oqvalidation.OqParam` instance
    :param mesh:
        a mesh of hazardlib points; if None the mesh is
        determined by invoking get_mesh
    """
    if mesh is None:
        mesh = get_mesh(oqparam)
    if mesh is None:
        return
    if oqparam.inputs.get('site_model'):
        sitecol = []
        if getattr(mesh, 'from_site_model', False):
            for param in sorted(get_site_model(oqparam)):
                pt = geo.Point(param.lon, param.lat, param.depth)
                sitecol.append(site.Site(
                    pt, param.vs30, param.measured,
                    param.z1pt0, param.z2pt5, param.backarc))
            return site.SiteCollection(sitecol)
        # read the parameters directly from their file
        site_model_params = geo.utils.GeographicObjects(
            get_site_model(oqparam))
        for pt in mesh:
            # attach the closest site model params to each site
            param, dist = site_model_params.get_closest(
                pt.longitude, pt.latitude)
            if dist >= oqparam.max_site_model_distance:
                logging.warn('The site parameter associated to %s came from a '
                             'distance of %d km!' % (pt, dist))
            sitecol.append(
                site.Site(pt, param.vs30, param.measured,
                          param.z1pt0, param.z2pt5, param.backarc))
        if len(sitecol) == 1 and oqparam.hazard_maps:
            logging.warn('There is a single site, hazard_maps=true '
                         'has little sense')
        return site.SiteCollection(sitecol)

    # else use the default site params
    return site.SiteCollection.from_points(
        mesh.lons, mesh.lats, mesh.depths, oqparam)


def get_gsim_lt(oqparam, trts=['*']):
    """
    :param oqparam:
        an :class:`openquake.commonlib.oqvalidation.OqParam` instance
    :param trts:
        a sequence of tectonic region types as strings; trts=['*']
        means that there is no filtering
    :returns:
        a GsimLogicTree instance obtained by filtering on the provided
        tectonic region types.
    """
    if 'gsim_logic_tree' not in oqparam.inputs:
        return logictree.GsimLogicTree.from_(oqparam.gsim)
    gsim_file = os.path.join(
        oqparam.base_path, oqparam.inputs['gsim_logic_tree'])
    gsim_lt = logictree.GsimLogicTree(gsim_file, trts)
    return gsim_lt


def get_gsims(oqparam):
    """
    Return an ordered list of GSIM instances from the gsim name in the
    configuration file or from the gsim logic tree file.

    :param oqparam:
        an :class:`openquake.commonlib.oqvalidation.OqParam` instance
    """
    return [rlz.value[0] for rlz in get_gsim_lt(oqparam)]


def get_rlzs_by_gsim(oqparam):
    """
    Return an ordered dictionary gsim -> [realization]. Work for
    gsim logic trees with a single tectonic region type.
    """
    cinfo = source.CompositionInfo.fake(get_gsim_lt(oqparam))
    return cinfo.get_rlzs_assoc().rlzs_by_gsim[0]


def get_rupture_sitecol(oqparam, sitecol):
    """
    Read the `rupture_model` file and by filter the site collection

    :param oqparam:
        an :class:`openquake.commonlib.oqvalidation.OqParam` instance
    :param sitecol:
        a :class:`openquake.hazardlib.site.SiteCollection` instance
    :returns:
        a pair (EBRupture, SiteCollection)
    """
    rup_model = oqparam.inputs['rupture_model']
    [rup_node] = nrml.read(rup_model)
    conv = sourceconverter.RuptureConverter(
        oqparam.rupture_mesh_spacing, oqparam.complex_fault_mesh_spacing)
    rup = conv.convert_node(rup_node)
    rup.tectonic_region_type = '*'  # there is not TRT for scenario ruptures
    rup.seed = oqparam.random_seed
    maxdist = oqparam.maximum_distance['default']
    sc = calc.filters.filter_sites_by_distance_to_rupture(
        rup, maxdist, sitecol)
    if sc is None:
        raise RuntimeError(
            'All sites were filtered out! maximum_distance=%s km' %
            maxdist)
    n = oqparam.number_of_ground_motion_fields
    events = numpy.zeros(n, stored_event_dt)
    events['eid'] = numpy.arange(n)
    ebr = EBRupture(rup, sc.sids, events)
    return ebr, sc


def get_source_model_lt(oqparam):
    """
    :param oqparam:
        an :class:`openquake.commonlib.oqvalidation.OqParam` instance
    :returns:
        a :class:`openquake.commonlib.logictree.SourceModelLogicTree`
        instance
    """
    fname = oqparam.inputs.get('source_model_logic_tree')
    if fname:
        # NB: converting the random_seed into an integer is needed on Windows
        return logictree.SourceModelLogicTree(
            fname, validate=False, seed=int(oqparam.random_seed),
            num_samples=oqparam.number_of_logic_tree_samples)
    return logictree.FakeSmlt(oqparam.inputs['source_model'],
                              int(oqparam.random_seed),
                              oqparam.number_of_logic_tree_samples)


def get_source_models(oqparam, gsim_lt, source_model_lt, in_memory=True):
    """
    Build all the source models generated by the logic tree.

    :param oqparam:
        an :class:`openquake.commonlib.oqvalidation.OqParam` instance
    :param gsim_lt:
        a :class:`openquake.commonlib.logictree.GsimLogicTree` instance
    :param source_model_lt:
        a :class:`openquake.commonlib.logictree.SourceModelLogicTree` instance
    :param in_memory:
        if True, keep in memory the sources, else just collect the TRTs
    :returns:
        an iterator over :class:`openquake.commonlib.logictree.SourceModel`
        tuples
    """
    converter = sourceconverter.SourceConverter(
        oqparam.investigation_time,
        oqparam.rupture_mesh_spacing,
        oqparam.complex_fault_mesh_spacing,
        oqparam.width_of_mfd_bin,
        oqparam.area_source_discretization)
    psr = nrml.SourceModelParser(converter)

    # consider only the effective realizations
    smlt_dir = os.path.dirname(source_model_lt.filename)
    for sm in source_model_lt.gen_source_models(gsim_lt):
        src_groups = []
        for name in sm.names.split():
            fname = os.path.abspath(os.path.join(smlt_dir, name))
            if in_memory:
                apply_unc = source_model_lt.make_apply_uncertainties(sm.path)
                logging.info('Parsing %s', fname)
                src_groups.extend(psr.parse_src_groups(fname, apply_unc))
            else:  # just collect the TRT models
                smodel = nrml.read(fname).sourceModel
                if smodel[0].tag.endswith('sourceGroup'):  # NRML 0.5 format
                    for sg_node in smodel:
                        sg = sourceconverter.SourceGroup(
                            sg_node['tectonicRegion'])
                        sg.sources = sg_node.nodes
                        src_groups.append(sg)
                else:  # NRML 0.4 format: smodel is a list of source nodes
                    src_groups.extend(
                        sourceconverter.SourceGroup.collect(smodel))
        num_sources = sum(len(sg.sources) for sg in src_groups)
        sm.src_groups = src_groups
        trts = [mod.trt for mod in src_groups]
        source_model_lt.tectonic_region_types.update(trts)
        logging.info(
            'Processed source model %d with %d potential gsim path(s) and %d '
            'sources', sm.ordinal + 1, sm.num_gsim_paths, num_sources)

        gsim_file = oqparam.inputs.get('gsim_logic_tree')
        if gsim_file:  # check TRTs
            for src_group in src_groups:
                if src_group.trt not in gsim_lt.values:
                    raise ValueError(
                        "Found in %r a tectonic region type %r inconsistent "
                        "with the ones in %r" % (sm, src_group.trt, gsim_file))
        yield sm

    # log if some source file is being used more than once
    for fname, hits in psr.fname_hits.items():
        if hits > 1:
            logging.info('%s has been considered %d times', fname, hits)


def get_composite_source_model(oqparam, in_memory=True):
    """
    Parse the XML and build a complete composite source model in memory.

    :param oqparam:
        an :class:`openquake.commonlib.oqvalidation.OqParam` instance
    :param in_memory:
        if False, just parse the XML without instantiating the sources
    """
    smodels = []
    grp_id = 0
    idx = 0

    def getid(src):
        try:
            return src.source_id
        except AttributeError:
            return src['id']
    gsim_lt = get_gsim_lt(oqparam)
    source_model_lt = get_source_model_lt(oqparam)
    for source_model in get_source_models(
            oqparam, gsim_lt, source_model_lt, in_memory=in_memory):
        for src_group in source_model.src_groups:
            src_group.sources = sorted(src_group, key=getid)
            src_group.id = grp_id
            for src in src_group:
                # there are two cases depending on the flag in_memory:
                # 1) src is a hazardlib source and has a src_group_id
                #    attribute; in that case the source has to be numbered
                # 2) src is a Node object, then nothing must be done
                if isinstance(src, Node):
                    continue
                src.src_group_id = grp_id
                src.id = idx
                idx += 1
            grp_id += 1
            if grp_id >= TWO16:
                # the limit is really needed only for event based calculations
                raise ValueError('There is a limit of %d src groups!' % TWO16)
        smodels.append(source_model)
    csm = source.CompositeSourceModel(gsim_lt, source_model_lt, smodels)
    return csm


def get_job_info(oqparam, csm, sitecol):
    """
    :param oqparam:
        an :class:`openquake.commonlib.oqvalidation.OqParam` instance
    :param csm:
        a :class:`openquake.commonlib.source.CompositeSourceModel` instance
    :param sitecol:
        a :class:`openquake.hazardlib.site.SiteCollection` instance
    :returns:
        a dictionary with same parameters of the computation, in particular
        the input and output weights
    """
    info = {}
    # The input weight is given by the number of ruptures generated
    # by the sources; for point sources however a corrective factor
    # given by the parameter `point_source_weight` is applied
    input_weight = sum((src.weight or 0) * src_model.samples
                       for src_model in csm
                       for src_group in src_model.src_groups
                       for src in src_group)
    imtls = oqparam.imtls
    n_sites = len(sitecol) if sitecol else 0

    # the imtls object has values [NaN] when the levels are unknown
    # (this is a valid case for the event based hazard calculator)
    n_imts = len(imtls)
    n_levels = len(oqparam.imtls.array)

    n_realizations = oqparam.number_of_logic_tree_samples or sum(
        sm.num_gsim_paths for sm in csm)
    # NB: in the event based case `n_realizations` can be over-estimated,
    # if the method is called in the pre_execute phase, because
    # some tectonic region types may have no occurrencies.

    # The output weight is a pure number which is proportional to the size
    # of the expected output of the calculator. For classical and disagg
    # calculators it is given by
    # n_sites * n_imts * n_levels * n_statistics;
    # for the event based calculator is given by n_sites * n_realizations
    # * n_levels * n_imts * (n_ses * investigation_time) * NORMALIZATION_FACTOR
    n_stats = len(oqparam.hazard_stats()) or 1
    output_weight = n_sites * n_imts * n_stats
    if oqparam.calculation_mode == 'event_based':
        total_time = (oqparam.investigation_time *
                      oqparam.ses_per_logic_tree_path)
        output_weight *= total_time * NORMALIZATION_FACTOR
    else:
        output_weight *= n_levels / n_imts

    n_sources = csm.get_num_sources()
    info['hazard'] = dict(input_weight=input_weight,
                          output_weight=output_weight,
                          n_imts=n_imts,
                          n_levels=n_levels,
                          n_sites=n_sites,
                          n_sources=n_sources,
                          n_realizations=n_realizations)
    return info


def get_imts(oqparam):
    """
    Return a sorted list of IMTs as hazardlib objects
    """
    return list(map(imt.from_string, sorted(oqparam.imtls)))


def get_risk_model(oqparam):
    """
    Return a :class:`openquake.risklib.riskinput.CompositeRiskModel` instance

   :param oqparam:
        an :class:`openquake.commonlib.oqvalidation.OqParam` instance
    """
    rmdict = get_risk_models(oqparam)
    oqparam.set_risk_imtls(rmdict)
    if oqparam.calculation_mode.endswith('_bcr'):
        retro = get_risk_models(oqparam, 'vulnerability_retrofitted')
    else:
        retro = {}
    return riskinput.CompositeRiskModel(oqparam, rmdict, retro)

# ########################### exposure ############################ #

cost_type_dt = numpy.dtype([('name', hdf5.vstr),
                            ('type', hdf5.vstr),
                            ('unit', hdf5.vstr)])


def _get_exposure(fname, ok_cost_types, stop=None):
    """
    :param fname:
        path of the XML file containing the exposure
    :param ok_cost_types:
        a set of cost types (as strings)
    :param stop:
        node at which to stop parsing (or None)
    :returns:
        a pair (Exposure instance, list of asset nodes)
    """
    [exposure] = nrml.read(fname, stop=stop)
    if not exposure.tag.endswith('exposureModel'):
        raise InvalidFile('%s: expected exposureModel, got %s' %
                          (fname, exposure.tag))
    description = exposure.description
    try:
        conversions = exposure.conversions
    except AttributeError:
        conversions = Node('conversions', nodes=[Node('costTypes', [])])
    try:
        inslimit = conversions.insuranceLimit
    except AttributeError:
        inslimit = Node('insuranceLimit', text=True)
    try:
        deductible = conversions.deductible
    except AttributeError:
        deductible = Node('deductible', text=True)
    try:
        area = conversions.area
    except AttributeError:
        # NB: the area type cannot be an empty string because when sending
        # around the CostCalculator object we would run into this numpy bug
        # about pickling dictionaries with empty strings:
        # https://github.com/numpy/numpy/pull/5475
        area = Node('area', dict(type='?'))
    try:
        occupancy_periods = ~exposure.occupancyPeriods or ''
    except AttributeError:
        occupancy_periods = 'day night transit'
    try:
        tagNames = exposure.tagNames
    except AttributeError:
        tagNames = Node('tagNames', text='')
    tagnames = ~tagNames or []
    tagnames.insert(0, 'taxonomy')

    # read the cost types and make some check
    cost_types = []
    for ct in conversions.costTypes:
        if not ok_cost_types or ct['name'] in ok_cost_types:
            with context(fname, ct):
                cost_types.append(
                    (ct['name'], valid.cost_type_type(ct['type']), ct['unit']))
    if 'occupants' in ok_cost_types:
        cost_types.append(('occupants', 'per_area', 'people'))
    cost_types.sort(key=operator.itemgetter(0))
    cost_types = numpy.array(cost_types, cost_type_dt)
    insurance_limit_is_absolute = inslimit.get('isAbsolute', True)
    deductible_is_absolute = deductible.get('isAbsolute', True)
    tagi = {name: i for i, name in enumerate(tagnames)}
    cc = asset.CostCalculator(
        {}, {}, {}, deductible_is_absolute, insurance_limit_is_absolute, tagi)
    for ct in cost_types:
        name = ct['name']  # structural, nonstructural, ...
        cc.cost_types[name] = ct['type']  # aggregated, per_asset, per_area
        cc.area_types[name] = area['type']
        cc.units[name] = ct['unit']
    assets = []
    asset_refs = []
    exp = Exposure(
        exposure['id'], exposure['category'],
        ~description, cost_types, occupancy_periods.split(),
        insurance_limit_is_absolute, deductible_is_absolute,
        area.attrib, assets, asset_refs, cc, asset.TagCollection(tagnames))
    return exp, exposure.assets


def get_cost_calculator(oqparam):
    """
    Read the first lines of the exposure file and infers the cost calculator
    """
    return _get_exposure(oqparam.inputs['exposure'],
                         set(oqparam.all_cost_types),
                         stop='assets')[0].cost_calculator


def get_exposure(oqparam):
    """
    Read the full exposure in memory and build a list of
    :class:`openquake.risklib.asset.Asset` instances.

    :param oqparam:
        an :class:`openquake.commonlib.oqvalidation.OqParam` instance
    :returns:
        an :class:`Exposure` instance
    """
    return Exposure.read(
        oqparam.inputs['exposure'], oqparam.calculation_mode,
        oqparam.insured_losses, oqparam.region_constraint,
        oqparam.all_cost_types, oqparam.ignore_missing_costs)


class Exposure(object):
    """
    A class to read the exposure from XML/CSV files
    """
    fields = ['id', 'category', 'description', 'cost_types',
              'occupancy_periods', 'insurance_limit_is_absolute',
              'deductible_is_absolute', 'area', 'assets', 'asset_refs',
              'cost_calculator', 'tagcol']

    @classmethod
    def read(cls, fname, calculation_mode='', insured_losses=False,
             region_constraint='', all_cost_types=(), ignore_missing_costs=()):
        param = {'calculation_mode': calculation_mode}
        param['out_of_region'] = 0
        param['insured_losses'] = insured_losses
        if region_constraint:
            param['region'] = wkt.loads(region_constraint)
        else:
            param['region'] = None
        param['all_cost_types'] = set(all_cost_types)
        param['fname'] = fname
        param['relevant_cost_types'] = param['all_cost_types'] - set(
            ['occupants'])
        param['ignore_missing_costs'] = set(ignore_missing_costs)
        exposure, assets = _get_exposure(
            param['fname'], param['all_cost_types'])
        nodes = assets if assets else exposure._read_csv(
            ~assets, os.path.dirname(param['fname']))
        exposure._populate_from(nodes, param)
        if param['region'] and param['out_of_region']:
            logging.info('Discarded %d assets outside the region',
                         param['out_of_region'])
        if len(exposure.assets) == 0:
            raise RuntimeError('Could not find any asset within the region!')
        # sanity checks
        values = any(len(ass.values) + ass.number for ass in exposure.assets)
        assert values, 'Could not find any value??'
        return exposure

    def __init__(self, *values):
        assert len(values) == len(self.fields)
        for field, value in zip(self.fields, values):
            setattr(self, field, value)

    def _csv_header(self):
        """
        Extract the expected CSV header from the exposure metadata
        """
        fields = ['id', 'number', 'taxonomy', 'lon', 'lat']
        for name in self.cost_types['name']:
            fields.append(name)
        if 'per_area' in self.cost_types['type']:
            fields.append('area')
        fields.extend(self.occupancy_periods)
        fields.extend(self.tagcol.tagnames)
        return set(fields)

    def _read_csv(self, csvnames, dirname):
        """
        :param csvnames: names of csv files, space separated
        :param dirname: the directory where the csv files are
        :yields: asset nodes
        """
        expected_header = self._csv_header()
        fnames = [os.path.join(dirname, f) for f in csvnames.split()]
        for fname in fnames:
            with open(fname) as f:
                header = set(next(csv.reader(f)))
                if expected_header - header:
                    raise InvalidFile(
                        'Unexpected header in %s\nExpected: %s\nGot: %s' %
                        (fname, expected_header, header))
        for fname in fnames:
            with open(fname) as f:
                for i, dic in enumerate(csv.DictReader(f), 1):
                    asset = Node('asset', lineno=i)
                    with context(fname, asset):
                        asset['id'] = dic['id']
                        asset['number'] = float(dic['number'])
                        asset['taxonomy'] = dic['taxonomy']
                        if 'area' in dic:  # optional attribute
                            asset['area'] = dic['area']
                        loc = Node('location',
                                   dict(lon=valid.longitude(dic['lon']),
                                        lat=valid.latitude(dic['lat'])))
                        costs = Node('costs')
                        for cost in self.cost_types['name']:
                            a = dict(type=cost, value=dic[cost])
                            costs.append(Node('cost', a))
                        occupancies = Node('occupancies')
                        for period in self.occupancy_periods:
                            a = dict(occupants=dic[period], period=period)
                            occupancies.append(Node('occupancy', a))
                        tags = Node('tags')
                        for tagname in self.tagcol.tagnames:
                            if tagname != 'taxonomy':
                                tags[tagname] = dic[tagname]
                        asset.nodes.extend([loc, costs, occupancies, tags])
                        if i % 100000 == 0:
                            logging.info('Read %d assets', i)
                    yield asset

    def _populate_from(self, asset_nodes, param):
        asset_refs = set()
        for idx, asset_node in enumerate(asset_nodes):
            asset_id = asset_node['id']
            if asset_id in asset_refs:
                raise nrml.DuplicatedID(asset_id)
            asset_refs.add(asset_id)
            self._add_asset(idx, asset_node, param)

    def _add_asset(self, idx, asset_node, param):
        values = {}
        deductibles = {}
        insurance_limits = {}
        retrofitteds = {}
        asset_id = asset_node['id'].encode('utf8')
        with context(param['fname'], asset_node):
            self.asset_refs.append(asset_id)
            taxonomy = asset_node['taxonomy']
            if 'damage' in param['calculation_mode']:
                # calculators of 'damage' kind require the 'number'
                # if it is missing a KeyError is raised
                number = asset_node['number']
            else:
                # some calculators ignore the 'number' attribute;
                # if it is missing it is considered 1, since we are going
                # to multiply by it
                try:
                    number = asset_node['number']
                except KeyError:
                    number = 1
                else:
                    if 'occupants' in param['all_cost_types']:
                        values['occupants_None'] = number
            location = asset_node.location['lon'], asset_node.location['lat']
            if param['region'] and not geometry.Point(*location).within(
                    param['region']):
                param['out_of_region'] += 1
                return
            tagnode = getattr(asset_node, 'tags', None)
            dic = {} if tagnode is None else tagnode.attrib.copy()
            with context(param['fname'], tagnode):
                dic['taxonomy'] = taxonomy
                idxs = self.tagcol.add_tags(dic)
        try:
            costs = asset_node.costs
        except AttributeError:
            costs = Node('costs', [])
        try:
            occupancies = asset_node.occupancies
        except AttributeError:
            occupancies = Node('occupancies', [])
        for cost in costs:
            with context(param['fname'], cost):
                cost_type = cost['type']
                if cost_type in param['relevant_cost_types']:
                    values[cost_type] = cost['value']
                    retrovalue = cost.get('retrofitted')
                    if retrovalue is not None:
                        retrofitteds[cost_type] = retrovalue
                    if param['insured_losses']:
                        deductibles[cost_type] = cost['deductible']
                        insurance_limits[cost_type] = cost['insuranceLimit']

        # check we are not missing a cost type
        missing = param['relevant_cost_types'] - set(values)
        if missing and missing <= param['ignore_missing_costs']:
            logging.warn(
                'Ignoring asset %s, missing cost type(s): %s',
                asset_id, ', '.join(missing))
            for cost_type in missing:
                values[cost_type] = None
        elif missing and 'damage' not in param['calculation_mode']:
            # missing the costs is okay for damage calculators
            with context(param['fname'], asset_node):
                raise ValueError("Invalid Exposure. "
                                 "Missing cost %s for asset %s" % (
                                     missing, asset_id))
        tot_occupants = 0
        for occupancy in occupancies:
            with context(param['fname'], occupancy):
                occupants = 'occupants_%s' % occupancy['period']
                values[occupants] = occupancy['occupants']
                tot_occupants += values[occupants]
        if occupancies:  # store average occupants
            values['occupants_None'] = tot_occupants / len(occupancies)
        area = float(asset_node.get('area', 1))
        ass = asset.Asset(idx, idxs, number, location, values, area,
                          deductibles, insurance_limits, retrofitteds,
                          self.cost_calculator)
        self.assets.append(ass)


def get_sitecol_assetcol(oqparam, exposure):
    """
    :param oqparam:
        an :class:`openquake.commonlib.oqvalidation.OqParam` instance
    :returns:
        the site collection and the asset collection
    """
    assets_by_loc = groupby(exposure.assets, key=lambda a: a.location)
    lons, lats = zip(*sorted(assets_by_loc))
    mesh = geo.Mesh(numpy.array(lons), numpy.array(lats))
    sitecol = get_site_collection(oqparam, mesh)
    assets_by_site = []
    for lonlat in zip(sitecol.lons, sitecol.lats):
        assets = assets_by_loc[lonlat]
        assets_by_site.append(sorted(assets, key=operator.attrgetter('idx')))
    assetcol = asset.AssetCollection(
        assets_by_site, exposure.tagcol, exposure.cost_calculator,
        oqparam.time_event, occupancy_periods=hdf5.array_of_vstr(
            sorted(exposure.occupancy_periods)))
    return sitecol, assetcol


def get_mesh_csvdata(csvfile, imts, num_values, validvalues):
    """
    Read CSV data in the format `IMT lon lat value1 ... valueN`.

    :param csvfile:
        a file or file-like object with the CSV data
    :param imts:
        a list of intensity measure types
    :param num_values:
        dictionary with the number of expected values per IMT
    :param validvalues:
        validation function for the values
    :returns:
        the mesh of points and the data as a dictionary
        imt -> array of curves for each site
    """
    number_of_values = dict(zip(imts, num_values))
    lon_lats = {imt: set() for imt in imts}
    data = AccumDict()  # imt -> list of arrays
    check_imt = valid.Choice(*imts)
    for line, row in enumerate(csv.reader(csvfile, delimiter=' '), 1):
        try:
            imt = check_imt(row[0])
            lon_lat = valid.longitude(row[1]), valid.latitude(row[2])
            if lon_lat in lon_lats[imt]:
                raise DuplicatedPoint(lon_lat)
            lon_lats[imt].add(lon_lat)
            values = validvalues(' '.join(row[3:]))
            if len(values) != number_of_values[imt]:
                raise ValueError('Found %d values, expected %d' %
                                 (len(values), number_of_values[imt]))
        except (ValueError, DuplicatedPoint) as err:
            raise err.__class__('%s: file %s, line %d' % (err, csvfile, line))
        data += {imt: [numpy.array(values)]}
    points = lon_lats.pop(imts[0])
    for other_imt, other_points in lon_lats.items():
        if points != other_points:
            raise ValueError('Inconsistent locations between %s and %s' %
                             (imts[0], other_imt))
    lons, lats = zip(*sorted(points))
    mesh = geo.Mesh(numpy.array(lons), numpy.array(lats))
    return mesh, {imt: numpy.array(lst) for imt, lst in data.items()}


def get_gmfs(oqparam):
    """
    :param oqparam:
        an :class:`openquake.commonlib.oqvalidation.OqParam` instance
    :returns:
        sitecol, eids, gmf array of shape (R, N, E, M)
    """
    M = len(oqparam.imtls)
    fname = oqparam.inputs['gmfs']
    if fname.endswith('.csv'):
        array = writers.read_composite_array(fname)
        R = len(numpy.unique(array['rlzi']))
        # the array has the structure rlzi, sid, eid, gmv_PGA, gmv_...
        dtlist = [(name, array.dtype[name]) for name in array.dtype.names[:3]]
        num_gmv = len(array.dtype.names[3:])
        assert num_gmv == M, (num_gmv, M)
        dtlist.append(('gmv', (F32, num_gmv)))
        eids = numpy.unique(array['eid'])
        E = len(eids)
        found_eids = set(eids)
        expected_eids = set(range(E))  # expected incremental eids
        missing_eids = expected_eids - found_eids
        if missing_eids:
            raise InvalidFile('Missing eids in the gmfs.csv file: %s'
                              % missing_eids)
        assert expected_eids == found_eids, (expected_eids, found_eids)
        eidx = {eid: e for e, eid in enumerate(eids)}
        sitecol = get_site_collection(oqparam)
        expected_sids = set(sitecol.sids)
        found_sids = set(numpy.unique(array['sid']))
        missing_sids = found_sids - expected_sids
        if missing_sids:
            raise InvalidFile(
                'Found site IDs missing in the sites.csv file: %s' %
                missing_sids)
        N = len(sitecol)
        gmfs = numpy.zeros((R, N, E, M), F32)
        counter = collections.Counter()
        for row in array.view(dtlist):
            key = row['rlzi'], row['sid'], eidx[row['eid']]
            gmfs[key] = row['gmv']
            counter[key] += 1
        dupl = [key for key in counter if counter[key] > 1]
        if dupl:
            raise InvalidFile('Duplicated (rlzi, sid, eid) in the GMFs file: '
                              '%s' % dupl)
    elif fname.endswith('.xml'):
        eids, gmfs_by_imt = get_scenario_from_nrml(oqparam, fname)
        N, E = gmfs_by_imt.shape
        gmfs = numpy.zeros((1, N, E, M), F32)
        for imti, imtstr in enumerate(oqparam.imtls):
            gmfs[0, :, :, imti] = gmfs_by_imt[imtstr]
    else:
        raise NotImplemented('Reading from %s' % fname)
    return eids, gmfs


def get_pmap(oqparam):
    """
    :param oqparam:
        an :class:`openquake.commonlib.oqvalidation.OqParam` instance
    :returns:
        sitecol, probability map
    """
    fname = oqparam.inputs['hazard_curves']
    if fname.endswith('.csv'):
        return get_pmap_from_csv(oqparam, fname)
    elif fname.endswith('.xml'):
        return get_pmap_from_nrml(oqparam, fname)
    else:
        raise NotImplementedError('Reading from %s' % fname)


@deprecated('Reading hazard curves from CSV may change in the future')
def get_pmap_from_csv(oqparam, fname):
    """
    :param oqparam:
        an :class:`openquake.commonlib.oqvalidation.OqParam` instance
    :param fname:
        a .txt file with format `IMT lon lat poe1 ... poeN`
    :returns:
        the site collection and the hazard curves read by the .txt file
    """
    if not oqparam.imtls:
        oqparam.set_risk_imtls(get_risk_models(oqparam))
    if not oqparam.imtls:
        raise ValueError('Missing intensity_measure_types_and_levels in %s'
                         % oqparam.inputs['job_ini'])
    num_values = list(map(len, list(oqparam.imtls.values())))
    with open(oqparam.inputs['hazard_curves']) as csvfile:
        mesh, hcurves = get_mesh_csvdata(
            csvfile, list(oqparam.imtls), num_values,
            valid.decreasing_probabilities)
    sitecol = get_site_collection(oqparam, mesh)
    array = numpy.zeros((len(sitecol), sum(num_values)))
    for imt_ in hcurves:
        array[:, oqparam.imtls.slicedic[imt_]] = hcurves[imt_]
    return sitecol, ProbabilityMap.from_array(array, sitecol.sids)


def get_pmap_from_nrml(oqparam, fname):
    """
    :param oqparam:
        an :class:`openquake.commonlib.oqvalidation.OqParam` instance
    :param fname:
        an XML file containing hazard curves
    :returns:
        sitecol, curve array
    """
    hcurves_by_imt = {}
    oqparam.hazard_imtls = imtls = collections.OrderedDict()
    for hcurves in nrml.read(fname):
        imt = hcurves['IMT']
        oqparam.investigation_time = hcurves['investigationTime']
        if imt == 'SA':
            imt += '(%s)' % hcurves['saPeriod']
        imtls[imt] = ~hcurves.IMLs
        data = sorted((~node.Point.pos, ~node.poEs) for node in hcurves[1:])
        hcurves_by_imt[imt] = numpy.array([d[1] for d in data])
    lons, lats = [], []
    for xy, poes in data:
        lons.append(xy[0])
        lats.append(xy[1])
    mesh = geo.Mesh(numpy.array(lons), numpy.array(lats))
    sitecol = get_site_collection(oqparam, mesh)
    num_levels = sum(len(v) for v in imtls.values())
    array = numpy.zeros((len(sitecol), num_levels))
    imtls = DictArray(imtls)
    for imt_ in hcurves_by_imt:
        array[:, imtls.slicedic[imt_]] = hcurves_by_imt[imt_]
    return sitecol, ProbabilityMap.from_array(array, sitecol.sids)


# used in get_scenario_from_nrml
def _extract_eids_sitecounts(gmfset):
    eids = set()
    counter = collections.Counter()
    for gmf in gmfset:
        eids.add(gmf['ruptureId'])
        for node in gmf:
            counter[node['lon'], node['lat']] += 1
    return numpy.array(sorted(eids), numpy.uint64), counter


def get_scenario_from_nrml(oqparam, fname):
    """
    :param oqparam:
        an :class:`openquake.commonlib.oqvalidation.OqParam` instance
    :param fname:
        the NRML files containing the GMFs
    :returns:
        a triple (sitecol, eids, gmf array)
    """
    if not oqparam.imtls:
        oqparam.set_risk_imtls(get_risk_models(oqparam))
    imts = sorted(oqparam.imtls)
    num_imts = len(imts)
    imt_dt = numpy.dtype([(imt, F32) for imt in imts])
    gmfset = nrml.read(fname).gmfCollection.gmfSet
    eids, sitecounts = _extract_eids_sitecounts(gmfset)
    coords = sorted(sitecounts)
    oqparam.sites = [(lon, lat, 0) for lon, lat in coords]
    site_idx = {lonlat: i for i, lonlat in enumerate(coords)}
    oqparam.number_of_ground_motion_fields = num_events = len(eids)
    num_sites = len(oqparam.sites)
    gmf_by_imt = numpy.zeros((num_events, num_sites), imt_dt)
    counts = collections.Counter()
    for i, gmf in enumerate(gmfset):
        if len(gmf) != num_sites:  # there must be one node per site
            raise InvalidFile('Expected %d sites, got %d nodes in %s, line %d'
                              % (num_sites, len(gmf), fname, gmf.lineno))
        counts[gmf['ruptureId']] += 1
        imt = gmf['IMT']
        if imt == 'SA':
            imt = 'SA(%s)' % gmf['saPeriod']
        for node in gmf:
            sid = site_idx[node['lon'], node['lat']]
            gmf_by_imt[imt][i % num_events, sid] = node['gmv']

    for rupid, count in sorted(counts.items()):
        if count < num_imts:
            raise InvalidFile("Found a missing ruptureId %d in %s" %
                              (rupid, fname))
        elif count > num_imts:
            raise InvalidFile("Found a duplicated ruptureId '%s' in %s" %
                              (rupid, fname))
    expected_gmvs_per_site = num_imts * len(eids)
    for lonlat, counts in sitecounts.items():
        if counts != expected_gmvs_per_site:
            raise InvalidFile(
                '%s: expected %d gmvs at location %s, found %d' %
                (fname, expected_gmvs_per_site, lonlat, counts))
    return eids, gmf_by_imt.T


def get_mesh_hcurves(oqparam):
    """
    Read CSV data in the format `lon lat, v1-vN, w1-wN, ...`.

    :param oqparam:
        an :class:`openquake.commonlib.oqvalidation.OqParam` instance
    :returns:
        the mesh of points and the data as a dictionary
        imt -> array of curves for each site
    """
    imtls = oqparam.imtls
    lon_lats = set()
    data = AccumDict()  # imt -> list of arrays
    ncols = len(imtls) + 1  # lon_lat + curve_per_imt ...
    csvfile = oqparam.inputs['hazard_curves']
    for line, row in enumerate(csv.reader(csvfile), 1):
        try:
            if len(row) != ncols:
                raise ValueError('Expected %d columns, found %d' %
                                 ncols, len(row))
            x, y = row[0].split()
            lon_lat = valid.longitude(x), valid.latitude(y)
            if lon_lat in lon_lats:
                raise DuplicatedPoint(lon_lat)
            lon_lats.add(lon_lat)
            for i, imt_ in enumerate(imtls, 1):
                values = valid.decreasing_probabilities(row[i])
                if len(values) != len(imtls[imt_]):
                    raise ValueError('Found %d values, expected %d' %
                                     (len(values), len(imtls([imt_]))))
                data += {imt_: [numpy.array(values)]}
        except (ValueError, DuplicatedPoint) as err:
            raise err.__class__('%s: file %s, line %d' % (err, csvfile, line))
    lons, lats = zip(*sorted(lon_lats))
    mesh = geo.Mesh(numpy.array(lons), numpy.array(lats))
    return mesh, {imt: numpy.array(lst) for imt, lst in data.items()}


def get_checksum32(oqparam):
    """
    Build an unsigned 32 bit integer from the input files of the calculation
    """
    # NB: using adler32 & 0xffffffff is the documented way to get a checksum
    # which is the same between Python 2 and Python 3
    checksum = 0
    for key in sorted(oqparam.inputs):
        fname = oqparam.inputs[key]
        if not fname:
            continue
        elif key == 'source':  # list of fnames and/or strings
            for f in fname:
                data = open(f, 'rb').read()
                checksum = zlib.adler32(data, checksum) & 0xffffffff
        elif os.path.exists(fname):
            data = open(fname, 'rb').read()
            checksum = zlib.adler32(data, checksum) & 0xffffffff
        else:
            raise ValueError('%s does not exist or is not a file' % fname)
    return checksum<|MERGE_RESOLUTION|>--- conflicted
+++ resolved
@@ -144,14 +144,9 @@
     inputs = params['inputs']
     smlt = inputs.get('source_model_logic_tree')
     if smlt:
-<<<<<<< HEAD
-        inputs['source'] = sorted(_get_paths(base_path, smlt))
+        inputs['source'] = sorted(_get_paths(smlt))
     elif 'source_model' in inputs:
         inputs['source'] = [inputs['source_model']]
-=======
-        params['inputs']['source'] = sorted(_get_paths(smlt))
-
->>>>>>> ab31f6ca
     return params
 
 
