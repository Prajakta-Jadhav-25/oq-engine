# 2015.06.26 13:21:50 CEST
"""
Utilities to build a report writer generating a .rst report for a calculation
"""
from __future__ import print_function
import os

from openquake.commonlib import readinput, datastore
<<<<<<< HEAD
from openquake.commonlib.oqvalidation import OqParam
from openquake.commonlib.calculators import base
=======
from openquake.calculators import base
>>>>>>> ab3486cc


def indent(text):
    return '  ' + '\n  '.join(text.splitlines())


class ReportWriter(object):
    """
    A particularly smart view over the datastore
    """
    title = dict(
        params='Parameters',
        inputs='Input files',
        csm_info='Composite source model',
        rupture_collections='Non-empty rupture collections',
        col_rlz_assocs='Collections <-> realizations',
        rlzs_assoc='Realizations per (TRT, GSIM)',
        data_transfer='Expected data transfer for the sources'
    )

    def __init__(self, dstore):
        description = OqParam.from_(dstore.attrs).description
        self.dstore = dstore
        self.text = description + '\n' + '=' * len(description)

    def add(self, name, obj=None):
        """Add the view named `name` to the report text"""
        title = self.title[name]
        line = '-' * len(title)
        if obj:
            text = '\n::\n\n' + indent(str(obj))
        else:
            text = datastore.view(name, self.dstore)
        self.text += '\n'.join(['\n\n' + title, line, text])

    def save(self, fname):
        """Save the report"""
        with open(fname, 'w') as f:
            f.write(self.text)


def build_report(job_ini, output_dir=None):
    """
    Write a `report.csv` file with information about the calculation.

    :param job_ini:
        full pathname of the job.ini file
    :param output_dir:
        the directory where the report is written (default the input directory)
    """
    oq = readinput.get_oqparam(job_ini)
    output_dir = output_dir or os.path.dirname(job_ini)
    calc = base.calculators(oq)
    calc.pre_execute()
    ds = datastore.DataStore(calc.datastore.calc_id)
    rw = ReportWriter(ds)
    report = os.path.join(output_dir, 'report.rst')
    for name in ('params', 'inputs'):
        rw.add(name)
    if 'scenario' not in oq.calculation_mode:
        rw.add('csm_info')
    rw.add('rlzs_assoc', calc.rlzs_assoc)
    if 'num_ruptures' in ds:
        rw.add('rupture_collections')
        rw.add('col_rlz_assocs')
    if oq.calculation_mode in ('classical', 'event_based', 'ebr'):
        rw.add('data_transfer')
    rw.save(report)
    return report


def main(directory):
    for cwd, dirs, files in os.walk(directory):
        for f in files:
            if f in ('job.ini', 'job_haz.ini', 'job_hazard.ini'):
                job_ini = os.path.join(cwd, f)
                print(job_ini)
                build_report(job_ini)

if __name__ == '__main__':
    import sys
    main(sys.argv[1])<|MERGE_RESOLUTION|>--- conflicted
+++ resolved
@@ -6,12 +6,8 @@
 import os
 
 from openquake.commonlib import readinput, datastore
-<<<<<<< HEAD
+from openquake.calculators import base
 from openquake.commonlib.oqvalidation import OqParam
-from openquake.commonlib.calculators import base
-=======
-from openquake.calculators import base
->>>>>>> ab3486cc
 
 
 def indent(text):
