import os
from nose.plugins.attrib import attr

from openquake.commonlib.tests.calculators import CalculatorTestCase
from openquake.qa_tests_data.event_based_risk import case_1, case_2, case_3


class EventBasedRiskTestCase(CalculatorTestCase):

    def assert_stats_ok(self, pkg):
        out = self.run_calc(pkg.__file__, 'job_haz.ini,job_risk.ini',
                            exports='csv', individual_curves='false',
                            concurrent_tasks=0)
        all_csv = []
        for fnames in out.itervalues():
            for fname in fnames:
                if ('rlz-' not in fname and fname.endswith('.csv')
<<<<<<< HEAD
                        and 'sitecol' not in fname and 'ses-'not in fname):
=======
                        and 'sitecol' not in fname):
>>>>>>> a926c1cb
                    all_csv.append(fname)
        for fname in all_csv:
            self.assertEqualFiles(
                'expected/%s' % os.path.basename(fname), fname)

    @attr('qa', 'risk', 'event_based_risk')
    def test_case_1(self):
        self.assert_stats_ok(case_1)

    @attr('qa', 'risk', 'event_based_risk')
    def test_case_2(self):
        out = self.run_calc(case_2.__file__, 'job_haz.ini,job_risk.ini',
                            concurrent_tasks=0, exports='csv')
<<<<<<< HEAD
        [fname] = out['/loss_curves', 'csv']
        self.assertEqualFiles(
            'expected/rlz-000-structural-loss_curves.csv', fname)

        [fname] = out['/agg_loss_curve', 'csv']
=======
        [fname] = out['/loss_curves-rlzs', 'csv']
        self.assertEqualFiles(
            'expected/rlz-000-structural-loss_curves.csv', fname)

        [fname] = out['/agg_loss_curve-rlzs', 'csv']
>>>>>>> a926c1cb
        self.assertEqualFiles(
            'expected/rlz-000-structural-agg_loss_curve.csv', fname)

        [fname] = out['event_loss_asset', 'csv']
        self.assertEqualFiles(
            'expected/rlz-000-structural-event_loss_asset.csv', fname)

        [fname] = out['event_loss', 'csv']
        self.assertEqualFiles(
            'expected/rlz-000-structural-event_loss.csv', fname)

    @attr('qa', 'risk', 'event_based_risk')
    def test_case_3(self):
        self.assert_stats_ok(case_3)<|MERGE_RESOLUTION|>--- conflicted
+++ resolved
@@ -15,11 +15,7 @@
         for fnames in out.itervalues():
             for fname in fnames:
                 if ('rlz-' not in fname and fname.endswith('.csv')
-<<<<<<< HEAD
                         and 'sitecol' not in fname and 'ses-'not in fname):
-=======
-                        and 'sitecol' not in fname):
->>>>>>> a926c1cb
                     all_csv.append(fname)
         for fname in all_csv:
             self.assertEqualFiles(
@@ -33,19 +29,11 @@
     def test_case_2(self):
         out = self.run_calc(case_2.__file__, 'job_haz.ini,job_risk.ini',
                             concurrent_tasks=0, exports='csv')
-<<<<<<< HEAD
-        [fname] = out['/loss_curves', 'csv']
-        self.assertEqualFiles(
-            'expected/rlz-000-structural-loss_curves.csv', fname)
-
-        [fname] = out['/agg_loss_curve', 'csv']
-=======
         [fname] = out['/loss_curves-rlzs', 'csv']
         self.assertEqualFiles(
             'expected/rlz-000-structural-loss_curves.csv', fname)
 
         [fname] = out['/agg_loss_curve-rlzs', 'csv']
->>>>>>> a926c1cb
         self.assertEqualFiles(
             'expected/rlz-000-structural-agg_loss_curve.csv', fname)
 
