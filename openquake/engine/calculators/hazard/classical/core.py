# Copyright (c) 2010-2013, GEM Foundation.
#
# OpenQuake is free software: you can redistribute it and/or modify it
# under the terms of the GNU Affero General Public License as published
# by the Free Software Foundation, either version 3 of the License, or
# (at your option) any later version.
#
# OpenQuake is distributed in the hope that it will be useful,
# but WITHOUT ANY WARRANTY; without even the implied warranty of
# MERCHANTABILITY or FITNESS FOR A PARTICULAR PURPOSE.  See the
# GNU General Public License for more details.
#
# You should have received a copy of the GNU Affero General Public License
# along with OpenQuake.  If not, see <http://www.gnu.org/licenses/>.

"""
Core functionality for the classical PSHA hazard calculator.
"""

import openquake.hazardlib
import openquake.hazardlib.calc
import openquake.hazardlib.imt

from django.db import transaction

from openquake.engine import logs
from openquake.engine.calculators import base
from openquake.engine.calculators.hazard import general as haz_general
from openquake.engine.calculators.hazard.classical import (
    post_processing as post_proc)
from openquake.engine.db import models
from openquake.engine.input import logictree
from openquake.engine.utils import tasks as utils_tasks
from openquake.engine.performance import EnginePerformanceMonitor


@utils_tasks.oqtask
def hazard_curves(job_id, src_ids, lt_rlz_id):
    """
    A celery task wrapper function around :func:`compute_hazard_curves`.
    See :func:`compute_hazard_curves` for parameter definitions.
    """
    logs.LOG.debug('> starting task: job_id=%s, lt_realization_id=%s'
                   % (job_id, lt_rlz_id))

    compute_hazard_curves(job_id, src_ids, lt_rlz_id)
    # Last thing, signal back the control node to indicate the completion of
    # task. The control node needs this to manage the task distribution and
    # keep track of progress.
    logs.LOG.debug('< task complete, signalling completion')
    base.signal_task_complete(job_id=job_id, num_items=len(src_ids))
hazard_curves.ignore_result = False


# Silencing 'Too many local variables'
# pylint: disable=R0914
def compute_hazard_curves(job_id, src_ids, lt_rlz_id):
    """
    Celery task for hazard curve calculator.

    Samples logic trees, gathers site parameters, and calls the hazard curve
    calculator.

    Once hazard curve data is computed, result progress updated (within a
    transaction, to prevent race conditions) in the
    `htemp.hazard_curve_progress` table.

    Once all of this work is complete, a signal will be sent via AMQP to let
    the control node know that the work is complete. (If there is any work left
    to be dispatched, this signal will indicate to the control node that more
    work can be enqueued.)

    :param int job_id:
        ID of the currently running job.
    :param src_ids:
        List of ids of parsed source models to take into account.
    :param lt_rlz_id:
        Id of logic tree realization model to calculate for.
    """
    hc = models.HazardCalculation.objects.get(oqjob=job_id)

    lt_rlz = models.LtRealization.objects.get(id=lt_rlz_id)
    ltp = logictree.LogicTreeProcessor(hc.id)

    apply_uncertainties = ltp.parse_source_model_logictree_path(
        lt_rlz.sm_lt_path)
    gsims = ltp.parse_gmpe_logictree_path(lt_rlz.gsim_lt_path)

    sources = haz_general.gen_sources(
        src_ids, apply_uncertainties, hc.rupture_mesh_spacing,
        hc.width_of_mfd_bin, hc.area_source_discretization)

    imts = haz_general.im_dict_to_hazardlib(
        hc.intensity_measure_types_and_levels)

    # Prepare args for the calculator.
    calc_kwargs = {'gsims': gsims,
                   'truncation_level': hc.truncation_level,
                   'time_span': hc.investigation_time,
                   'sources': sources,
                   'imts': imts,
                   'sites': hc.site_collection}

    if hc.maximum_distance:
        dist = hc.maximum_distance
        calc_kwargs['source_site_filter'] = (
            openquake.hazardlib.calc.filters.source_site_distance_filter(dist))
        calc_kwargs['rupture_site_filter'] = (
            openquake.hazardlib.calc.filters.rupture_site_distance_filter(
                dist))

    # mapping "imt" to 2d array of hazard curves: first dimension -- sites,
    # second -- IMLs
    with EnginePerformanceMonitor(
            'computing hazard curves', job_id, hazard_curves, tracing=True):
        matrices = openquake.hazardlib.calc.hazard_curve.\
            hazard_curves_poissonian(**calc_kwargs)

    with EnginePerformanceMonitor(
            'saving hazard curves', job_id, hazard_curves, tracing=True):
        _update_curves(hc, matrices, lt_rlz, src_ids)


def _update_curves(hc, matrices, lt_rlz, src_ids):
    """
    Helper function for updating source, hazard curve, and realization progress
    records in the database.

    This is intended to be used by :func:`compute_hazard_curves`.

    :param hc:
        :class:`openquake.engine.db.models.HazardCalculation` instance.
    :param lt_rlz:
        :class:`openquake.engine.db.models.LtRealization` record for the
        current realization.
    :param src_ids:
        List of source IDs considered for this calculation task.
    """
    with logs.tracing('_update_curves for all IMTs'):
        for imt in hc.intensity_measure_types_and_levels.keys():
            hazardlib_imt = haz_general.imt_to_hazardlib(imt)
            matrix = matrices[hazardlib_imt]
            if (matrix == 0.0).all():
                # The matrix for this IMT is all zeros; there's no reason to
                # update `hazard_curve_progress` records.
                logs.LOG.debug('* No hazard contribution for IMT=%s' % imt)
                continue
            else:
                # The is some contribution here to the hazard; we need to
                # update.
                with transaction.commit_on_success():
                    logs.LOG.debug('> updating hazard for IMT=%s' % imt)
                    query = """
                    SELECT * FROM htemp.hazard_curve_progress
                    WHERE lt_realization_id = %s
                    AND imt = %s
                    FOR UPDATE"""
                    [hc_progress] = models.HazardCurveProgress.objects.raw(
                        query, [lt_rlz.id, imt])

                    hc_progress.result_matrix = update_result_matrix(
                        hc_progress.result_matrix, matrix)
                    hc_progress.save()

                    logs.LOG.debug('< done updating hazard for IMT=%s' % imt)

        with transaction.commit_on_success():
            # Check here if any of records in source progress model
            # with parsed_source_id from src_ids are marked as complete,
            # and rollback and abort if there is at least one
            src_prog = models.SourceProgress.objects.filter(
                lt_realization=lt_rlz, parsed_source__in=src_ids)

            if any(x.is_complete for x in src_prog):
                msg = (
                    'One or more `source_progress` records were marked as '
                    'complete. This was unexpected and probably means that the'
                    ' calculation workload was not distributed properly.'
                )
                logs.LOG.critical(msg)
                transaction.rollback()
                raise RuntimeError(msg)

            # Mark source_progress records as complete
            src_prog.update(is_complete=True)

            # Update realiation progress,
            # mark realization as complete if it is done
            haz_general.update_realization(lt_rlz.id, len(src_ids))


class ClassicalHazardCalculator(haz_general.BaseHazardCalculator):
    """
    Classical PSHA hazard calculator. Computes hazard curves for a given set of
    points.

    For each realization of the calculation, we randomly sample source models
    and GMPEs (Ground Motion Prediction Equations) from logic trees.
    """

    core_calc_task = hazard_curves

    def pre_execute(self):
        """
        Do pre-execution work. At the moment, this work entails:
        parsing and initializing sources, parsing and initializing the
        site model (if there is one), parsing vulnerability and
        exposure files and generating logic tree realizations. (The
        latter piece basically defines the work to be done in the
        `execute` phase.).
        """

        # Parse vulnerability and exposure model
        self.parse_risk_models()

        # Parse logic trees and create source Inputs.
        self.initialize_sources()

        # Deal with the site model and compute site data for the calculation
        # (if a site model was specified, that is).
        self.initialize_site_model()

        # Now bootstrap the logic tree realizations and related data.
        # This defines for us the "work" that needs to be done when we reach
        # the `execute` phase.
        # This will also stub out hazard curve result records. Workers will
        # update these periodically with partial results (partial meaning,
        # result curves for just a subset of the overall sources) when some
        # work is complete.
        self.initialize_realizations(
            rlz_callbacks=[self.initialize_hazard_curve_progress])

        self.record_init_stats()

        # Set the progress counters:
        num_sources = models.SourceProgress.objects.filter(
            is_complete=False,
            lt_realization__hazard_calculation=self.hc).count()
        self.progress['total'] = num_sources

        self.initialize_pr_data()

    def execute(self):
        """
        Run hazard_curves in parallel.
        """
<<<<<<< HEAD
        self.parallelize(self.core_calc_task,
                         self.task_arg_gen(self.block_size()))
=======
        self.parallelize(
            self.core_calc_task, self.task_arg_gen(self.block_size()))
>>>>>>> 6ea19bb2

    def post_execute(self):
        """
        Post-execution actions. At the moment, all we do is finalize the hazard
        curve results. See
        :meth:`openquake.engine.calculators.hazard.general.\
BaseHazardCalculator.finalize_hazard_curves`
        for more info.
        """
        self.finalize_hazard_curves()

    def clean_up(self):
        """
        Delete temporary database records.
        These records represent intermediate copies of final calculation
        results and are no longer needed.

        In this case, this includes all of the data for this calculation in the
        tables found in the `htemp` schema space.
        """
        logs.LOG.debug('> cleaning up temporary DB data')
        models.HazardCurveProgress.objects.filter(
            lt_realization__hazard_calculation=self.hc.id).delete()
        models.SourceProgress.objects.filter(
            lt_realization__hazard_calculation=self.hc.id).delete()
        logs.LOG.debug('< done cleaning up temporary DB data')

    def post_process(self):
        logs.LOG.debug('> starting post processing')

        # means/quantiles:
        if self.hc.mean_hazard_curves or self.hc.quantile_hazard_curves:
            self.do_aggregate_post_proc()

        # hazard maps:
        # required for computing UHS
        # if `hazard_maps` is false but `uniform_hazard_spectra` is true,
        # just don't export the maps
        if self.hc.hazard_maps or self.hc.uniform_hazard_spectra:
            self.parallelize(
                post_proc.hazard_curves_to_hazard_map_task,
                post_proc.hazard_curves_to_hazard_map_task_arg_gen(self.job))

        if self.hc.uniform_hazard_spectra:
            post_proc.do_uhs_post_proc(self.job)

        logs.LOG.debug('< done with post processing')


def update_result_matrix(current, new):
    """
    Use the following formula to combine multiple iterations of results:

    `result = 1 - (1 - current) * (1 - new)`

    This is used to incrementally update hazard curve results by combining an
    initial value with some new results. (Each set of new results is computed
    over only a subset of seismic sources defined in the calculation model.)

    Parameters are expected to be multi-dimensional numpy arrays, but the
    formula will also work with scalars.

    :param current:
        Numpy array representing the current result matrix value.
    :param new:
        Numpy array representing the new results which need to be combined with
        the current value. This should be the same shape as `current`.
    """
    return 1 - (1 - current) * (1 - new)<|MERGE_RESOLUTION|>--- conflicted
+++ resolved
@@ -244,13 +244,8 @@
         """
         Run hazard_curves in parallel.
         """
-<<<<<<< HEAD
-        self.parallelize(self.core_calc_task,
-                         self.task_arg_gen(self.block_size()))
-=======
         self.parallelize(
             self.core_calc_task, self.task_arg_gen(self.block_size()))
->>>>>>> 6ea19bb2
 
     def post_execute(self):
         """
