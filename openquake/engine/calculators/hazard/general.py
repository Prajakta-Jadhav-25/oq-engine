# -*- coding: utf-8 -*-
# vim: tabstop=4 shiftwidth=4 softtabstop=4

# Copyright (c) 2010-2014, GEM Foundation.
#
# OpenQuake is free software: you can redistribute it and/or modify it
# under the terms of the GNU Affero General Public License as published
# by the Free Software Foundation, either version 3 of the License, or
# (at your option) any later version.
#
# OpenQuake is distributed in the hope that it will be useful,
# but WITHOUT ANY WARRANTY; without even the implied warranty of
# MERCHANTABILITY or FITNESS FOR A PARTICULAR PURPOSE.  See the
# GNU General Public License for more details.
#
# You should have received a copy of the GNU Affero General Public License
# along with OpenQuake.  If not, see <http://www.gnu.org/licenses/>.

"""Common code for the hazard calculators."""

import os
import itertools
import collections

import numpy

from openquake.hazardlib import correlation
from openquake.hazardlib.imt import from_string

# FIXME: one must import the engine before django to set DJANGO_SETTINGS_MODULE
from openquake.engine.db import models
from django.db import transaction

from openquake.nrmllib import parsers as nrml_parsers
from openquake.nrmllib.risk import parsers

from openquake.commonlib import logictree, source
from openquake.commonlib.general import block_splitter, distinct

from openquake.engine.input import exposure
from openquake.engine import logs
from openquake.engine import writer
from openquake.engine.calculators import base
from openquake.engine.calculators.post_processing import mean_curve
from openquake.engine.calculators.post_processing import quantile_curve
from openquake.engine.calculators.post_processing import (
    weighted_quantile_curve
)
from openquake.engine.export import core as export_core
from openquake.engine.export import hazard as hazard_export
from openquake.engine.utils import config
from openquake.engine.performance import EnginePerformanceMonitor

#: Maximum number of hazard curves to cache, for selects or inserts
CURVE_CACHE_SIZE = 100000

QUANTILE_PARAM_NAME = "QUANTILE_LEVELS"
POES_PARAM_NAME = "POES"
# Dilation in decimal degrees (http://en.wikipedia.org/wiki/Decimal_degrees)
# 1e-5 represents the approximate distance of one meter at the equator.
DILATION_ONE_METER = 1e-5


def make_gsim_lt(hc, trts):
    """
    Helper to instantiate a GsimLogicTree object from the logic tree file.

    :param hc: `openquake.engine.db.models.HazardCalculation` instance
    :param trts: list of tectonic region type strings
    """
    fname = os.path.join(hc.base_path, hc.inputs['gsim_logic_tree'])
    return logictree.GsimLogicTree(
        fname, 'applyToTectonicRegionType', trts,
        hc.number_of_logic_tree_samples, hc.random_seed)


def store_site_model(job, site_model_source):
    """Invoke site model parser and save the site-specified parameter data to
    the database.

    :param job:
        The job that is loading this site_model_source
    :param site_model_source:
        Filename or file-like object containing the site model XML data.
    :returns:
        `list` of ids of the newly-inserted `hzrdi.site_model` records.
    """
    parser = nrml_parsers.SiteModelParser(site_model_source)
    data = [models.SiteModel(vs30=node.vs30,
                             vs30_type=node.vs30_type,
                             z1pt0=node.z1pt0,
                             z2pt5=node.z2pt5,
                             location=node.wkt,
                             job_id=job.id)
            for node in parser.parse()]
    return writer.CacheInserter.saveall(data)


def get_correl_model(hc):
    """
    Helper function for constructing the appropriate correlation model.

    :param hc:
        A :class:`openquake.engine.db.models.HazardCalculation` instance.

    :returns:
        A correlation object. See :mod:`openquake.hazardlib.correlation` for
        more info.
    """
    correl_model_cls = getattr(
        correlation,
        '%sCorrelationModel' % hc.ground_motion_correlation_model,
        None)
    if correl_model_cls is None:
        # There's no correlation model for this calculation.
        return None

    return correl_model_cls(**hc.ground_motion_correlation_params)


def all_equal(obj, value):
    """
    :param obj: a numpy array or something else
    :param value: a numeric value
    :returns: a boolean
    """
    if isinstance(obj, numpy.ndarray):
        return (obj == value).all()
    else:
        return obj == value


class BaseHazardCalculator(base.Calculator):
    """
    Abstract base class for hazard calculators. Contains a bunch of common
    functionality, like initialization procedures.
    """

    def __init__(self, job):
        super(BaseHazardCalculator, self).__init__(job)
        self.source_max_weight = int(config.get('hazard', 'source_max_weight'))
        self.rupt_collectors = []
        self.num_ruptures = collections.defaultdict(float)
        self.curves = {}  # {trt_model_id, gsim: curves_by_imt}

    @property
    def hc(self):
        """
        A shorter and more convenient way of accessing the
        :class:`~openquake.engine.db.models.HazardCalculation`.
        """
        return self.job.hazard_calculation

    def task_arg_gen(self):
        """
        Loop through realizations and sources to generate a sequence of
        task arg tuples. Each tuple of args applies to a single task.
        Yielded results are of the form
        (job_id, site_collection, sources, trt_model_id, gsims, task_no).
        """
        sitecol = self.hc.site_collection
        task_no = 0
        for trt_model_id in self.source_collector:
            trt_model = models.TrtModel.objects.get(pk=trt_model_id)
            sc = self.source_collector[trt_model_id]
            ltpath = tuple(trt_model.lt_model.sm_lt_path)
            gsims = [logictree.GSIM[gsim]() for gsim in trt_model.gsims]

            # NB: the filtering of the sources by site is slow
            source_blocks = sc.gen_blocks(
                self.hc.sites_affected_by,
                self.source_max_weight,
                self.hc.area_source_discretization)
            num_blocks = 0
            num_sources = 0
            for block in source_blocks:
                yield self.job.id, sitecol, block, trt_model_id, gsims, task_no
                num_blocks += 1
                num_sources += len(block)
                logs.LOG.info('Processing %d sources out of %d' %
                              sc.filtered_sources)

            task_no += num_blocks
            logs.LOG.progress('Generated %d block(s) for %s, TRT=%s',
                              num_blocks, ltpath, sc.trt)
            trt_model.num_sources = num_sources
            trt_model.num_ruptures = sc.num_ruptures
            trt_model.save()

        # save job_stats
        js = models.JobStats.objects.get(oq_job=self.job)
        js.num_sources = [model.get_num_sources()
                          for model in models.LtSourceModel.objects.filter(
                              hazard_calculation=self.hc)]
        js.num_sites = len(sitecol)
        js.save()

    def task_completed(self, result):
        """
        Simply call the method `agg_curves`
        """
        self.agg_curves(self.curves, result)

    @EnginePerformanceMonitor.monitor
    def agg_curves(self, acc, result):
        """
        This is used to incrementally update hazard curve results by combining
        an initial value with some new results. (Each set of new results is
        computed over only a subset of seismic sources defined in the
        calculation model.)

        :param acc:
            A dictionary of curves
        :param result:
            A triplet `(curves_by_gsim, trt_model_id, bbs)`.
            `curves_by_gsim` is a list of pairs `(gsim, curves_by_imt)`
            where `curves_by_imt` is a list of 2-D numpy arrays
            representing the new results which need to be combined
            with the current value. These should be the same shape as
            `acc[tr_model_id, gsim][j]` where `gsim` is the GSIM
            name and `j` is the IMT ordinal.
        """
        curves_by_gsim, trt_model_id, bbs = result
        for gsim, probs in curves_by_gsim:
            # probabilities of no exceedence per IMT
            pnes = numpy.array(
                [1 - (zero if all_equal(prob, 0) else prob)
                 for prob, zero in itertools.izip(probs, self.zero)])
            # TODO: add a test like Yufang computation testing the broadcast
            acc[trt_model_id, gsim] = 1 - (
                1 - acc.get((trt_model_id, gsim), self.zero)) * pnes

        if self.hc.poes_disagg:
            for bb in bbs:
                self.bb_dict[bb.lt_model_id, bb.site_id].update_bb(bb)

        return acc

    def _get_realizations(self):
        """
        Get all of the logic tree realizations for this calculation.
        """
        return models.LtRealization.objects\
            .filter(lt_model__hazard_calculation=self.hc).order_by('id')

    def pre_execute(self):
        """
        Initialize risk models, site model and sources
        """
        self.parse_risk_models()
        self.initialize_site_model()
        self.initialize_sources()
        self.imtls = self.hc.intensity_measure_types_and_levels
        if self.imtls:
            n_levels = sum(len(lvls) for lvls in self.imtls.itervalues()
                           ) / float(len(self.imtls))
            n_sites = len(self.hc.site_collection)
            self.zero = numpy.array(
                [numpy.zeros((n_sites, len(self.imtls[imt])))
                 for imt in sorted(self.imtls)])
            total = len(self.imtls) * n_levels * n_sites
            logs.LOG.info('%d IMT(s), %d level(s) and %d sites, total %d',
                          len(self.imtls), n_levels, n_sites, total)

    def post_execute(self):
<<<<<<< HEAD
        """Inizialize realizations, except for the scenario calculator"""
        if self.hc.calculation_mode != 'scenario':
            self.initialize_realizations()
        if self.curves:
            # must be called after the realizations are known
            self.save_hazard_curves()
=======
        """Inizialize realizations"""
        self.initialize_realizations()
>>>>>>> a8504b2c

    @EnginePerformanceMonitor.monitor
    def initialize_sources(self):
        """
        Parse source models and validate source logic trees. It also
        filters the sources far away and apply uncertainties to the
        relevant ones. Notice that sources are automatically split.

        :returns:
            a list with the number of sources for each source model
        """
        logs.LOG.progress("initializing sources")
        self.source_model_lt = logictree.SourceModelLogicTree.from_hc(self.hc)
        sm_paths = distinct(self.source_model_lt)
        nrml_to_hazardlib = source.NrmlHazardlibConverter(
            self.hc.investigation_time,
            self.hc.rupture_mesh_spacing,
            self.hc.width_of_mfd_bin,
            self.hc.area_source_discretization,
        )
        # define an ordered dictionary trt_model_id -> SourceCollector
        self.source_collector = collections.OrderedDict()
        for i, (sm, weight, smpath) in enumerate(sm_paths):
            fname = os.path.join(self.hc.base_path, sm)
            apply_unc = self.source_model_lt.make_apply_uncertainties(smpath)
            source_collectors = source.parse_source_model(
                fname, nrml_to_hazardlib, apply_unc)
            trts = [sc.trt for sc in source_collectors]

            self.source_model_lt.tectonic_region_types.update(trts)
            lt_model = models.LtSourceModel.objects.create(
                hazard_calculation=self.hc, sm_lt_path=smpath, ordinal=i,
                sm_name=sm, weight=weight)

            # save TrtModels for each tectonic region type
            gsims_by_trt = make_gsim_lt(self.hc, trts).values
            for sc in source_collectors:
                # NB: the source_collectors are ordered by number of sources
                # and lexicographically, so the models are in the right order
                trt_model_id = models.TrtModel.objects.create(
                    lt_model=lt_model,
                    tectonic_region_type=sc.trt,
                    num_sources=len(sc.sources),
                    num_ruptures=sc.num_ruptures,
                    min_mag=sc.min_mag,
                    max_mag=sc.max_mag,
                    gsims=gsims_by_trt[sc.trt]).id
                self.source_collector[trt_model_id] = sc

    @EnginePerformanceMonitor.monitor
    def parse_risk_models(self):
        """
        If any risk model is given in the hazard calculation, the
        computation will be driven by risk data. In this case the
        locations will be extracted from the exposure file (if there
        is one) and the imt (and levels) will be extracted from the
        vulnerability model (if there is one)
        """
        hc = self.hc
        if hc.vulnerability_models:
            logs.LOG.progress("parsing risk models")

            hc.intensity_measure_types_and_levels = dict()
            hc.intensity_measure_types = list()

            for vf in hc.vulnerability_models:
                intensity_measure_types_and_levels = dict(
                    (record['IMT'], record['IML']) for record in
                    parsers.VulnerabilityModelParser(vf))

                for imt, levels in \
                        intensity_measure_types_and_levels.items():
                    if (imt in hc.intensity_measure_types_and_levels and
                        (set(hc.intensity_measure_types_and_levels[imt]) -
                         set(levels))):
                        logs.LOG.warning(
                            "The same IMT %s is associated with "
                            "different levels" % imt)
                    else:
                        hc.intensity_measure_types_and_levels[imt] = levels

                hc.intensity_measure_types.extend(
                    intensity_measure_types_and_levels)

            # remove possible duplicates
            if hc.intensity_measure_types is not None:
                hc.intensity_measure_types = list(set(
                    hc.intensity_measure_types))
            hc.save()
            logs.LOG.info("Got IMT and levels "
                          "from vulnerability models: %s - %s" % (
                              hc.intensity_measure_types_and_levels,
                              hc.intensity_measure_types))

        if 'fragility' in hc.inputs:
            hc.intensity_measure_types_and_levels = dict()
            hc.intensity_measure_types = list()

            parser = iter(parsers.FragilityModelParser(
                hc.inputs['fragility']))
            hc = self.hc

            fragility_format, _limit_states = parser.next()

            if (fragility_format == "continuous" and
                    hc.calculation_mode != "scenario"):
                raise NotImplementedError(
                    "Getting IMT and levels from "
                    "a continuous fragility model is not yet supported")

            hc.intensity_measure_types_and_levels = dict(
                (iml['IMT'], iml['imls'])
                for _taxonomy, iml, _params, _no_damage_limit in parser)
            hc.intensity_measure_types.extend(
                hc.intensity_measure_types_and_levels)
            hc.save()

        if 'exposure' in hc.inputs:
            with logs.tracing('storing exposure'):
                exposure.ExposureDBWriter(
                    self.job).serialize(
                    parsers.ExposureModelParser(hc.inputs['exposure']))

    @EnginePerformanceMonitor.monitor
    def initialize_site_model(self):
        """
        Populate the hazard site table.

        If a site model is specified in the calculation configuration,
        parse it and load it into the `hzrdi.site_model` table.
        """
        logs.LOG.progress("initializing sites")
        self.hc.points_to_compute(save_sites=True)

        site_model_inp = self.hc.site_model
        if site_model_inp:
            store_site_model(self.job, site_model_inp)

    def initialize_realizations(self):
        """
        Create records for the `hzrdr.lt_realization`.

        This function works either in random sampling mode (when lt_realization
        models get the random seed value) or in enumeration mode (when weight
        values are populated). In both cases we record the logic tree paths
        for both trees in the `lt_realization` record, as well as ordinal
        number of the realization (zero-based).
        """
        logs.LOG.progress("initializing realizations")
        if self.hc.number_of_logic_tree_samples:  # sampling
            gsim_lt = iter(make_gsim_lt(
                self.hc, self.source_model_lt.tectonic_region_types))
            # build 1 gsim realization for each source model realization

            def make_rlzs(lt_model):
                return [gsim_lt.next()]
        else:  # full enumeration
            def make_rlzs(lt_model):
                return list(
                    make_gsim_lt(
                        self.hc, lt_model.get_tectonic_region_types()))

        for idx, (sm, weight, sm_lt_path) in enumerate(self.source_model_lt):
            lt_model = models.LtSourceModel.objects.get(
                hazard_calculation=self.hc, sm_lt_path=sm_lt_path)
            self._initialize_realizations(idx, lt_model, make_rlzs(lt_model))

    @transaction.commit_on_success(using='job_init')
    def _initialize_realizations(self, idx, lt_model, realizations):
        # create the realizations for the given lt source model
        trt_models = lt_model.trtmodel_set.filter(num_ruptures__gt=0)
        if not trt_models:
            return
        rlz_ordinal = idx * len(realizations)
        for gsim_by_trt, weight, lt_path in realizations:
            if lt_model.weight is not None and weight is not None:
                weight = lt_model.weight * weight
            else:
                weight = None
            rlz = models.LtRealization.objects.create(
                lt_model=lt_model, gsim_lt_path=lt_path,
                weight=weight, ordinal=rlz_ordinal)
            rlz_ordinal += 1
            for trt_model in trt_models:
                # populate the association table rlz <-> trt_model
                models.AssocLtRlzTrtModel.objects.create(
                    rlz=rlz, trt_model=trt_model,
                    gsim=gsim_by_trt[trt_model.tectonic_region_type])

    def _get_outputs_for_export(self):
        """
        Util function for getting :class:`openquake.engine.db.models.Output`
        objects to be exported.

        Gathers all outputs for the job, but filters out `hazard_curve_multi`
        outputs if this option was turned off in the calculation profile.
        """
        outputs = export_core.get_outputs(self.job.id)
        if not self.hc.export_multi_curves:
            outputs = outputs.exclude(output_type='hazard_curve_multi')
        return outputs

    def _do_export(self, output_id, export_dir, export_type):
        """
        Hazard-specific implementation of
        :meth:`openquake.engine.calculators.base.Calculator._do_export`.

        Calls the hazard exporter.
        """
        return hazard_export.export(output_id, export_dir, export_type)

    # this could be parallelized in the future, however in all the cases
    # I have seen until now, the serialized approach is fast enough (MS)
    @EnginePerformanceMonitor.monitor
    def save_hazard_curves(self):
        """
        Post-execution actions. At the moment, all we do is finalize the hazard
        curve results.
        """
        imtls = self.hc.intensity_measure_types_and_levels
        points = self.hc.points_to_compute()

        for rlz in self._get_realizations():
            # create a new `HazardCurve` 'container' record for each
            # realization (virtual container for multiple imts)
            haz_curve_container = models.HazardCurve.objects.create(
                output=models.Output.objects.create_output(
                    self.job, "hc-multi-imt-rlz-%s" % rlz.id,
                    "hazard_curve_multi"),
                lt_realization=rlz,
                investigation_time=self.hc.investigation_time)

            with self.monitor('building curves per realization'):
                curves_by_imt = haz_curve_container.build_data(self.curves)

            # create a new `HazardCurve` 'container' record for each
            # realization for each intensity measure type
            for imt, curves in zip(sorted(imtls), curves_by_imt):
                hc_im_type, sa_period, sa_damping = from_string(imt)

                # save output
                hco = models.Output.objects.create(
                    oq_job=self.job,
                    display_name="Hazard Curve rlz-%s-%s" % (rlz.id, imt),
                    output_type='hazard_curve',
                )

                # save hazard_curve
                haz_curve = models.HazardCurve.objects.create(
                    output=hco,
                    lt_realization=rlz,
                    investigation_time=self.hc.investigation_time,
                    imt=hc_im_type,
                    imls=imtls[imt],
                    sa_period=sa_period,
                    sa_damping=sa_damping,
                )

                # save hazard_curve_data
                logs.LOG.info('saving %d hazard curves for %s, imt=%s',
                              len(points), hco, imt)
                writer.CacheInserter.saveall([models.HazardCurveData(
                    hazard_curve=haz_curve,
                    poes=list(poes),
                    location='POINT(%s %s)' % (p.longitude, p.latitude),
                    weight=rlz.weight)
                    for p, poes in zip(points, curves)])

        self.curves = {}  # save memory for the post-processing phase

    @EnginePerformanceMonitor.monitor
    def do_aggregate_post_proc(self):
        """
        Grab hazard data for all realizations and sites from the database and
        compute mean and/or quantile aggregates (depending on which options are
        enabled in the calculation).

        Post-processing results will be stored directly into the database.
        """
        del self.source_collector  # save memory

        num_rlzs = models.LtRealization.objects.filter(
            lt_model__hazard_calculation=self.hc).count()

        num_site_blocks_per_incr = int(CURVE_CACHE_SIZE) / int(num_rlzs)
        if num_site_blocks_per_incr == 0:
            # This means we have `num_rlzs` >= `CURVE_CACHE_SIZE`.
            # The minimum number of sites should be 1.
            num_site_blocks_per_incr = 1
        slice_incr = num_site_blocks_per_incr * num_rlzs  # unit: num records

        if self.hc.mean_hazard_curves:
            # create a new `HazardCurve` 'container' record for mean
            # curves (virtual container for multiple imts)
            models.HazardCurve.objects.create(
                output=models.Output.objects.create_output(
                    self.job, "mean-curves-multi-imt",
                    "hazard_curve_multi"),
                statistics="mean",
                imt=None,
                investigation_time=self.hc.investigation_time)

        if self.hc.quantile_hazard_curves:
            for quantile in self.hc.quantile_hazard_curves:
                # create a new `HazardCurve` 'container' record for quantile
                # curves (virtual container for multiple imts)
                models.HazardCurve.objects.create(
                    output=models.Output.objects.create_output(
                        self.job, 'quantile(%s)-curves' % quantile,
                        "hazard_curve_multi"),
                    statistics="quantile",
                    imt=None,
                    quantile=quantile,
                    investigation_time=self.hc.investigation_time)

        for imt, imls in self.hc.intensity_measure_types_and_levels.items():
            im_type, sa_period, sa_damping = from_string(imt)

            # prepare `output` and `hazard_curve` containers in the DB:
            container_ids = dict()
            if self.hc.mean_hazard_curves:
                mean_output = models.Output.objects.create_output(
                    job=self.job,
                    display_name='Mean Hazard Curves %s' % imt,
                    output_type='hazard_curve'
                )
                mean_hc = models.HazardCurve.objects.create(
                    output=mean_output,
                    investigation_time=self.hc.investigation_time,
                    imt=im_type,
                    imls=imls,
                    sa_period=sa_period,
                    sa_damping=sa_damping,
                    statistics='mean'
                )
                container_ids['mean'] = mean_hc.id

            if self.hc.quantile_hazard_curves:
                for quantile in self.hc.quantile_hazard_curves:
                    q_output = models.Output.objects.create_output(
                        job=self.job,
                        display_name=(
                            '%s quantile Hazard Curves %s' % (quantile, imt)
                        ),
                        output_type='hazard_curve'
                    )
                    q_hc = models.HazardCurve.objects.create(
                        output=q_output,
                        investigation_time=self.hc.investigation_time,
                        imt=im_type,
                        imls=imls,
                        sa_period=sa_period,
                        sa_damping=sa_damping,
                        statistics='quantile',
                        quantile=quantile
                    )
                    container_ids['q%s' % quantile] = q_hc.id

            all_curves_for_imt = models.order_by_location(
                models.HazardCurveData.objects.all_curves_for_imt(
                    self.job.id, im_type, sa_period, sa_damping))

            with transaction.commit_on_success(using='job_init'):
                inserter = writer.CacheInserter(
                    models.HazardCurveData, CURVE_CACHE_SIZE)

                for chunk in models.queryset_iter(all_curves_for_imt,
                                                  slice_incr):
                    # slice each chunk by `num_rlzs` into `site_chunk`
                    # and compute the aggregate
                    for site_chunk in block_splitter(chunk, num_rlzs):
                        site = site_chunk[0].location
                        curves_poes = [x.poes for x in site_chunk]
                        curves_weights = [x.weight for x in site_chunk]

                        # do means and quantiles
                        # quantiles first:
                        if self.hc.quantile_hazard_curves:
                            for quantile in self.hc.quantile_hazard_curves:
                                if self.hc.number_of_logic_tree_samples == 0:
                                    # explicitly weighted quantiles
                                    q_curve = weighted_quantile_curve(
                                        curves_poes, curves_weights, quantile
                                    )
                                else:
                                    # implicitly weighted quantiles
                                    q_curve = quantile_curve(
                                        curves_poes, quantile
                                    )
                                inserter.add(
                                    models.HazardCurveData(
                                        hazard_curve_id=(
                                            container_ids['q%s' % quantile]),
                                        poes=q_curve.tolist(),
                                        location=site.wkt)
                                )

                        # then means
                        if self.hc.mean_hazard_curves:
                            m_curve = mean_curve(
                                curves_poes, weights=curves_weights
                            )
                            inserter.add(
                                models.HazardCurveData(
                                    hazard_curve_id=container_ids['mean'],
                                    poes=m_curve.tolist(),
                                    location=site.wkt)
                            )
                inserter.flush()<|MERGE_RESOLUTION|>--- conflicted
+++ resolved
@@ -263,17 +263,11 @@
                           len(self.imtls), n_levels, n_sites, total)
 
     def post_execute(self):
-<<<<<<< HEAD
-        """Inizialize realizations, except for the scenario calculator"""
-        if self.hc.calculation_mode != 'scenario':
-            self.initialize_realizations()
+        """Inizialize realizations"""
+        self.initialize_realizations()
         if self.curves:
             # must be called after the realizations are known
             self.save_hazard_curves()
-=======
-        """Inizialize realizations"""
-        self.initialize_realizations()
->>>>>>> a8504b2c
 
     @EnginePerformanceMonitor.monitor
     def initialize_sources(self):
