# -*- coding: utf-8 -*-

# Copyright (c) 2010-2013, GEM Foundation.
#
# OpenQuake is free software: you can redistribute it and/or modify it
# under the terms of the GNU Affero General Public License as published
# by the Free Software Foundation, either version 3 of the License, or
# (at your option) any later version.
#
# OpenQuake is distributed in the hope that it will be useful,
# but WITHOUT ANY WARRANTY; without even the implied warranty of
# MERCHANTABILITY or FITNESS FOR A PARTICULAR PURPOSE.  See the
# GNU General Public License for more details.
#
# You should have received a copy of the GNU Affero General Public License
# along with OpenQuake.  If not, see <http://www.gnu.org/licenses/>.

"""Base RiskCalculator class."""

import collections
import StringIO

from django.core.exceptions import ObjectDoesNotExist

from openquake.risklib import scientific
from openquake.nrmllib.risk import parsers

from openquake.engine import logs, export
from openquake.engine.utils import config, stats
from openquake.engine.db import models
from openquake.engine.calculators import base, post_processing
from openquake.engine.calculators.risk import writers
from openquake.engine.input.exposure import ExposureDBWriter


class RiskCalculator(base.Calculator):
    """
    Abstract base class for risk calculators. Contains a bunch of common
    functionality, including initialization procedures and the core
    distribution/execution logic.

    :attribute dict taxonomies:
        A dictionary mapping each taxonomy with the number of assets the
        calculator will work on. Assets are extracted from the exposure input
        and filtered according to the `RiskCalculation.region_constraint`.

    :attribute dict risk_models:
        A nested dict taxonomy -> loss type -> instances of `RiskModel`.
    """

    def __init__(self, job):
        super(RiskCalculator, self).__init__(job)

        # FIXME(lp). taxonomy_asset_count would be a better name
        self.taxonomies = None
        self.risk_models = None

    def pre_execute(self):
        """
        In this phase, the general workflow is:
            1. Parse and validate the exposure to get the taxonomies
            2. Parse and validate the available risk models
            3. Validate the given hazard
            4. Initialize progress counters
            5. Update the job stats
        """

        # reload the risk calculation to avoid getting raw string
        # values instead of arrays
        self.job.risk_calculation = models.RiskCalculation.objects.get(
            pk=self.rc.pk)

        self.taxonomies = self.get_taxonomies()

        self.validate_hazard()

        with logs.tracing('parse risk models'):
            self.risk_models = self.get_risk_models()
            self.check_taxonomies(self.risk_models)
            self.check_imts(required_imts(self.risk_models))

        assets_num = sum(self.taxonomies.values())
        self._initialize_progress(assets_num)

    def validate_hazard(self):
        """
        Calculators must override this to provide additional
        validation.

        :raises:
           `ValueError` if an Hazard Calculation has been passed
           but it does not exist
        """
        # If an Hazard Calculation ID has been given in input, check
        # that it exists
        try:
            self.rc.hazard_calculation
        except ObjectDoesNotExist:
            raise RuntimeError(
                "The provided hazard calculation ID does not exist")

    def get_taxonomies(self):
        """
          Parse the exposure input and store the exposure data (if not
          already present). Then, check if the exposure filtered with
          region_constraint is not empty.

          :returns:
              a dictionary mapping taxonomy string to the number of
              assets in that taxonomy
        """
        # if we are not going to use a preloaded exposure, we need to
        # parse and store the exposure from the given xml file
        if self.rc.exposure_input is None:
            queryset = self.rc.inputs.filter(input_type='exposure')
            if queryset.exists():
                with logs.tracing('store exposure'):
                    exposure = self._store_exposure(queryset.all()[0])
            else:
                raise ValueError("No exposure model given in input")
        else:  # exposure has been preloaded. Get it from the rc
            exposure = self.rc.exposure_model

        taxonomies = exposure.taxonomies_in(self.rc.region_constraint)

        if not sum(taxonomies.values()):
            raise ValueError(
                ['Region of interest is not covered by the exposure input.'
                 ' This configuration is invalid. '
                 ' Change the region constraint input or use a proper '
                 ' exposure file'])
        return taxonomies

    def block_size(self):
        """
        Number of assets handled per task.
        """
        return int(config.get('risk', 'block_size'))

    def expected_tasks(self, block_size):
        """
        Number of tasks generated by the task_arg_gen
        """
        num_tasks = 0
        for num_assets in self.taxonomies.values():
            n, r = divmod(num_assets, block_size)
            if r:
                n += 1
            num_tasks += n
        return num_tasks

    def concurrent_tasks(self):
        """
        Number of tasks to be in queue at any given time.
        """
        return int(config.get('risk', 'concurrent_tasks'))

    def task_arg_gen(self, block_size):
        """
        Generator function for creating the arguments for each task.

        It is responsible for the distribution strategy. It divides
        the considered exposure into chunks of homogeneous assets
        (i.e. having the same taxonomy). The chunk size is given by
        the `block_size` openquake config parameter

        :param int block_size:
            The number of work items per task (sources, sites, etc.).

        :returns:
            An iterator over a list of arguments. Each contains:

            1. the job id
            2. a getter object needed to get the hazard data
            3. the needed risklib calculators
            4. the output containers to be populated
            5. the specific calculator parameter set
        """
        output_containers = self.create_statistical_outputs()

        for hazard in self.rc.hazard_outputs():
            output_containers.update(self.create_outputs(hazard))

        num_tasks = 0
        for taxonomy, assets_nr in self.taxonomies.items():
            asset_offsets = range(0, assets_nr, block_size)

            for offset in asset_offsets:
                with logs.tracing("getting assets"):
                    assets = models.ExposureData.objects.get_asset_chunk(
                        self.rc, taxonomy, offset, block_size)

                calculation_units = self.get_calculation_units(assets)

                num_tasks += 1
                yield [self.job.id,
                       calculation_units,
                       output_containers,
                       self.calculator_parameters]

        # sanity check to protect against future changes of the distribution
        # logic
        expected_tasks = self.expected_tasks(block_size)
        if num_tasks != expected_tasks:
            raise RuntimeError('Expected %d tasks, generated %d!' % (
                               expected_tasks, num_tasks))

    def get_calculation_units(self, assets):
        """
        :returns: the calculation units to be considered. Default
        behavior is to returns a dict keyed by loss types. Calculators
        that do not support multiple loss types must override this
        method.
        """
        return dict([(loss_type, self.calculation_units(loss_type, assets))
                     for loss_type in loss_types(self.risk_models)])

    def export(self, *args, **kwargs):
        """
        If requested by the user, automatically export all result artifacts.

        :returns:
            A list of the export filenames, including the absolute path to each
            file.
        """

        exported_files = []
        with logs.tracing('exports'):
            if 'exports' in kwargs and kwargs['exports']:
                exported_files = sum([
                    export.risk.export(output.id, self.rc.export_dir)
                    for output in export.core.get_outputs(self.job.id)], [])

                for exp_file in exported_files:
                    logs.LOG.debug('exported %s' % exp_file)
        return exported_files

    @property
    def rc(self):
        """
        A shorter and more convenient way of accessing the
        :class:`~openquake.engine.db.models.RiskCalculation`.
        """
        return self.job.risk_calculation

    @property
    def hc(self):
        """
        A shorter and more convenient way of accessing the
        :class:`~openquake.engine.db.models.HazardCalculation`.
        """
        return self.rc.get_hazard_calculation()

    @property
    def calculator_parameters(self):
        """
        The specific calculation parameters passed as args to the
        celery task function. A calculator must override this to
        provide custom arguments to its celery task
        """
        return []

    def _store_exposure(self, exposure_model_input):
        """
        Load exposure assets and write them to database.

        :param exposure_model_input: a
        :class:`openquake.engine.db.models.Input` object with input
        type `exposure`
        """

        # If this was an existing model, it was already parsed and should be in
        # the DB.
        if models.ExposureModel.objects.filter(
                input=exposure_model_input).exists():
            logs.LOG.debug("skipping storing exposure as an input model "
                           "was already present")
            return exposure_model_input.exposuremodel

        content = StringIO.StringIO(
            exposure_model_input.model_content.raw_content_ascii)
        ExposureDBWriter(exposure_model_input).serialize(
            parsers.ExposureModelParser(content))
        return exposure_model_input.exposuremodel

    def _initialize_progress(self, total):
        """Record the total/completed number of work items.

        This is needed for the purpose of providing an indication of progress
        to the end user."""
        logs.LOG.debug("Computing risk over %d assets" % total)
        self.progress.update(total=total)
        stats.pk_set(self.job.id, "lvr", 0)
        stats.pk_set(self.job.id, "nrisk_total", total)
        stats.pk_set(self.job.id, "nrisk_done", 0)

        # update job_stats
        job_stats = models.JobStats.objects.get(oq_job=self.job.id)
        job_stats.num_sites = total
        job_stats.num_tasks = self.expected_tasks(self.block_size())
        job_stats.save()

    def get_risk_models(self, retrofitted=False):
        """
        Parse vulnerability models for each loss type in
        `openquake.engine.db.modelsLOSS_TYPES`,
        then set the `risk_models` attribute.

        :param bool retrofitted:
            True if retrofitted models should be set
        :returns:
            all the intensity measure types required by the risk models
        :raises:
            * `ValueError` if no models can be found
            * `ValueError` if the exposure does not provide the costs needed
            by the available loss types in the risk models
        """
        risk_models = collections.defaultdict(dict)

        for loss_type in models.LOSS_TYPES:
            vfs = self.get_vulnerability_model(loss_type, retrofitted)
            for taxonomy, model in vfs.items():
                risk_models[taxonomy][loss_type] = model

            if vfs:
                field_kwarg = dict(
                    structural=dict(stco__isnull=True),
                    non_structural=dict(nonstco__isnull=True),
                    contents=dict(coco__isnull=True),
                    occupancy=dict(occupany__isnull=True))[loss_type]
                if self.rc.exposure_model.exposuredata_set.filter(
                        **field_kwarg).exists():
                    raise ValueError("Invalid exposure model "
                                     "for type %s. Some assets don't match "
                                     "with filter %s" % (
                                         loss_type, field_kwarg))
                fields = dict(
                    structural=["stco_type", "stco_unit"],
                    non_structural=["non_stco_type", "non_stco_unit"],
                    contents=["coco_type", "coco_unit"])
                if loss_type in fields:
                    if any([not getattr(self.rc.exposure_model, field, False)
                            for field in fields[loss_type]]):
                        raise ValueError("Invalid exposure model "
                                         "for type %s. %s are required" % (
                                             loss_type, fields[loss_type]))

        if not risk_models:
            raise ValueError(
                'At least one risk model of type %s must be defined' % (
                    models.LOSS_TYPES))
        return risk_models

    def check_imts(self, model_imts):
        """
        Raise a ValueError if no hazard exists in any of the given
        intensity measure types

        :param model_imts:
           an iterable of intensity measure types in long form string.
        """
        imts = self.hc.get_imts()
        imts = sorted(imts)

        # check that the hazard data have all the imts needed by the
        # risk calculation
        missing = set(model_imts) - set(imts)
        missing = sorted(list(missing))

        if missing:
            raise ValueError(
<<<<<<< HEAD
                "There is no hazard output in "
                "%s; the available IMTs are {%s}" % (", ".join(missing),
                                                     ", ".join(imts)))
=======
                "There is no hazard output for: %s. "
                "The available IMTs are: %s."
                % (", ".join(missing), ", ".join(imts)))
>>>>>>> e7f8ef27

    def check_taxonomies(self, taxonomies):
        """
        If the model has less taxonomies than the exposure raises an
        error unless the parameter ``taxonomies_from_model`` is set.

        :param taxonomies:
            Taxonomies coming from the fragility/vulnerability model
        """
        orphans = set(self.taxonomies) - set(taxonomies)
        if orphans:
            msg = ('The following taxonomies are in the exposure model '
                   'but not in the risk model: %s' % sorted(orphans))
            if self.rc.taxonomies_from_model:
                # only consider the taxonomies in the fragility model
                self.taxonomies = dict((t, self.taxonomies[t])
                                       for t in self.taxonomies
                                       if t in taxonomies)
                logs.LOG.warn(msg)
            else:
                # all taxonomies in the exposure must be covered
                raise RuntimeError(msg)

    def get_vulnerability_model(self, loss_type, retrofitted=False):
        """
        Load and parse the vulnerability model input associated with this
        calculation.

        :param str loss_type:
            any value in `openquake.engine.db.models.LOSS_TYPES`. The kind
            of vulnerability function we are going to get

        :param bool retrofitted:
            `True` if the retrofitted model is going to be parsed

        :returns:
            a dictionary mapping each taxonomy to a :class:`RiskModel` instance
        """

        if retrofitted:
            input_type = "vulnerability_retrofitted"
        else:
            input_type = "vulnerability"

        input_type = "%s_%s" % (loss_type, input_type)

        queryset = self.rc.inputs.filter(input_type=input_type)
        if not queryset.exists():
            return {}
        else:
            model = queryset[0]

        content = StringIO.StringIO(model.model_content.raw_content_ascii)

        return self.parse_vulnerability_model(content)

    def parse_vulnerability_model(self, vuln_content):
        """
        :param vuln_content:
            File-like object containg the vulnerability model XML.
        :returns:
            a `dict` of `RiskModel` keyed by taxonomy
        :raises:
            * `ValueError` if validation of any vulnerability function fails
        """
        vfs = dict()

        for record in parsers.VulnerabilityModelParser(vuln_content):
            taxonomy = record['ID']
            imt = record['IMT']
            loss_ratios = record['lossRatio']
            covs = record['coefficientsVariation']
            distribution = record['probabilisticDistribution']

            if taxonomy in vfs:
                raise ValueError("Error creating vulnerability function for "
                                 "taxonomy %s. A taxonomy can not "
                                 "be associated with "
                                 "different vulnerability functions" % (
                                 taxonomy))

            try:
                vfs[taxonomy] = RiskModel(
                    imt,
                    scientific.VulnerabilityFunction(
                        record['IML'],
                        loss_ratios,
                        covs,
                        distribution),
                    None)
            except ValueError, err:
                msg = (
                    "Invalid vulnerability function with ID '%s': %s"
                    % (taxonomy, err.message)
                )
                raise ValueError(msg)

        return vfs

    def create_outputs(self, hazard_output):
        """
        Create outputs container objects (e.g. LossCurve, Output).

        Derived classes should override this to create containers for
        storing objects other than LossCurves, LossMaps

        The default behavior is to create a loss curve and loss maps
        output.

        :returns:
            An instance of
            :class:`openquake.engine.calculators.risk.writers.OutputDict`
        """

        ret = writers.OutputDict()

        job = self.job

        for loss_type in loss_types(self.risk_models):
            # add loss curve containers
            ret.set(models.LossCurve.objects.create(
                hazard_output_id=hazard_output.id,
                loss_type=loss_type,
                output=models.Output.objects.create_output(
                    job,
                    "loss curves. type=%s, hazard=%s" % (
                        loss_type, hazard_output.id),
                    "loss_curve")))

            # then loss maps containers
            for poe in self.rc.conditional_loss_poes or []:
                ret.set(models.LossMap.objects.create(
                        hazard_output_id=hazard_output.id,
                        loss_type=loss_type,
                        output=models.Output.objects.create_output(
                            self.job,
                            "loss maps. type=%s poe=%s, hazard=%s" % (
                                loss_type, poe, hazard_output.id),
                            "loss_map"),
                        poe=poe))
        return ret

    def create_statistical_outputs(self):
        """
        Create mean/quantile `models.LossCurve`/`LossMap` containers.

        :returns:
           an instance of
           :class:`openquake.engine.calculators.risk.writers.OutputDict`
        """

        ret = writers.OutputDict()

        if len(self.rc.hazard_outputs()) < 2:
            return ret

        for loss_type in loss_types(self.risk_models):
            ret.set(models.LossCurve.objects.create(
                output=models.Output.objects.create_output(
                    job=self.job,
                    display_name='mean loss curves. type=%s' % loss_type,
                    output_type='loss_curve'),
                statistics='mean',
                loss_type=loss_type))

            for quantile in self.rc.quantile_loss_curves or []:
                name = 'quantile(%s) loss curves. type=%s' % (
                    quantile, loss_type)
                ret.set(models.LossCurve.objects.create(
                    output=models.Output.objects.create_output(
                        job=self.job,
                        display_name=name,
                        output_type='loss_curve'),
                    statistics='quantile',
                    quantile=quantile,
                    loss_type=loss_type))

            for poe in self.rc.conditional_loss_poes or []:
                ret.set(models.LossMap.objects.create(
                    output=models.Output.objects.create_output(
                        job=self.job,
                        display_name="mean loss map type=%s poe=%.4f" % (
                            loss_type, poe),
                        output_type="loss_map"),
                    statistics="mean",
                    loss_type=loss_type,
                    poe=poe))

            for quantile in self.rc.quantile_loss_curves or []:
                for poe in self.rc.conditional_loss_poes or []:
                    name = "quantile(%.4f) loss map type=%s poe=%.4f" % (
                        quantile, loss_type, poe)
                    ret.set(models.LossMap.objects.create(
                        output=models.Output.objects.create_output(
                            job=self.job,
                            display_name=name,
                            output_type="loss_map"),
                        statistics="quantile",
                        quantile=quantile,
                        loss_type=loss_type,
                        poe=poe))

        return ret


class count_progress_risk(stats.count_progress):   # pylint: disable=C0103
    """
    Extend :class:`openquake.engine.utils.stats.count_progress` to work with
    celery task where the number of items (i.e. assets) are embedded in
    calculation units.
    """
    def get_task_data(self, job_id, units, *_args):
        num_items = get_num_items(units)

        return job_id, num_items


def get_num_items(units):
    """
    :param units:
        a not empty dictionary of not empty lists of
        :class:`openquake.engine.calculators.risk.base.CalculationUnit`
        instances
    """
    # FIXME(lp). Navigating in an opaque structure is a code smell.
    # We need to refactor the data structure used by celery tasks.

    # let's get the first one
    first_list_of_units = units.values()[0]

    # get the first item in the list. Then, get the getter from it
    # (an instance of `..hazard_getters.HazardGetter`.
    first_getter = first_list_of_units[0].getter

    # A getter keeps a reference to the list of assets we want to
    # consider
    num_items = len(first_getter.assets)

    return num_items


#: Hold both a Vulnerability function or a fragility function set and
#: the IMT associated to it
RiskModel = collections.namedtuple(
    'RiskModel',
    'imt vulnerability_function fragility_functions')


#: A calculation unit holds a risklib calculator (e.g. an instance of
#: :class:`openquake.risklib.api.Classical`), a getter that
#: retrieves the data to work on, and the type of losses we are considering
CalculationUnit = collections.namedtuple(
    'CalculationUnit',
    'calc getter')


#: Calculator parameters are used to compute derived outputs like loss
#: maps, disaggregation plots, quantile/mean curves. See
#: :class:`openquake.engine.db.models.RiskCalculation` for a description

CalcParams = collections.namedtuple(
    'CalcParams', [
        'conditional_loss_poes',
        'poes_disagg',
        'sites_disagg',
        'insured_losses',
        'quantiles',
        'asset_life_expectancy',
        'interest_rate',
        'mag_bin_width',
        'distance_bin_width',
        'coordinate_bin_width',
        'damage_state_ids'
    ])


def make_calc_params(conditional_loss_poes=None,
                     poes_disagg=None,
                     sites_disagg=None,
                     insured_losses=None,
                     quantiles=None,
                     asset_life_expectancy=None,
                     interest_rate=None,
                     mag_bin_width=None,
                     distance_bin_width=None,
                     coordinate_bin_width=None,
                     damage_state_ids=None):
    """
    Constructor of CalculatorParameters
    """
    return CalcParams(conditional_loss_poes,
                      poes_disagg,
                      sites_disagg,
                      insured_losses,
                      quantiles,
                      asset_life_expectancy,
                      interest_rate,
                      mag_bin_width,
                      distance_bin_width,
                      coordinate_bin_width,
                      damage_state_ids)


def asset_statistics(losses, curves_poes, quantiles, weights, poes):
    """
    Compute output statistics (mean/quantile loss curves and maps)
    for a single asset

    :param losses:
       the losses on which the loss curves are defined
    :param curves_poes:
       a numpy matrix suitable to be used with
       :func:`openquake.engine.calculators.post_processing`
    :param list quantiles:
       an iterable over the quantile levels to be considered for
       quantile outputs
    :param list weights:
       the weights associated with each realization. If all the elements are
       `None`, implicit weights are taken into account
    :param list poes:
       the poe taken into account for computing loss maps

    :returns:
       a tuple with
       1) mean loss curve
       2) a list of quantile curves
    """
    montecarlo = weights[0] is not None

    quantile_curves = []
    for quantile in quantiles:
        if montecarlo:
            q_curve = post_processing.weighted_quantile_curve(
                curves_poes, weights, quantile)
        else:
            q_curve = post_processing.quantile_curve(curves_poes, quantile)

        quantile_curves.append((losses, q_curve))

    # then mean loss curve
    mean_curve_poes = post_processing.mean_curve(curves_poes, weights)
    mean_curve = (losses, mean_curve_poes)

    mean_map = [scientific.conditional_loss_ratio(losses, mean_curve_poes, poe)
                for poe in poes]

    quantile_maps = [[scientific.conditional_loss_ratio(losses, poes, poe)
                      for losses, poes in quantile_curves]
                     for poe in poes]

    return (mean_curve, quantile_curves, mean_map, quantile_maps)


def required_imts(risk_models):
    """
    Get all the intensity measure types required by `risk_models`

    A nested dict taxonomy -> loss_type -> `RiskModel` instance

    :returns: a set with all the required imts
    """
    risk_models = sum([d.values() for d in risk_models.values()], [])
    return set([m.imt for m in risk_models])


def loss_types(risk_models):
    return set(sum([d.keys() for d in risk_models.values()], []))<|MERGE_RESOLUTION|>--- conflicted
+++ resolved
@@ -369,15 +369,9 @@
 
         if missing:
             raise ValueError(
-<<<<<<< HEAD
-                "There is no hazard output in "
-                "%s; the available IMTs are {%s}" % (", ".join(missing),
-                                                     ", ".join(imts)))
-=======
                 "There is no hazard output for: %s. "
-                "The available IMTs are: %s."
-                % (", ".join(missing), ", ".join(imts)))
->>>>>>> e7f8ef27
+                "%s; the available IMTs are %s" % (", ".join(missing),
+                                                   ", ".join(imts)))
 
     def check_taxonomies(self, taxonomies):
         """
