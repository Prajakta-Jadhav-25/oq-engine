# -*- coding: utf-8 -*-

# Copyright (c) 2010-2013, GEM Foundation.
#
# OpenQuake is free software: you can redistribute it and/or modify it
# under the terms of the GNU Affero General Public License as published
# by the Free Software Foundation, either version 3 of the License, or
# (at your option) any later version.
#
# OpenQuake is distributed in the hope that it will be useful,
# but WITHOUT ANY WARRANTY; without even the implied warranty of
# MERCHANTABILITY or FITNESS FOR A PARTICULAR PURPOSE.  See the
# GNU General Public License for more details.
#
# You should have received a copy of the GNU Affero General Public License
# along with OpenQuake.  If not, see <http://www.gnu.org/licenses/>.

"""
Hazard getters for Risk calculators.

A HazardGetter is responsible fo getting hazard outputs needed by a risk
calculation.
"""

import numpy

from openquake.engine import logs
from openquake.hazardlib import geo
from openquake.engine.db import models
from openquake.engine.performance import DummyMonitor

#: Scaling constant do adapt to the postgis functions (that work with
#: meters)
KILOMETERS_TO_METERS = 1000


class HazardGetter(object):
    """
    Base abstract class of an Hazard Getter.

    An Hazard Getter is used to query for the closest hazard data for
    each given asset. An Hazard Getter must be pickable such that it
    should be possible to use different strategies (e.g. distributed
    or not, using postgis or not).

    :attr int hazard_output:
        A Hazard Output object :class:`openquake.engine.db.models.Output`

    :attr int hazard_id:
        The ID of an Hazard Output container object
        (e.g. :class:`openquake.engine.db.models.HazardCurve`)

    :attr assets:
        The assets for which we wants to compute.

    :attr max_distance:
        The maximum distance, in kilometers, to use.

    :attr imt:
        The imt (in long form) for which data have to be retrieved

    :attr float weight:
        The weight (if applicable) to be given to the retrieved data
    """
    def __init__(self, hazard_output, assets, max_distance, imt):
        self.hazard_output = hazard_output
        hazard = hazard_output.output_container
        self.hazard_id = hazard.id
        self.assets = assets
        self.max_distance = max_distance
        self.imt = imt

        if hasattr(hazard, 'lt_realization') and hazard.lt_realization:
            self.weight = hazard.lt_realization.weight
        else:
            self.weight = None

        # FIXME(lp). It is better to directly store the convex hull
        # instead of the mesh. We are not doing it because
        # hazardlib.Polygon is not (yet) pickeable
        self._assets_mesh = geo.mesh.Mesh.from_points_list([
            geo.point.Point(asset.site.x, asset.site.y)
            for asset in self.assets])
        self.asset_dict = dict((asset.id, asset) for asset in self.assets)
        self.all_asset_ids = set(self.asset_dict)

    def __repr__(self):
        return "<%s max_distance=%s assets=%s>" % (
            self.__class__.__name__, self.max_distance,
            [a.id for a in self.assets])

    def get_data(self, imt):
        """
        Subclasses must implement this.

        :param str imt: a string representation of the intensity
        measure type (e.g. SA(0.1)) in which the hazard data should be
        returned

        :returns:
            An OrderedDict mapping ID of
            :class:`openquake.engine.db.models.ExposureData` objects to
            hazard_data (e.g. an array with the poes, or an array with the
            ground motion values). Bear in mind that the returned data could
            lack some assets being filtered out by the ``maximum_distance``
            criteria.
        """
        raise NotImplementedError

    def __call__(self):
        """
        :returns:
            A tuple with two elements. The first is an array of instances of
            :class:`openquake.engine.db.models.ExposureData`, the second is an
            array with the corresponding hazard data.
        """
        # data is a gmf or a set of hazard curves
        asset_ids, data = self.get_data(self.imt)

        missing_asset_ids = self.all_asset_ids - set(asset_ids)

        for missing_asset_id in missing_asset_ids:
            # please don't remove this log: it was required by Vitor since
            # this is a case that should NOT happen and must raise a warning
            logs.LOG.warn(
                "No hazard has been found for the asset %s within %s km" % (
                    self.asset_dict[missing_asset_id], self.max_distance))

        ret = ([self.asset_dict[asset_id] for asset_id in asset_ids], data)

        return ret


class HazardCurveGetterPerAsset(HazardGetter):
    """
    Simple HazardCurve Getter that performs a spatial query for each
    asset.

    :attr imls:
        The intensity measure levels of the curves we are going to get.

    :attr dict _cache:
        A cache of the computed hazard curve object on a per-location basis.
    """

    def __init__(self, hazard, assets, max_distance, imt):
        super(HazardCurveGetterPerAsset, self).__init__(
            hazard, assets, max_distance, imt)
        self._cache = {}

    def get_data(self, imt):
        """
        Calls ``get_by_site`` for each asset and pack the results as
        requested by the :meth:`HazardGetter.get_data` interface.
        """
        imt_type, sa_period, sa_damping = models.parse_imt(imt)

        hc = models.HazardCurve.objects.get(pk=self.hazard_id)

        if hc.output.output_type == 'hazard_curve':
            imls = hc.imls
            hazard_id = self.hazard_id
        elif hc.output.output_type == 'hazard_curve_multi':
            hc = models.HazardCurve.objects.get(
                output__oq_job=hc.output.oq_job,
                output__output_type='hazard_curve',
                statistics=hc.statistics,
                lt_realization=hc.lt_realization,
                imt=imt_type,
                sa_period=sa_period,
                sa_damping=sa_damping)
            imls = hc.imls
            hazard_id = hc.id

        hazard_assets = [(asset.id, self.get_by_site(
            asset.site, hazard_id, imls))
            for asset in self.assets]

        assets = []
        curves = []
        for asset_id, (hazard_curve, distance) in hazard_assets:
            if distance < self.max_distance * KILOMETERS_TO_METERS:
                assets.append(asset_id)
                curves.append(hazard_curve)

        return assets, curves

    def get_by_site(self, site, hazard_id, imls):
        """
        :param site:
            An instance of :class:`django.contrib.gis.geos.point.Point`
            corresponding to the location of an asset.
        """
        if site.wkt in self._cache:
            return self._cache[site.wkt]

        cursor = models.getcursor('job_init')

        query = """
        SELECT
            hzrdr.hazard_curve_data.poes,
            min(ST_Distance(location::geography,
                            ST_GeographyFromText(%s), false))
                AS min_distance
        FROM hzrdr.hazard_curve_data
        WHERE hazard_curve_id = %s
        GROUP BY id
        ORDER BY min_distance
        LIMIT 1;"""

        args = (site.wkt, hazard_id)

        cursor.execute(query, args)
        poes, distance = cursor.fetchone()

        hazard = zip(imls, poes)

        self._cache[site.wkt] = (hazard, distance)

        return hazard, distance


class GroundMotionValuesGetter(HazardGetter):
    """
    Hazard getter for loading ground motion values.
    """

<<<<<<< HEAD
    def container(self, hazard_output):
        return hazard_output.gmfcollection

    def __call__(self, monitor=None):
        """
        :param monitor: an instance of :class:`openquake.engine.performance.EnginePerformanceMonitor` or None
=======
    def __call__(self, monitor=DummyMonitor()):
        """
        :param monitor:
            an instance of
            :class:`openquake.engine.performance.EnginePerformanceMonitor`
>>>>>>> 03adb3a8
        :returns:
            A tuple with two elements. The first is an array of instances of
            :class:`openquake.engine.db.models.ExposureData`, the second is a
            pair (gmfs, ruptures) with the closest ground motion value for each
            asset.
        """
        monitor = monitor or DummyMonitor()
        with monitor.copy('associating asset_ids <-> gmf_ids'):
            asset_ids, gmf_ids = self.get_data(self.imt)
        missing_asset_ids = self.all_asset_ids - set(asset_ids)

        for missing_asset_id in missing_asset_ids:
            # please dont' remove this log: it was required by Vitor since
            # this is a case that should NOT happen and must raise a warning
            logs.LOG.warn(
                "No hazard has been found for the asset %s within %s km" % (
                    self.asset_dict[missing_asset_id], self.max_distance))

        distinct_gmf_ids = tuple(set(gmf_ids))
        cursor = models.getcursor('job_init')

        if self.hazard_output.output_type == 'gmf_scenario':
            gmfs = dict((i, models.GmfAgg.objects.get(pk=i).gmvs)
                        for i in distinct_gmf_ids)
            return ([self.asset_dict[asset_id] for asset_id in asset_ids],
                    [gmfs[i] for i in gmf_ids])

        elif not gmf_ids:  # all missing
            return [], ([], [])

        cursor = models.getcursor('job_init')

        # get the sorted ruptures from all the distinct GMFs
        with monitor.copy('getting ruptures'):
            cursor.execute('''\
        SELECT distinct unnest(array_concat(rupture_ids)) FROM hzrdr.gmf_agg
        WHERE id in %s ORDER BY unnest''', (distinct_gmf_ids,))
            # TODO: in principle it should be possible to remove the ORDER BY;
            # qa_tests.risk.event_based.case_3.test.EventBasedRiskCase3TestCase
            # breaks if I do so (MS)
            sorted_ruptures = numpy.array([r[0] for r in cursor.fetchall()])

        # get the data from the distinct GMFs
        with monitor.copy('getting gmvs'):
            cursor.execute('''\
            SELECT id, gmvs, rupture_ids FROM hzrdr.gmf_agg
            WHERE id in %s''', (distinct_gmf_ids,))
            gmfs = {}
            for gmf_id, gmvs, ruptures in cursor.fetchall():
                gmvd = dict(zip(ruptures, gmvs))
                gmvs = numpy.array([gmvd.get(r, 0.) for r in sorted_ruptures])
                gmfs[gmf_id] = gmvs

        ret = ([self.asset_dict[asset_id] for asset_id in asset_ids],
               ([gmfs[i] for i in gmf_ids], sorted_ruptures))
        return ret

    def get_data(self, imt):
        cursor = models.getcursor('job_init')

        imt_type, sa_period, sa_damping = models.parse_imt(imt)
        spectral_filters = ""
        args = (imt_type, self.hazard_id)

        if imt_type == "SA":
            spectral_filters = "AND sa_period = %s AND sa_damping = %s"
            args += (sa_period, sa_damping)

        # Query explanation. We need to get for each asset the closest
        # ground motion for a given logic tree realization and a given imt.

        # To this aim, we perform a spatial join with the exposure table that
        # is previously filtered by the assets extent, exposure model
        # and taxonomy. We are not filtering with an IN statement on
        # the ids of the assets for perfomance reasons.

        # The ``distinct ON (exposure_data.id)`` combined by the
        # ``ORDER BY ST_Distance`` does the job to select the closest
        # gmvs
        query = """
  SELECT DISTINCT ON (riski.exposure_data.id)
        riski.exposure_data.id, gmf_agg.id
  FROM riski.exposure_data JOIN hzrdr.gmf_agg
  ON ST_DWithin(riski.exposure_data.site, gmf_agg.location, %s)
  WHERE taxonomy = %s AND exposure_model_id = %s AND
        riski.exposure_data.site && %s AND imt = %s AND
        gmf_collection_id = %s {}
  ORDER BY riski.exposure_data.id,
           ST_Distance(riski.exposure_data.site, gmf_agg.location, false)
           """.format(spectral_filters)  # this will fill in the {}

        assets_extent = self._assets_mesh.get_convex_hull()
        args = (self.max_distance * KILOMETERS_TO_METERS,
                self.assets[0].taxonomy,
                self.assets[0].exposure_model_id,
                assets_extent.wkt) + args

        cursor.execute(query, args)
        # print cursor.mogrify(query, args)

        data = cursor.fetchall()

        assets, gmf_ids = [], []
        for asset_id, gmf_id in data:
            # the query may return spurious assets outside the considered block
            if asset_id in self.asset_dict:  # in block
                assets.append(asset_id)
                gmf_ids.append(gmf_id)
        return assets, gmf_ids<|MERGE_RESOLUTION|>--- conflicted
+++ resolved
@@ -225,20 +225,10 @@
     Hazard getter for loading ground motion values.
     """
 
-<<<<<<< HEAD
-    def container(self, hazard_output):
-        return hazard_output.gmfcollection
-
     def __call__(self, monitor=None):
         """
-        :param monitor: an instance of :class:`openquake.engine.performance.EnginePerformanceMonitor` or None
-=======
-    def __call__(self, monitor=DummyMonitor()):
-        """
-        :param monitor:
-            an instance of
-            :class:`openquake.engine.performance.EnginePerformanceMonitor`
->>>>>>> 03adb3a8
+        :param monitor: an instance of :class:`openquake.engine.performance.EnginePerformanceMonitor` or
+        None
         :returns:
             A tuple with two elements. The first is an array of instances of
             :class:`openquake.engine.db.models.ExposureData`, the second is a
