--- conflicted
+++ resolved
@@ -2685,16 +2685,11 @@
                 exposure_model.category, time_event))
 
         args += occupants_args
-<<<<<<< HEAD
-        cost_types = rc.exposure_model.costtype_set.all()
+
+        cost_types = exposure_model.costtype_set.all()
         cost_type_fields, cost_type_joins = (
             self._get_cost_types_query_helper(cost_types))
-=======
-
-        cost_type_fields, cost_type_joins = self._get_cost_types_query_helper(
-            exposure_model.costtype_set.all())
-
->>>>>>> 85171715
+
         query = """\
         SELECT riski.exposure_data.*,
                {people_field} AS people
@@ -2713,6 +2708,7 @@
                     costs=', ' + cost_type_fields if cost_types else '',
                     costs_join=cost_type_joins,
                     occupancy_join=occupancy_join)
+
         return query, args
 
     def _get_people_query_helper(self, category, time_event):
