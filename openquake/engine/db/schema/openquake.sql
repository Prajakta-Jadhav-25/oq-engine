/*
  Copyright (c) 2010-2013, GEM Foundation.

  OpenQuake is free software: you can redistribute it and/or modify it
  under the terms of the GNU Affero General Public License as published
  by the Free Software Foundation, either version 3 of the License, or
  (at your option) any later version.

  OpenQuake is distributed in the hope that it will be useful,
  but WITHOUT ANY WARRANTY; without even the implied warranty of
  MERCHANTABILITY or FITNESS FOR A PARTICULAR PURPOSE.  See the
  GNU General Public License for more details.

  You should have received a copy of the GNU Affero General Public License
  along with OpenQuake.  If not, see <http://www.gnu.org/licenses/>.
*/


-- Disable unnecessarily verbose output
SET client_min_messages TO WARNING;

------------------------------------------------------------------------
-- Name space definitions go here
------------------------------------------------------------------------
CREATE SCHEMA admin;
CREATE SCHEMA hzrdi;
CREATE SCHEMA hzrdr;
CREATE SCHEMA riski;
CREATE SCHEMA riskr;
CREATE SCHEMA uiapi;
CREATE SCHEMA htemp;
CREATE SCHEMA rtemp;



------------------------------------------------------------------------
-- Table definitions go here
------------------------------------------------------------------------


-- Organization
CREATE TABLE admin.organization (
    id SERIAL PRIMARY KEY,
    name VARCHAR NOT NULL,
    address VARCHAR,
    url VARCHAR,
    last_update timestamp without time zone
        DEFAULT timezone('UTC'::text, now()) NOT NULL
) TABLESPACE admin_ts;


-- OpenQuake users
CREATE TABLE admin.oq_user (
    id SERIAL PRIMARY KEY,
    user_name VARCHAR NOT NULL,
    full_name VARCHAR NOT NULL,
    organization_id INTEGER NOT NULL,
    -- Whether the data owned by the user is visible to the general public.
    data_is_open boolean NOT NULL DEFAULT TRUE,
    last_update timestamp without time zone
        DEFAULT timezone('UTC'::text, now()) NOT NULL
) TABLESPACE admin_ts;


-- Revision information
CREATE TABLE admin.revision_info (
    id SERIAL PRIMARY KEY,
    artefact VARCHAR NOT NULL,
    revision VARCHAR NOT NULL,
    -- The step will be used for schema upgrades and data migrations.
    step INTEGER NOT NULL DEFAULT 0,
    last_update timestamp without time zone
        DEFAULT timezone('UTC'::text, now()) NOT NULL
) TABLESPACE admin_ts;


-- Site-specific parameters for hazard calculations.
CREATE TABLE hzrdi.site_model (
    id SERIAL PRIMARY KEY,
    input_id INTEGER NOT NULL,
    -- Average shear wave velocity for top 30 m. Units m/s.
    vs30 float NOT NULL CONSTRAINT site_model_vs30
        CHECK(vs30 > 0.0),
    -- 'measured' or 'inferred'. Identifies if vs30 value has been measured or inferred.
    vs30_type VARCHAR NOT NULL CONSTRAINT site_model_vs30_type
        CHECK(vs30_type in ('measured', 'inferred')),
    -- Depth to shear wave velocity of 1.0 km/s. Units m.
    z1pt0 float NOT NULL CONSTRAINT site_model_z1pt0
        CHECK(z1pt0 > 0.0),
    -- Depth to shear wave velocity of 2.5 km/s. Units km.
    z2pt5 float NOT NULL CONSTRAINT site_model_z2pt5
        CHECK(z2pt5 > 0.0)
) TABLESPACE hzrdi_ts;
SELECT AddGeometryColumn('hzrdi', 'site_model', 'location', 4326, 'POINT', 2);


-- Parsed sources
CREATE TABLE hzrdi.parsed_source (
    id SERIAL PRIMARY KEY,
    input_id INTEGER NOT NULL,
    source_type VARCHAR NOT NULL
        CONSTRAINT enforce_source_type CHECK
        (source_type IN ('area', 'point', 'complex', 'simple', 'characteristic')),
    nrml BYTEA NOT NULL,
    last_update timestamp without time zone
        DEFAULT timezone('UTC'::text, now()) NOT NULL
) TABLESPACE hzrdi_ts;


-- Parsed Rupture models
CREATE TABLE hzrdi.parsed_rupture_model (
    id SERIAL PRIMARY KEY,
    input_id INTEGER NOT NULL,
    rupture_type VARCHAR NOT NULL
        CONSTRAINT enforce_rupture_type CHECK
        (rupture_type IN ('complex_fault', 'simple_fault')),
    nrml BYTEA NOT NULL,
    last_update timestamp without time zone
        DEFAULT timezone('UTC'::text, now()) NOT NULL
) TABLESPACE hzrdi_ts;


-- A single OpenQuake input file imported by the user
CREATE TABLE uiapi.input (
    id SERIAL PRIMARY KEY,
    owner_id INTEGER NOT NULL,
    model_content_id INTEGER,
    -- Optional name for the input.
    name VARCHAR,
    -- The full path of the input file on the server
    path VARCHAR NOT NULL,
    digest VARCHAR(32) NOT NULL,
    -- Input file type, one of:
    --      source model file (source)
    --      source logic tree (source_model_logic_tree)
    --      GSIM logic tree (gsim_logic_tree)
    --      exposure file (exposure)
    --      vulnerability file (vulnerability)
    --      rupture file (rupture)
    input_type VARCHAR NOT NULL CONSTRAINT input_type_value
        CHECK(input_type IN ('unknown', 'source', 'source_model_logic_tree', 'gsim_logic_tree',
                             'exposure', 'fragility', 'rupture_model',
                             'structural_vulnerability',
                             'contents_vulnerability',
                             'non_structural_vulnerability',
                             'occupancy_vulnerability',
                             'structural_vulnerability_retrofitted',
                             'site_model')),
    -- Number of bytes in file
    size INTEGER NOT NULL DEFAULT 0,
    last_update timestamp without time zone
        DEFAULT timezone('UTC'::text, now()) NOT NULL
) TABLESPACE uiapi_ts;


CREATE TABLE uiapi.model_content (
    id SERIAL PRIMARY KEY,
    -- contains the raw text of an input file
    raw_content TEXT NOT NULL,
    content_type VARCHAR NOT NULL,
    last_update timestamp without time zone
        DEFAULT timezone('UTC'::text, now()) NOT NULL
) TABLESPACE uiapi_ts;


-- An OpenQuake engine run started by the user
CREATE TABLE uiapi.oq_job (
    id SERIAL PRIMARY KEY,
    owner_id INTEGER NOT NULL,
    hazard_calculation_id INTEGER,  -- FK to uiapi.hazard_calculation
    risk_calculation_id INTEGER,  -- FK to uiapi.risk_calculation
    log_level VARCHAR NOT NULL DEFAULT 'progress' CONSTRAINT oq_job_log_level_check
        CHECK(log_level IN ('debug', 'info', 'progress', 'warn', 'error', 'critical')),
    -- One of: pre_execution, executing, post_execution, post_processing, complete
    status VARCHAR NOT NULL DEFAULT 'pre_executing' CONSTRAINT job_status_value
        CHECK(status IN ('pre_executing', 'executing', 'post_executing',
                         'post_processing', 'export', 'clean_up', 'complete')),
    oq_version VARCHAR,
    hazardlib_version VARCHAR,
    nrml_version VARCHAR,
    is_running BOOLEAN NOT NULL DEFAULT FALSE,
    duration INTEGER NOT NULL DEFAULT 0,
    job_pid INTEGER NOT NULL DEFAULT 0,
    supervisor_pid INTEGER NOT NULL DEFAULT 0,
    last_update timestamp without time zone
        DEFAULT timezone('UTC'::text, now()) NOT NULL
) TABLESPACE uiapi_ts;


-- Tracks task performance
CREATE TABLE uiapi.performance (
    id SERIAL PRIMARY KEY,
    oq_job_id INTEGER NOT NULL,
    task_id VARCHAR,
    start_time timestamp without time zone NOT NULL,
    task VARCHAR,
    operation VARCHAR NOT NULL,
    duration FLOAT,
    pymemory BIGINT,
    pgmemory BIGINT
)  TABLESPACE uiapi_ts;


-- Tracks various job statistics
CREATE TABLE uiapi.job_stats (
    id SERIAL PRIMARY KEY,
    oq_job_id INTEGER NOT NULL,
    start_time timestamp without time zone
        DEFAULT timezone('UTC'::text, now()) NOT NULL,
    stop_time timestamp without time zone,
    -- The number of total sites in the calculation
    num_sites INTEGER,
    -- The number of tasks in a job
    num_tasks INTEGER,
    -- The number of logic tree samples
    num_realizations INTEGER
) TABLESPACE uiapi_ts;


-- how long are the various job phases taking?
CREATE TABLE uiapi.job_phase_stats (
    id SERIAL PRIMARY KEY,
    oq_job_id INTEGER NOT NULL,
    -- calculation type (hazard|risk)
    ctype VARCHAR NOT NULL,
    job_status VARCHAR NOT NULL,
    start_time timestamp without time zone
        DEFAULT timezone('UTC'::text, now()) NOT NULL,
    UNIQUE (oq_job_id, ctype, job_status)
) TABLESPACE uiapi_ts;


CREATE TABLE uiapi.hazard_calculation (
    -- TODO(larsbutler): At the moment, this model only contains Classical
    -- hazard parameters.
    -- We'll need to update fields and constraints as we add the other
    -- calculation modes.
    id SERIAL PRIMARY KEY,
    owner_id INTEGER NOT NULL,
    -- Contains the absolute path to the directory containing the job config
    -- file
    base_path VARCHAR NOT NULL,
    export_dir VARCHAR,
    -- general parameters:
    -- (see also `region` and `sites` geometries defined below)
    description VARCHAR NOT NULL DEFAULT '',
    -- what time period w/o any progress is acceptable for calculations?
    -- The timeout is stored in seconds and is 1 hour by default.
    no_progress_timeout INTEGER NOT NULL DEFAULT 3600,
    calculation_mode VARCHAR NOT NULL CONSTRAINT haz_calc_mode
        CHECK(calculation_mode IN (
            'classical',
            'event_based',
            'disaggregation',
            'scenario'
        )),
    region_grid_spacing float,
    -- a pickled `openquake.hazardlib.site.SiteCollection` object
    site_collection BYTEA,
    -- logic tree parameters:
    random_seed INTEGER,
    number_of_logic_tree_samples INTEGER,
    -- ERF parameters:
    rupture_mesh_spacing float,
    width_of_mfd_bin float,
    area_source_discretization float,
    -- site parameters:
    reference_vs30_value float,
    reference_vs30_type VARCHAR CONSTRAINT vs30_type
        CHECK(((reference_vs30_type IS NULL)
               OR
               (reference_vs30_type IN ('measured', 'inferred')))),
    reference_depth_to_2pt5km_per_sec float,
    reference_depth_to_1pt0km_per_sec float,
    -- calculation parameters:
    investigation_time float,
    intensity_measure_types_and_levels bytea NOT NULL,  -- stored as a pickled Python `dict`
    truncation_level float,
    maximum_distance float NOT NULL,
    -- event-based calculator parameters:
    intensity_measure_types VARCHAR[],
    ses_per_logic_tree_path INTEGER,
    ground_motion_correlation_model VARCHAR,
    ground_motion_correlation_params bytea, -- stored as a pickled Python `dict`
    -- scenario calculator parameters:
    gsim VARCHAR,
    number_of_ground_motion_fields INTEGER,
    -- disaggregation calculator parameters:
    mag_bin_width float,
    distance_bin_width float,
    coordinate_bin_width float,
    num_epsilon_bins INTEGER,
    poes_disagg float[],
    -- output/post-processing parameters:
    -- classical:
    mean_hazard_curves boolean DEFAULT false,
    quantile_hazard_curves float[],
    poes float[],
    hazard_maps boolean DEFAULT false,
    uniform_hazard_spectra boolean DEFAULT false,
    export_multi_curves boolean DEFAULT false,
    -- event-based:
    complete_logic_tree_ses BOOLEAN,
    complete_logic_tree_gmf BOOLEAN,
    ground_motion_fields BOOLEAN,
    hazard_curves_from_gmfs BOOLEAN
) TABLESPACE uiapi_ts;
SELECT AddGeometryColumn('uiapi', 'hazard_calculation', 'region', 4326, 'POLYGON', 2);
SELECT AddGeometryColumn('uiapi', 'hazard_calculation', 'sites', 4326, 'MULTIPOINT', 2);


CREATE TABLE uiapi.input2hcalc (
    id SERIAL PRIMARY KEY,
    input_id INTEGER NOT NULL,
    hazard_calculation_id INTEGER NOT NULL
) TABLESPACE uiapi_ts;


CREATE TABLE uiapi.input2rcalc (
    id SERIAL PRIMARY KEY,
    input_id INTEGER NOT NULL,
    risk_calculation_id INTEGER NOT NULL
) TABLESPACE uiapi_ts;


CREATE TABLE uiapi.risk_calculation (
    id SERIAL PRIMARY KEY,
    owner_id INTEGER NOT NULL,  -- FK to admin.oq_user
    -- Contains the absolute path to the directory containing the job config
    -- file
    base_path VARCHAR NOT NULL,
    export_dir VARCHAR,
    -- general parameters:
    description VARCHAR NOT NULL DEFAULT '',
    -- what time period w/o any progress is acceptable for calculations?
    -- The timeout is stored in seconds and is 1 hour by default.
    no_progress_timeout INTEGER NOT NULL DEFAULT 3600,
    calculation_mode VARCHAR NOT NULL,

    maximum_distance FLOAT NULL,

    exposure_input_id INTEGER,

    hazard_output_id INTEGER NULL,  -- FK to uiapi.output
    hazard_calculation_id INTEGER NULL,  -- FK to uiapi.hazard_calculation

    mean_loss_curves boolean DEFAULT false,
    quantile_loss_curves float[],
    conditional_loss_poes float[],

    poes_disagg float[],

    taxonomies_from_model BOOLEAN,

    -- probabilistic parameters
    asset_correlation float NULL
    CONSTRAINT asset_correlation_value
    CHECK (
      (asset_correlation IS NULL) OR
      ((asset_correlation >= 0) AND (asset_correlation <= 1))),
    master_seed INTEGER NULL,

    mag_bin_width float,
    distance_bin_width float,
    coordinate_bin_width float,

    -- classical parameters:
    lrem_steps_per_interval INTEGER,

    -- event-based parameters:
    loss_curve_resolution INTEGER NOT NULL DEFAULT 50
        CONSTRAINT loss_curve_resolution_is_set
        CHECK  (loss_curve_resolution >= 1),
    insured_losses BOOLEAN DEFAULT false,

    -- BCR (Benefit-Cost Ratio) parameters:
    interest_rate float,
    asset_life_expectancy float,

    -- Scenario parameters:
    time_event VARCHAR
) TABLESPACE uiapi_ts;
SELECT AddGeometryColumn('uiapi', 'risk_calculation', 'region_constraint', 4326, 'POLYGON', 2);
SELECT AddGeometryColumn('uiapi', 'risk_calculation', 'sites_disagg', 4326, 'MULTIPOINT', 2);

CREATE TABLE uiapi.cnode_stats (
    id SERIAL PRIMARY KEY,
    oq_job_id INTEGER NOT NULL,
    node VARCHAR NOT NULL,
    current_status VARCHAR NOT NULL CONSTRAINT current_status_value
        CHECK(current_status IN ('up', 'down')),
    current_ts timestamp without time zone NOT NULL,
    previous_ts timestamp without time zone,
    failures INTEGER NOT NULL DEFAULT 0
) TABLESPACE uiapi_ts;


-- A single OpenQuake calculation engine output. The data may reside in a file
-- or in the database.
CREATE TABLE uiapi.output (
    id SERIAL PRIMARY KEY,
    owner_id INTEGER NOT NULL,
    oq_job_id INTEGER,
    -- The full path of the output file on the server, optional and only set
    -- for outputs with NRML/XML files.
    display_name VARCHAR NOT NULL,
    output_type VARCHAR NOT NULL CONSTRAINT output_type_value
        CHECK(output_type IN (
            'agg_loss_curve',
            'aggregate_loss',
            'bcr_distribution',
            'collapse_map',
            'complete_lt_gmf',
            'complete_lt_ses',
            'disagg_matrix',
            'dmg_dist_per_asset',
            'dmg_dist_per_taxonomy',
            'dmg_dist_total',
            'event_loss',
            'gmf',
            'gmf_scenario',
            'hazard_curve',
            'hazard_curve_multi',
            'hazard_map',
            'loss_curve',
            'loss_fraction',
            'loss_map',
            'ses',
            'uh_spectra',
            'unknown'
        )),
    last_update timestamp without time zone
        DEFAULT timezone('UTC'::text, now()) NOT NULL
) TABLESPACE uiapi_ts;


-- A place to store error information in the case of a job failure.
CREATE TABLE uiapi.error_msg (
    id SERIAL PRIMARY KEY,
    oq_job_id INTEGER NOT NULL,
    -- Summary of the error message.
    brief VARCHAR NOT NULL,
    -- The full error message.
    detailed VARCHAR NOT NULL
) TABLESPACE uiapi_ts;


-- Associate inputs and jobs
CREATE TABLE uiapi.input2job (
    id SERIAL PRIMARY KEY,
    input_id INTEGER NOT NULL,
    oq_job_id INTEGER NOT NULL,
    UNIQUE (input_id, oq_job_id)
) TABLESPACE uiapi_ts;


-- Associate an 'source_model_logic_tree' type input (a logic tree source) with 'source'
-- type inputs (hazard sources referenced by the logic tree source).
-- This is needed for worker-side logic tree processing.
CREATE TABLE uiapi.src2ltsrc (
    id SERIAL PRIMARY KEY,
    -- foreign key to the input of type 'source'
    hzrd_src_id INTEGER NOT NULL,
    -- foreign key to the input of type 'source_model_logic_tree'
    lt_src_id INTEGER NOT NULL,
    filename VARCHAR NOT NULL,
    UNIQUE (hzrd_src_id, lt_src_id)
) TABLESPACE uiapi_ts;


-- Complete hazard map
CREATE TABLE hzrdr.hazard_map (
    id SERIAL PRIMARY KEY,
    output_id INTEGER NOT NULL,
    lt_realization_id INTEGER,  -- lt_realization FK, only required for non-statistical curves
    investigation_time float NOT NULL,
    imt VARCHAR NOT NULL CONSTRAINT hazard_map_imt
        CHECK(imt in ('PGA', 'PGV', 'PGD', 'SA', 'IA', 'RSD', 'MMI')),
    statistics VARCHAR CONSTRAINT hazard_map_statistics
        CHECK(statistics IS NULL OR
              statistics IN ('mean', 'quantile')),
    -- Quantile value (only for "quantile" statistics)
    quantile float CONSTRAINT hazard_map_quantile_value
        CHECK(
            ((statistics = 'quantile') AND (quantile IS NOT NULL))
            OR (((statistics != 'quantile') AND (quantile IS NULL)))),
    sa_period float CONSTRAINT hazard_map_sa_period
        CHECK(
            ((imt = 'SA') AND (sa_period IS NOT NULL))
            OR ((imt != 'SA') AND (sa_period IS NULL))),
    sa_damping float CONSTRAINT hazard_map_sa_damping
        CHECK(
            ((imt = 'SA') AND (sa_damping IS NOT NULL))
            OR ((imt != 'SA') AND (sa_damping IS NULL))),
    poe float NOT NULL,
    lons bytea NOT NULL,
    lats bytea NOT NULL,
    imls bytea NOT NULL
) TABLESPACE hzrdr_ts;


-- Hazard curve data.
CREATE TABLE hzrdr.hazard_curve (
    id SERIAL PRIMARY KEY,
    output_id INTEGER NOT NULL,
    lt_realization_id INTEGER,  -- lt_realization FK, only required for non-statistical curves
    investigation_time float NOT NULL,
    -- imt and imls might be null if hazard curve is the container for multiple hazard curve set
    imt VARCHAR NULL CONSTRAINT hazard_curve_imt
        CHECK(imt in ('PGA', 'PGV', 'PGD', 'SA', 'IA', 'RSD', 'MMI')),
    imls float[] NULL,
    statistics VARCHAR CONSTRAINT hazard_curve_statistics
        CHECK(statistics IS NULL OR
              statistics IN ('mean', 'quantile')),
    -- Quantile value (only for "quantile" statistics)
    quantile float CONSTRAINT quantile_value
        CHECK(
            ((statistics = 'quantile') AND (quantile IS NOT NULL))
            OR (((statistics != 'quantile') AND (quantile IS NULL)))),
    sa_period float CONSTRAINT hazard_curve_sa_period
        CHECK(
            ((imt = 'SA') AND (sa_period IS NOT NULL))
            OR ((imt != 'SA') AND (sa_period IS NULL))),
    sa_damping float CONSTRAINT hazard_curve_sa_damping
        CHECK(
            ((imt = 'SA') AND (sa_damping IS NOT NULL))
            OR ((imt != 'SA') AND (sa_damping IS NULL)))
) TABLESPACE hzrdr_ts;


-- Hazard curve node data.
CREATE TABLE hzrdr.hazard_curve_data (
    id SERIAL PRIMARY KEY,
    hazard_curve_id INTEGER NOT NULL,
    -- Probabilities of exceedence
    poes float[] NOT NULL,
    -- Copied from hzrdr.lt_realization.
    -- This was added for performance reasons, so we can get the weight
    -- without having to join `hzrdr.lt_realization`.
    -- `weight` can be null, if the weight is implicit.
    weight NUMERIC
) TABLESPACE hzrdr_ts;
SELECT AddGeometryColumn('hzrdr', 'hazard_curve_data', 'location', 4326, 'POINT', 2);
ALTER TABLE hzrdr.hazard_curve_data ALTER COLUMN location SET NOT NULL;


-- Stochastic Event Set Collection
-- A container for all of the Stochastic Event Sets in a given
-- logic tree realization.
CREATE TABLE hzrdr.ses_collection (
    id SERIAL PRIMARY KEY,
    output_id INTEGER NOT NULL,
    -- If `lt_realization_id` is NULL, this is a `complete logic tree`
    -- Stochastic Event Set Collection, containing a single stochastic
    -- event set containing all of the ruptures from the entire
    -- calculation.
    lt_realization_id INTEGER
) TABLESPACE hzrdr_ts;

-- Stochastic Event Set: A container for 1 or more ruptures associated with a
-- specific investigation time span.
CREATE TABLE hzrdr.ses (
    id SERIAL PRIMARY KEY,
    ses_collection_id INTEGER NOT NULL,
    investigation_time float NOT NULL,
    -- Order number of this Stochastic Event Set in a series of SESs
    -- (for a given logic tree realization).
    ordinal INTEGER
) TABLESPACE hzrdr_ts;

-- A rupture as part of a Stochastic Event Set.
-- Ruptures will have different geometrical definitions, depending on whether
-- the event was generated from a point/area source or a simple/complex fault
-- source.
CREATE TABLE hzrdr.ses_rupture (
    id SERIAL PRIMARY KEY,
    ses_id INTEGER NOT NULL,
    magnitude float NOT NULL,
    strike float NOT NULL,
    dip float NOT NULL,
    rake float NOT NULL,
    tectonic_region_type VARCHAR NOT NULL,
    is_from_fault_source BOOLEAN NOT NULL,
    is_multi_surface BOOLEAN NOT NULL,
    lons BYTEA NOT NULL,
    lats BYTEA NOT NULL,
    depths BYTEA NOT NULL,
    surface BYTEA NOT NULL,
    result_grp_ordinal INTEGER NOT NULL,
    -- The sequence number of the rupture within a given task/result group
    rupture_ordinal INTEGER NOT NULL
) TABLESPACE hzrdr_ts;


CREATE TABLE hzrdr.gmf_collection (
    id SERIAL PRIMARY KEY,
    output_id INTEGER NOT NULL,  -- FK to output.id
    -- FK to lt_realization.id
    lt_realization_id INTEGER
) TABLESPACE hzrdr_ts;

CREATE TABLE hzrdr.gmf_set (
    id SERIAL PRIMARY KEY,
    gmf_collection_id INTEGER NOT NULL,  -- FK to gmf_collection.id
    investigation_time float NOT NULL,
    -- Keep track of the stochastic event set which this GMF set is associated with
    ses_ordinal INTEGER
) TABLESPACE hzrdr_ts;

-- This table stores ground motion values. Given an hazard calculation
-- (with calculation_mode equal to event based) we generate a
-- gmf_collection for each logic tree realization considered plus
-- (optionally) a complete_gmf_collection.

-- for each gmf_collection (associated with a realization) we generate
-- a gmf_set for each stochastic event set generated by the hazard
-- calculation. For each gmf_set and for each location we generate a
-- gmf row containing all the ground motion values for all the
-- different ruptures generated.
CREATE TABLE hzrdr.gmf (
    id SERIAL PRIMARY KEY,
    gmf_set_id INTEGER NOT NULL,  -- FK to gmf_set.id
    imt VARCHAR NOT NULL CONSTRAINT hazard_curve_imt
        CHECK(imt in ('PGA', 'PGV', 'PGD', 'SA', 'IA', 'RSD', 'MMI')),
    sa_period float CONSTRAINT gmf_sa_period
        CHECK(
            ((imt = 'SA') AND (sa_period IS NOT NULL))
            OR ((imt != 'SA') AND (sa_period IS NULL))),
    sa_damping float CONSTRAINT gmf_sa_damping
        CHECK(
            ((imt = 'SA') AND (sa_damping IS NOT NULL))
            OR ((imt != 'SA') AND (sa_damping IS NULL))),
    gmvs float[],
-- a vector of ids to the hzrdr.ses_rupture table. for each id you can
-- find the corresponding ground motion value in gmvs at the same
-- index.
    rupture_ids int[],
    result_grp_ordinal INTEGER NOT NULL
) TABLESPACE hzrdr_ts;
SELECT AddGeometryColumn('hzrdr', 'gmf', 'location', 4326, 'POINT', 2);
ALTER TABLE hzrdr.gmf ALTER COLUMN location SET NOT NULL;


CREATE TABLE hzrdr.gmf_agg (
    id SERIAL PRIMARY KEY,
    gmf_collection_id INTEGER NOT NULL, -- fk -> gmf_collection
    ses_id INTEGER, -- fk -> ses
    imt VARCHAR NOT NULL,
        CONSTRAINT hazard_curve_imt
        CHECK(imt in ('PGA', 'PGV', 'PGD', 'SA', 'IA', 'RSD', 'MMI')),
    sa_period float,
        CONSTRAINT gmf_sa_period
        CHECK(
            ((imt = 'SA') AND (sa_period IS NOT NULL))
            OR ((imt != 'SA') AND (sa_period IS NULL))),
    sa_damping float,
        CONSTRAINT gmf_sa_damping
        CHECK(
            ((imt = 'SA') AND (sa_damping IS NOT NULL))
            OR ((imt != 'SA') AND (sa_damping IS NULL))),
    gmvs float[] NOT NULL,
    rupture_ids int[],
<<<<<<< HEAD
    site_id INTEGER NOT NULL -- fk -> site_data
=======
    site_id INTEGER NOT NULL, -- fk -> hazard_site
    UNIQUE (gmf_collection_id, imt, sa_period, sa_damping, site_id)
>>>>>>> 535f5bca
) TABLESPACE hzrdr_ts;


CREATE TABLE hzrdr.disagg_result (
    id SERIAL PRIMARY KEY,
    output_id INTEGER NOT NULL,  -- FK to uiapi.output
    lt_realization_id INTEGER NOT NULL,  -- FK to hzrdr.lt_realization
    investigation_time float NOT NULL,
    imt VARCHAR NOT NULL CONSTRAINT disagg_result_imt
        CHECK(imt in ('PGA', 'PGV', 'PGD', 'SA', 'IA', 'RSD', 'MMI')),
    iml float NOT NULL,
    poe float NOT NULL,
    sa_period float CONSTRAINT disagg_result_sa_period
        CHECK(
            ((imt = 'SA') AND (sa_period IS NOT NULL))
            OR ((imt != 'SA') AND (sa_period IS NULL))),
    sa_damping float CONSTRAINT disagg_result_sa_damping
        CHECK(
            ((imt = 'SA') AND (sa_damping IS NOT NULL))
            OR ((imt != 'SA') AND (sa_damping IS NULL))),
    mag_bin_edges float[] NOT NULL,
    dist_bin_edges float[] NOT NULL,
    lon_bin_edges float[] NOT NULL,
    lat_bin_edges float[] NOT NULL,
    eps_bin_edges float[] NOT NULL,
    trts VARCHAR[] NOT NULL,
    matrix bytea NOT NULL
) TABLESPACE hzrdr_ts;
SELECT AddGeometryColumn('hzrdr', 'disagg_result', 'location', 4326, 'POINT', 2);
ALTER TABLE hzrdr.disagg_result ALTER COLUMN location SET NOT NULL;

-- Uniform Hazard Spectra
--
-- A collection of Uniform Hazard Spectrum which share a set of periods.
-- A UH Spectrum has a PoE (Probability of Exceedence) and is conceptually
-- composed of a set of 2D matrices, 1 matrix per site/point of interest.
-- Each 2D matrix has a number of rows equal to `realizations` and a number of
-- columns equal to the number of `periods`.
CREATE TABLE hzrdr.uhs (
    id SERIAL PRIMARY KEY,
    output_id INTEGER NOT NULL,
    lt_realization_id INTEGER,  -- lt_realization FK, only required for non-statistical curves
    investigation_time float NOT NULL,
    poe float NOT NULL,
    periods float[] NOT NULL,
    statistics VARCHAR CONSTRAINT uhs_statistics
        CHECK(statistics IS NULL OR
              statistics IN ('mean', 'quantile')),
    -- Quantile value (only for "quantile" statistics)
    quantile float CONSTRAINT uhs_quantile_value
        CHECK(
            ((statistics = 'quantile') AND (quantile IS NOT NULL))
            OR (((statistics != 'quantile') AND (quantile IS NULL))))
) TABLESPACE hzrdr_ts;


-- Uniform Hazard Spectrum
--
-- * "Uniform" meaning "the same PoE"
-- * "Spectrum" because it covers a range/band of periods/frequencies
CREATE TABLE hzrdr.uhs_data (
    id SERIAL PRIMARY KEY,
    uhs_id INTEGER NOT NULL,
    imls float[] NOT NULL
) TABLESPACE hzrdr_ts;
SELECT AddGeometryColumn('hzrdr', 'uhs_data', 'location', 4326, 'POINT', 2);
ALTER TABLE hzrdr.uhs_data ALTER COLUMN location SET NOT NULL;


-- keep track of logic tree realization progress for a given calculation
CREATE TABLE hzrdr.lt_realization (
    id SERIAL PRIMARY KEY,
    hazard_calculation_id INTEGER NOT NULL,
    ordinal INTEGER NOT NULL,
    -- random seed number, used only for monte-carlo sampling of logic trees
    seed INTEGER,
    -- path weight, used only for full paths enumeration
    weight NUMERIC CONSTRAINT seed_weight_xor
        CHECK ((seed IS NULL AND weight IS NOT NULL)
               OR (seed IS NOT NULL AND weight IS NULL)),
    -- A list of the logic tree branchIDs which indicate the path taken through the tree
    sm_lt_path VARCHAR[] NOT NULL,
    -- A list of the logic tree branchIDs which indicate the path taken through the tree
    gsim_lt_path VARCHAR[] NOT NULL,
    is_complete BOOLEAN DEFAULT FALSE,
    total_items INTEGER NOT NULL,
    completed_items INTEGER NOT NULL DEFAULT 0
) TABLESPACE hzrdr_ts;


-- Loss map data.
CREATE TABLE riskr.loss_map (
    id SERIAL PRIMARY KEY,
    output_id INTEGER NOT NULL, -- FK to output.id
    loss_type VARCHAR NOT NULL CONSTRAINT loss_type
       CHECK(loss_type IN ('structural', 'non_structural',
                           'contents', 'occupancy')),
    hazard_output_id INTEGER NULL,
    insured BOOLEAN NOT NULL DEFAULT false,
    -- poe is significant only for non-scenario calculations
    poe float NULL CONSTRAINT valid_poe
        CHECK (poe IS NULL OR (poe >= 0.0) AND (poe <= 1.0)),
    statistics VARCHAR CONSTRAINT loss_map_statistics
        CHECK(statistics IS NULL OR
              statistics IN ('mean', 'quantile')),
    -- Quantile value (only for "quantile" statistics)
    quantile float CONSTRAINT loss_map_quantile_value
        CHECK(
            ((statistics = 'quantile') AND (quantile IS NOT NULL))
            OR (((statistics != 'quantile') AND (quantile IS NULL))))
) TABLESPACE riskr_ts;

CREATE TABLE riskr.loss_map_data (
    id SERIAL PRIMARY KEY,
    loss_map_id INTEGER NOT NULL, -- FK to loss_map.id
    asset_ref VARCHAR NOT NULL,
    -- for scenario calculations value correspond to a mean value
    value float NOT NULL,
    -- for non-scenario calculations std_dev is NULL
    std_dev float NULL
) TABLESPACE riskr_ts;
SELECT AddGeometryColumn('riskr', 'loss_map_data', 'location', 4326, 'POINT', 2);
ALTER TABLE riskr.loss_map_data ALTER COLUMN location SET NOT NULL;


-- Loss fraction data.
CREATE TABLE riskr.loss_fraction (
    id SERIAL PRIMARY KEY,
    output_id INTEGER NOT NULL, -- FK to output.id
    loss_type VARCHAR NOT NULL CONSTRAINT loss_type
       CHECK(loss_type IN ('structural', 'non_structural',
                           'contents', 'occupancy')),
    hazard_output_id INTEGER NULL,
    variable VARCHAR NOT NULL,
    statistics VARCHAR CONSTRAINT loss_fraction_statistics
        CHECK(statistics IS NULL OR
              statistics IN ('mean', 'quantile')),
    -- Quantile value (only for "quantile" statistics)
    quantile float CONSTRAINT loss_fraction_quantile_value
        CHECK(
            ((statistics = 'quantile') AND (quantile IS NOT NULL))
            OR (((statistics != 'quantile') AND (quantile IS NULL)))),
    -- poe is significant only for classical calculations
    poe FLOAT NULL CONSTRAINT valid_poe
        CHECK (poe IS NULL OR (poe >= 0.0) AND (poe <= 1.0))
) TABLESPACE riskr_ts;

CREATE TABLE riskr.loss_fraction_data (
    id SERIAL PRIMARY KEY,
    loss_fraction_id INTEGER NOT NULL, -- FK to loss_fraction.id
    --- Holds a serialized representation of `variable`. if `variable`
    --- is a taxonomy, then `value` is a string representing an asset
    --- taxonomy
    value VARCHAR NOT NULL,
    absolute_loss FLOAT NOT NULL
) TABLESPACE riskr_ts;
SELECT AddGeometryColumn('riskr', 'loss_fraction_data', 'location', 4326, 'POINT', 2);
ALTER TABLE riskr.loss_fraction_data ALTER COLUMN location SET NOT NULL;


-- Aggregate Loss.
CREATE TABLE riskr.aggregate_loss (
    id SERIAL PRIMARY KEY,
    output_id INTEGER NOT NULL, -- FK to output.id
    loss_type VARCHAR NOT NULL CONSTRAINT loss_type
       CHECK(loss_type IN ('structural', 'non_structural',
                           'contents', 'occupancy')),
    insured BOOLEAN NOT NULL DEFAULT false,
    mean float NOT NULL,
    std_dev float NULL
) TABLESPACE riskr_ts;


-- Event Loss table.
CREATE TABLE riskr.event_loss (
    id SERIAL PRIMARY KEY,

    -- FK to uiapi.output.id. The corresponding row must have
    -- output_type == event_loss
    output_id INTEGER NOT NULL,
    loss_type VARCHAR NOT NULL CONSTRAINT loss_type
       CHECK(loss_type IN ('structural', 'non_structural',
                           'contents', 'occupancy')),
    rupture_id INTEGER NOT NULL, -- FK to hzrdr.ses_rupture.id
    aggregate_loss float NOT NULL
) TABLESPACE riskr_ts;


-- Loss curve.
CREATE TABLE riskr.loss_curve (
    id SERIAL PRIMARY KEY,
    output_id INTEGER NOT NULL,
    loss_type VARCHAR NOT NULL CONSTRAINT loss_type
       CHECK(loss_type IN ('structural', 'non_structural',
                           'contents', 'occupancy')),
    hazard_output_id INTEGER NULL,
    aggregate BOOLEAN NOT NULL DEFAULT false,
    insured BOOLEAN NOT NULL DEFAULT false,

    statistics VARCHAR CONSTRAINT loss_curve_statistics
        CHECK(statistics IS NULL OR
              statistics IN ('mean', 'quantile')),
    -- Quantile value (only for "quantile" statistics)
    quantile float CONSTRAINT loss_curve_quantile_value
        CHECK(
            ((statistics = 'quantile') AND (quantile IS NOT NULL))
            OR (((statistics != 'quantile') AND (quantile IS NULL))))
) TABLESPACE riskr_ts;


-- Loss curve data. Holds the asset, its position and value plus the calculated
-- curve.
CREATE TABLE riskr.loss_curve_data (
    id SERIAL PRIMARY KEY,
    loss_curve_id INTEGER NOT NULL,

    asset_ref VARCHAR NOT NULL,
    -- needed to compute absolute losses in the export phase
    asset_value float NOT NULL,
    loss_ratios float[] NOT NULL,
    -- Probabilities of exceedence
    poes float[] NOT NULL,

    -- Average Loss ratio
    average_loss_ratio FLOAT NOT NULL
) TABLESPACE riskr_ts;
SELECT AddGeometryColumn('riskr', 'loss_curve_data', 'location', 4326, 'POINT',
                         2);
ALTER TABLE riskr.loss_curve_data ALTER COLUMN location SET NOT NULL;


-- Aggregate loss curve data.  Holds the probability of exceedence of certain
-- levels of losses for the whole exposure model.
CREATE TABLE riskr.aggregate_loss_curve_data (
    id SERIAL PRIMARY KEY,
    loss_curve_id INTEGER NOT NULL,

    losses float[] NOT NULL CONSTRAINT non_negative_losses
        CHECK (0 <= ALL(losses)),
    -- Probabilities of exceedence
    poes float[] NOT NULL,

    -- Absolute Loss
    average_loss FLOAT NOT NULL
) TABLESPACE riskr_ts;

-- Benefit-cost ratio distribution
CREATE TABLE riskr.bcr_distribution (
    id SERIAL PRIMARY KEY,
    output_id INTEGER NOT NULL, -- FK to output.id
    loss_type VARCHAR NOT NULL CONSTRAINT loss_type
       CHECK(loss_type IN ('structural', 'non_structural',
                           'contents', 'occupancy')),
    hazard_output_id INTEGER NULL
) TABLESPACE riskr_ts;

CREATE TABLE riskr.bcr_distribution_data (
    id SERIAL PRIMARY KEY,
    bcr_distribution_id INTEGER NOT NULL, -- FK to bcr_distribution.id
    asset_ref VARCHAR NOT NULL,
    average_annual_loss_original float NOT NULL,
    average_annual_loss_retrofitted float NOT NULL,
    bcr float NOT NULL
) TABLESPACE riskr_ts;
SELECT AddGeometryColumn('riskr', 'bcr_distribution_data', 'location', 4326, 'POINT', 2);
ALTER TABLE riskr.bcr_distribution_data ALTER COLUMN location SET NOT NULL;

CREATE TABLE riskr.dmg_state (
    id SERIAL PRIMARY KEY,
    risk_calculation_id INTEGER NOT NULL REFERENCES uiapi.risk_calculation,
    dmg_state VARCHAR NOT NULL,
    lsi SMALLINT NOT NULL CHECK(lsi >= 0),
    UNIQUE (risk_calculation_id, dmg_state),
    UNIQUE (risk_calculation_id, lsi));

-- Damage Distribution Per Asset
CREATE TABLE riskr.dmg_dist_per_asset (
    id SERIAL PRIMARY KEY,
    dmg_state_id INTEGER NOT NULL REFERENCES riskr.dmg_state,
    exposure_data_id INTEGER NOT NULL,  -- FK to riski.exposure_data.id
    mean float NOT NULL,
    stddev float NOT NULL
) TABLESPACE riskr_ts;


-- Damage Distrubtion Per Taxonomy
CREATE TABLE riskr.dmg_dist_per_taxonomy (
    id SERIAL PRIMARY KEY,
    dmg_state_id INTEGER NOT NULL REFERENCES riskr.dmg_state,
    taxonomy VARCHAR NOT NULL,
    mean float NOT NULL,
    stddev float NOT NULL
) TABLESPACE riskr_ts;


-- Total Damage Distribution
CREATE TABLE riskr.dmg_dist_total (
    id SERIAL PRIMARY KEY,
    dmg_state_id INTEGER NOT NULL REFERENCES riskr.dmg_state,
    mean float NOT NULL,
    stddev float NOT NULL
) TABLESPACE riskr_ts;


-- Exposure model
-- Abbreviations:
--      coco: contents cost
--      reco: retrofitting cost
--      stco: structural cost
CREATE TABLE riski.exposure_model (
    id SERIAL PRIMARY KEY,
    owner_id INTEGER NOT NULL,
    -- Associates the risk exposure model with an input file
    input_id INTEGER NOT NULL,
    name VARCHAR NOT NULL,
    description VARCHAR,
    -- the taxonomy system used to classify the assets
    taxonomy_source VARCHAR,
    -- e.g. "buildings", "bridges" etc.
    category VARCHAR NOT NULL,

    -- area type
    area_type VARCHAR CONSTRAINT area_type_value
        CHECK(area_type IS NULL OR area_type = 'per_asset'
              OR area_type = 'aggregated'),

    -- area unit
    area_unit VARCHAR,

    -- contents cost type
    coco_type VARCHAR CONSTRAINT coco_type_value
        CHECK(coco_type IS NULL OR coco_type = 'per_asset'
              OR coco_type = 'per_area' OR coco_type = 'aggregated'),
    -- contents cost unit
    coco_unit VARCHAR,

    -- retrofitting cost type
    reco_type VARCHAR CONSTRAINT reco_type_value
        CHECK(reco_type IS NULL OR reco_type = 'per_asset'
              OR reco_type = 'per_area' OR reco_type = 'aggregated'),
    -- retrofitting cost unit
    reco_unit VARCHAR,

    -- structural cost type
    stco_type VARCHAR CONSTRAINT stco_type_value
        CHECK(stco_type IS NULL OR stco_type = 'per_asset'
              OR stco_type = 'per_area' OR stco_type = 'aggregated'),
    -- structural cost unit
    stco_unit VARCHAR,

    -- non structural cost type
    non_stco_type VARCHAR CONSTRAINT non_stco_type_value
        CHECK(non_stco_type IS NULL OR non_stco_type = 'per_asset'
              OR non_stco_type = 'per_area' OR non_stco_type = 'aggregated'),
    -- non structural cost unit
    non_stco_unit VARCHAR,

    last_update timestamp without time zone
        DEFAULT timezone('UTC'::text, now()) NOT NULL
) TABLESPACE riski_ts;


-- Per-asset exposure data
CREATE TABLE riski.exposure_data (
    id SERIAL PRIMARY KEY,
    exposure_model_id INTEGER NOT NULL,
    -- the asset reference is unique within an exposure model.
    asset_ref VARCHAR NOT NULL,

    -- vulnerability function reference
    taxonomy VARCHAR NOT NULL,

    -- structural cost
    stco float CONSTRAINT stco_value CHECK(stco >= 0.0),
    -- non structural cost
    non_stco float CONSTRAINT non_stco_value CHECK(stco >= 0.0),
    -- retrofitting cost
    reco float CONSTRAINT reco_value CHECK(reco >= 0.0),
    -- contents cost
    coco float CONSTRAINT coco_value CHECK(coco >= 0.0),

    -- number of assets, people etc.
    number_of_units float CONSTRAINT number_of_units_value
        CHECK(number_of_units >= 0.0),
    area float CONSTRAINT area_value CHECK(area >= 0.0),

    -- insurance coverage limit
    ins_limit float,
    -- insurance deductible
    deductible float,

    site GEOGRAPHY(point) NOT NULL,

    last_update timestamp without time zone
        DEFAULT timezone('UTC'::text, now()) NOT NULL,
    UNIQUE (exposure_model_id, asset_ref)
) TABLESPACE riski_ts;


CREATE TABLE riski.occupancy (
    id SERIAL PRIMARY KEY,
    exposure_data_id INTEGER NOT NULL,
    description VARCHAR NOT NULL,
    occupants INTEGER NOT NULL
) TABLESPACE riski_ts;


-- keep track of sources considered in a calculation, per logic tree realization
CREATE TABLE htemp.source_progress (
    id SERIAL PRIMARY KEY,
    lt_realization_id INTEGER NOT NULL,
    parsed_source_id INTEGER NOT NULL,
    is_complete BOOLEAN NOT NULL DEFAULT FALSE
) TABLESPACE htemp_ts;

CREATE TABLE htemp.hazard_curve_progress (
    -- This table will contain 1 record per IMT per logic tree realization
    -- for a given calculation.
    id SERIAL PRIMARY KEY,
    lt_realization_id INTEGER NOT NULL,
    imt VARCHAR NOT NULL,
    -- stores a pickled numpy array for intermediate results
    -- array is 2d: sites x IMLs
    -- each row indicates a site,
    -- each column holds the PoE value for the IML at that index
    result_matrix BYTEA NOT NULL
) TABLESPACE htemp_ts;

-- calculation points of interest with parameters extracted from site_model or hc
<<<<<<< HEAD
CREATE TABLE hzrdi.site_data (
=======
CREATE TABLE hzrdi.hazard_site (
>>>>>>> 535f5bca
    id SERIAL PRIMARY KEY,
    hazard_calculation_id INTEGER NOT NULL,
    location GEOGRAPHY(point) NOT NULL
) TABLESPACE htemp_ts;

------------------------------------------------------------------------
-- Constraints (foreign keys etc.) go here
------------------------------------------------------------------------
ALTER TABLE admin.oq_user ADD CONSTRAINT admin_oq_user_organization_fk
FOREIGN KEY (organization_id) REFERENCES admin.organization(id) ON DELETE RESTRICT;

ALTER TABLE hzrdi.site_model ADD CONSTRAINT hzrdi_site_model_input_fk
FOREIGN KEY (input_id) REFERENCES uiapi.input(id) ON DELETE RESTRICT;

ALTER TABLE hzrdi.parsed_source ADD CONSTRAINT hzrdi_parsed_source_input_fk
FOREIGN KEY (input_id) REFERENCES uiapi.input(id) ON DELETE RESTRICT;

ALTER TABLE hzrdi.parsed_rupture_model ADD CONSTRAINT hzrdi_parsed_rupture_model_input_fk
FOREIGN KEY (input_id) REFERENCES uiapi.input(id) ON DELETE RESTRICT;

ALTER TABLE uiapi.oq_job ADD CONSTRAINT uiapi_oq_job_owner_fk
FOREIGN KEY (owner_id) REFERENCES admin.oq_user(id) ON DELETE RESTRICT;

ALTER TABLE uiapi.oq_job ADD CONSTRAINT uiapi_oq_job_hazard_calculation
FOREIGN KEY (hazard_calculation_id) REFERENCES uiapi.hazard_calculation(id)
ON DELETE CASCADE;

ALTER TABLE uiapi.oq_job ADD CONSTRAINT uiapi_oq_job_risk_calculation
FOREIGN KEY (risk_calculation_id) REFERENCES uiapi.risk_calculation(id)
ON DELETE CASCADE;

ALTER TABLE uiapi.hazard_calculation ADD CONSTRAINT uiapi_hazard_calculation_owner_fk
FOREIGN KEY (owner_id) REFERENCES admin.oq_user(id) ON DELETE RESTRICT;

ALTER TABLE uiapi.input2hcalc ADD CONSTRAINT uiapi_input2hcalc_input_fk
FOREIGN KEY (input_id) REFERENCES uiapi.input(id) ON DELETE RESTRICT;

ALTER TABLE uiapi.input2hcalc ADD CONSTRAINT uiapi_input2hcalc_hazard_calculation_fk
FOREIGN KEY (hazard_calculation_id) REFERENCES uiapi.hazard_calculation(id) ON DELETE CASCADE;

ALTER TABLE uiapi.risk_calculation ADD CONSTRAINT uiapi_risk_calculation_owner_fk
FOREIGN KEY (owner_id) REFERENCES admin.oq_user(id) ON DELETE RESTRICT;

ALTER TABLE uiapi.risk_calculation ADD CONSTRAINT uiapi_risk_calculation_hazard_output_fk
FOREIGN KEY (hazard_output_id) REFERENCES uiapi.output(id) ON DELETE RESTRICT;

ALTER TABLE uiapi.risk_calculation ADD CONSTRAINT uiapi_risk_calculation_input_fk
FOREIGN KEY (exposure_input_id) REFERENCES uiapi.input(id) ON DELETE RESTRICT;

ALTER TABLE uiapi.input2rcalc ADD CONSTRAINT uiapi_input2rcalc_input_fk
FOREIGN KEY (input_id) REFERENCES uiapi.input(id) ON DELETE RESTRICT;

ALTER TABLE uiapi.input2rcalc ADD CONSTRAINT uiapi_input2rcalc_risk_calculation_fk
FOREIGN KEY (risk_calculation_id) REFERENCES uiapi.risk_calculation(id) ON DELETE RESTRICT;

ALTER TABLE uiapi.performance ADD CONSTRAINT uiapi_performance_oq_job_fk
FOREIGN KEY (oq_job_id) REFERENCES uiapi.oq_job(id) ON DELETE CASCADE;

ALTER TABLE uiapi.job_stats ADD CONSTRAINT uiapi_job_stats_oq_job_fk
FOREIGN KEY (oq_job_id) REFERENCES uiapi.oq_job(id) ON DELETE CASCADE;

ALTER TABLE uiapi.job_phase_stats ADD CONSTRAINT  uiapi_job_phase_stats_oq_job_fk
FOREIGN KEY (oq_job_id) REFERENCES uiapi.oq_job(id) ON DELETE CASCADE;

ALTER TABLE uiapi.cnode_stats ADD CONSTRAINT  uiapi_cnode_stats_oq_job_fk
FOREIGN KEY (oq_job_id) REFERENCES uiapi.oq_job(id) ON DELETE CASCADE;

ALTER TABLE uiapi.input2job ADD CONSTRAINT  uiapi_input2job_input_fk
FOREIGN KEY (input_id) REFERENCES uiapi.input(id) ON DELETE CASCADE;

ALTER TABLE uiapi.input2job ADD CONSTRAINT  uiapi_input2job_oq_job_fk
FOREIGN KEY (oq_job_id) REFERENCES uiapi.oq_job(id) ON DELETE CASCADE;

ALTER TABLE uiapi.src2ltsrc ADD CONSTRAINT  uiapi_src2ltsrc_src_fk
FOREIGN KEY (hzrd_src_id) REFERENCES uiapi.input(id) ON DELETE CASCADE;

ALTER TABLE uiapi.src2ltsrc ADD CONSTRAINT  uiapi_src2ltsrc_ltsrc_fk
FOREIGN KEY (lt_src_id) REFERENCES uiapi.input(id) ON DELETE CASCADE;

ALTER TABLE uiapi.input ADD CONSTRAINT uiapi_input_owner_fk
FOREIGN KEY (owner_id) REFERENCES admin.oq_user(id) ON DELETE RESTRICT;

ALTER TABLE uiapi.input ADD CONSTRAINT uiapi_input_model_content_fk
FOREIGN KEY (model_content_id) REFERENCES uiapi.model_content(id) ON DELETE RESTRICT;

ALTER TABLE uiapi.output ADD CONSTRAINT uiapi_output_oq_job_fk
FOREIGN KEY (oq_job_id) REFERENCES uiapi.oq_job(id) ON DELETE CASCADE;

ALTER TABLE uiapi.output ADD CONSTRAINT uiapi_output_owner_fk
FOREIGN KEY (owner_id) REFERENCES admin.oq_user(id) ON DELETE RESTRICT;

ALTER TABLE uiapi.error_msg ADD CONSTRAINT uiapi_error_msg_oq_job_fk
FOREIGN KEY (oq_job_id) REFERENCES uiapi.oq_job(id) ON DELETE CASCADE;

ALTER TABLE riski.exposure_model ADD CONSTRAINT riski_exposure_model_owner_fk
FOREIGN KEY (owner_id) REFERENCES admin.oq_user(id) ON DELETE RESTRICT;

ALTER TABLE riski.exposure_model ADD CONSTRAINT riski_exposure_model_input_fk
FOREIGN KEY (input_id) REFERENCES uiapi.input(id) ON DELETE RESTRICT;

ALTER TABLE hzrdr.hazard_map
ADD CONSTRAINT hzrdr_hazard_map_output_fk
FOREIGN KEY (output_id) REFERENCES uiapi.output(id) ON DELETE CASCADE;

ALTER TABLE hzrdr.hazard_map
ADD CONSTRAINT hzrdr_hazard_map_lt_realization_fk
FOREIGN KEY (lt_realization_id) REFERENCES hzrdr.lt_realization(id)
ON DELETE CASCADE;

ALTER TABLE hzrdr.hazard_curve
ADD CONSTRAINT hzrdr_hazard_curve_output_fk
FOREIGN KEY (output_id) REFERENCES uiapi.output(id) ON DELETE CASCADE;

ALTER TABLE hzrdr.hazard_curve
ADD CONSTRAINT hzrdr_hazard_curve_lt_realization_fk
FOREIGN KEY (lt_realization_id) REFERENCES hzrdr.lt_realization(id)
ON DELETE CASCADE;

ALTER TABLE hzrdr.hazard_curve_data
ADD CONSTRAINT hzrdr_hazard_curve_data_hazard_curve_fk
FOREIGN KEY (hazard_curve_id) REFERENCES hzrdr.hazard_curve(id) ON DELETE CASCADE;

-- gmf_collection -> output FK
ALTER TABLE hzrdr.gmf_collection
ADD CONSTRAINT hzrdr_gmf_collection_output_fk
FOREIGN KEY (output_id) REFERENCES uiapi.output(id) ON DELETE CASCADE;

-- gmf_collection -> lt_realization FK
ALTER TABLE hzrdr.gmf_collection
ADD CONSTRAINT hzrdr_gmf_collection_lt_realization_fk
FOREIGN KEY (lt_realization_id) REFERENCES hzrdr.lt_realization(id)
ON DELETE CASCADE;

-- gmf_set -> gmf_collection FK
ALTER TABLE hzrdr.gmf_set
ADD CONSTRAINT hzrdr_gmf_set_gmf_collection_fk
FOREIGN KEY (gmf_collection_id) REFERENCES hzrdr.gmf_collection(id)
ON DELETE CASCADE;

-- gmf -> gmf_set FK
ALTER TABLE hzrdr.gmf
ADD CONSTRAINT hzrdr_gmf_gmf_set_fk
FOREIGN KEY (gmf_set_id) REFERENCES hzrdr.gmf_set(id)
ON DELETE CASCADE;

-- disagg_result -> output FK
ALTER TABLE hzrdr.disagg_result
ADD CONSTRAINT hzrdr_disagg_result_output_fk
FOREIGN KEY (output_id) REFERENCES uiapi.output(id)
ON DELETE CASCADE;

-- disagg_result -> lt_realization FK
ALTER TABLE hzrdr.disagg_result
ADD CONSTRAINT hzrdr_disagg_result_lt_realization_fk
FOREIGN KEY (lt_realization_id) REFERENCES hzrdr.lt_realization(id)
ON DELETE CASCADE;


-- UHS:
-- uhs -> output FK
ALTER TABLE hzrdr.uhs
ADD CONSTRAINT hzrdr_uhs_output_fk
FOREIGN KEY (output_id) REFERENCES uiapi.output(id) ON DELETE CASCADE;

-- uhs -> hzrdr.lt_realization FK
ALTER TABLE hzrdr.uhs
ADD CONSTRAINT hzrdr_uhs_lt_realization_fk
FOREIGN KEY (lt_realization_id) REFERENCES hzrdr.lt_realization(id)
ON DELETE CASCADE;

-- uhs_data -> uhs FK
ALTER TABLE hzrdr.uhs_data
ADD CONSTRAINT hzrdr_uhs_data_uhs_fk
FOREIGN KEY (uhs_id) REFERENCES hzrdr.uhs(id) ON DELETE CASCADE;

-- hzrdr.lt_realization -> uiapi.hazard_calculation FK
ALTER TABLE hzrdr.lt_realization
ADD CONSTRAINT hzrdr_lt_realization_hazard_calculation_fk
FOREIGN KEY (hazard_calculation_id)
REFERENCES uiapi.hazard_calculation(id)
ON DELETE CASCADE;

-- hzrdr.ses_collection to uiapi.output FK
ALTER TABLE hzrdr.ses_collection
ADD CONSTRAINT hzrdr_ses_collection_output_fk
FOREIGN KEY (output_id)
REFERENCES uiapi.output(id)
ON DELETE CASCADE;

-- hzrdr.ses_collection to hzrdr.lt_realization FK
ALTER TABLE hzrdr.ses_collection
ADD CONSTRAINT hzrdr_ses_collection_lt_realization_fk
FOREIGN KEY (lt_realization_id)
REFERENCES hzrdr.lt_realization(id)
ON DELETE CASCADE;

-- hzrdr.ses to hzrdr.ses_collection FK
ALTER TABLE hzrdr.ses
ADD CONSTRAINT hzrdr_ses_ses_collection_fk
FOREIGN KEY (ses_collection_id)
REFERENCES hzrdr.ses_collection(id)
ON DELETE CASCADE;

-- hzrdr.ses_rupture to hzrdr.ses FK
ALTER TABLE hzrdr.ses_rupture
ADD CONSTRAINT hzrdr_ses_rupture_ses_fk
FOREIGN KEY (ses_id)
REFERENCES hzrdr.ses(id)
ON DELETE CASCADE;

ALTER TABLE riskr.loss_map
ADD CONSTRAINT riskr_loss_map_output_fk
FOREIGN KEY (output_id) REFERENCES uiapi.output(id) ON DELETE CASCADE;

ALTER TABLE riskr.loss_map
ADD CONSTRAINT riskr_loss_map_hazard_output_fk
FOREIGN KEY (hazard_output_id) REFERENCES uiapi.output(id) ON DELETE CASCADE;

ALTER TABLE riskr.loss_map_data
ADD CONSTRAINT riskr_loss_map_data_loss_map_fk
FOREIGN KEY (loss_map_id) REFERENCES riskr.loss_map(id) ON DELETE CASCADE;

ALTER TABLE riskr.loss_fraction
ADD CONSTRAINT riskr_loss_fraction_output_fk
FOREIGN KEY (output_id) REFERENCES uiapi.output(id) ON DELETE CASCADE;

ALTER TABLE riskr.loss_fraction
ADD CONSTRAINT riskr_loss_fraction_hazard_output_fk
FOREIGN KEY (hazard_output_id) REFERENCES uiapi.output(id) ON DELETE CASCADE;

ALTER TABLE riskr.loss_fraction_data
ADD CONSTRAINT riskr_loss_fraction_data_loss_map_fk
FOREIGN KEY (loss_fraction_id) REFERENCES riskr.loss_fraction(id) ON DELETE CASCADE;

ALTER TABLE riskr.loss_curve
ADD CONSTRAINT riskr_loss_curve_output_fk
FOREIGN KEY (output_id) REFERENCES uiapi.output(id) ON DELETE CASCADE;

ALTER TABLE riskr.loss_curve
ADD CONSTRAINT riskr_loss_curve_hazard_output_fk
FOREIGN KEY (hazard_output_id) REFERENCES uiapi.output(id) ON DELETE CASCADE;

ALTER TABLE riskr.bcr_distribution
ADD CONSTRAINT riskr_bcr_distribution_hazard_output_fk
FOREIGN KEY (hazard_output_id) REFERENCES uiapi.output(id) ON DELETE CASCADE;

ALTER TABLE riskr.loss_curve_data
ADD CONSTRAINT riskr_loss_curve_data_loss_curve_fk
FOREIGN KEY (loss_curve_id) REFERENCES riskr.loss_curve(id) ON DELETE CASCADE;

ALTER TABLE riskr.aggregate_loss_curve_data
ADD CONSTRAINT riskr_aggregate_loss_curve_data_loss_curve_fk
FOREIGN KEY (loss_curve_id) REFERENCES riskr.loss_curve(id) ON DELETE CASCADE;

ALTER TABLE riskr.aggregate_loss
ADD CONSTRAINT riskr_aggregate_loss_output_fk
FOREIGN KEY (output_id) REFERENCES uiapi.output(id) ON DELETE CASCADE;

ALTER TABLE riskr.event_loss
ADD CONSTRAINT riskr_event_loss_output_fk
FOREIGN KEY (output_id) REFERENCES uiapi.output(id) ON DELETE CASCADE;

ALTER TABLE riskr.event_loss
ADD CONSTRAINT riskr_evet_loss_sesrupture_fk
FOREIGN KEY (rupture_id) REFERENCES hzrdr.ses_rupture(id) ON DELETE CASCADE;

ALTER TABLE riskr.bcr_distribution_data
ADD CONSTRAINT riskr_bcr_distribution_data_bcr_distribution_fk
FOREIGN KEY (bcr_distribution_id) REFERENCES riskr.bcr_distribution(id) ON DELETE CASCADE;


-- Damage Distribution, Per Asset

ALTER TABLE riskr.dmg_dist_per_asset
ADD CONSTRAINT riskr_dmg_dist_per_asset_exposure_data_fk
FOREIGN KEY (exposure_data_id) REFERENCES riski.exposure_data(id) ON DELETE RESTRICT;


ALTER TABLE riski.exposure_data ADD CONSTRAINT
riski_exposure_data_exposure_model_fk FOREIGN KEY (exposure_model_id)
REFERENCES riski.exposure_model(id) ON DELETE CASCADE;

ALTER TABLE riski.occupancy ADD CONSTRAINT
riski_occupancy_exposure_data_fk FOREIGN KEY (exposure_data_id)
REFERENCES riski.exposure_data(id) ON DELETE CASCADE;

-- htemp.source_progress to hzrdr.lt_realization FK
ALTER TABLE htemp.source_progress
ADD CONSTRAINT htemp_source_progress_lt_realization_fk
FOREIGN KEY (lt_realization_id)
REFERENCES hzrdr.lt_realization(id)
ON DELETE CASCADE;

-- htemp.source_progress to hzrdi.parsed_source FK
ALTER TABLE htemp.source_progress
ADD CONSTRAINT htemp_source_progress_parsed_source_fk
FOREIGN KEY (parsed_source_id)
REFERENCES hzrdi.parsed_source(id)
ON DELETE CASCADE;

-- htemp.hazard_curve_progress to hzrdr.lt_realization FK
ALTER TABLE htemp.hazard_curve_progress
ADD CONSTRAINT htemp_hazard_curve_progress_lt_realization_fk
FOREIGN KEY (lt_realization_id)
REFERENCES hzrdr.lt_realization(id)
ON DELETE CASCADE;

<<<<<<< HEAD
-- hzrdi.site_data to uiapi.hazard_calculation FK
ALTER TABLE hzrdi.site_data
ADD CONSTRAINT hzrdi_site_data_hazard_calculation_fk
=======
-- hzrdi.hazard_site to uiapi.hazard_calculation FK
ALTER TABLE hzrdi.hazard_site
ADD CONSTRAINT hzrdi_hazard_site_hazard_calculation_fk
>>>>>>> 535f5bca
FOREIGN KEY (hazard_calculation_id)
REFERENCES uiapi.hazard_calculation(id)
ON DELETE CASCADE;

<<<<<<< HEAD
-- hzrdr.gmf_agg to hzrdi.site_data FK
ALTER TABLE hzrdr.gmf_agg
ADD CONSTRAINT hzrdr_gmf_agg_site_data_fk
FOREIGN KEY (site_id)
REFERENCES hzrdi.site_data(id)
ON DELETE CASCADE;

ALTER TABLE hzrdr.gmf_agg
ADD CONSTRAINT hzrdr_gmf_agg_gmf_collection_fk
FOREIGN KEY (gmf_collection_id)
REFERENCES hzrdr.gmf_collection(id)
ON DELETE CASCADE;

ALTER TABLE hzrdr.gmf_agg
ADD CONSTRAINT hzrdr_gmf_agg_ses_fk
FOREIGN KEY (ses_id)
REFERENCES hzrdr.ses(id)
=======
-- hzrdr.gmf_agg to hzrdi.hazard_site FK
ALTER TABLE hzrdr.gmf_agg
ADD CONSTRAINT hzrdr_gmf_agg_hazard_site_fk
FOREIGN KEY (site_id)
REFERENCES hzrdi.hazard_site(id)
>>>>>>> 535f5bca
ON DELETE CASCADE;


-- this function is used in the performance_view, cannot go in functions.sql
CREATE FUNCTION maxint(a INTEGER, b INTEGER) RETURNS INTEGER AS $$
SELECT CASE WHEN $1 > $2 THEN $1 ELSE $2 END;
$$ LANGUAGE SQL IMMUTABLE;

---------------------- views ----------------------------
-- convenience view to analyze the performance of the jobs;
-- for instance the slowest operations can be extracted with
-- SELECT DISTINCT ON (oq_job_id) * FROM uiapi.performance_view;
CREATE VIEW uiapi.performance_view AS
SELECT h.id AS calculation_id, description, 'hazard' AS job_type, p.* FROM (
     SELECT oq_job_id, operation,
     sum(duration) AS tot_duration,
     sum(duration)/maxint(count(distinct task_id)::int, 1) AS duration,
     max(pymemory)/1048576. AS pymemory, max(pgmemory)/1048576. AS pgmemory,
     count(*) AS counts
     FROM uiapi.performance
     GROUP BY oq_job_id, operation) AS p
INNER JOIN uiapi.oq_job AS o
ON p.oq_job_id=o.id
INNER JOIN uiapi.hazard_calculation AS h
ON h.id=o.hazard_calculation_id
UNION ALL
SELECT r.id AS calculation_id, description, 'risk' AS job_type, p.* FROM (
     SELECT oq_job_id, operation,
     sum(duration) AS tot_duration,
     sum(duration)/maxint(count(distinct task_id)::int, 1) AS duration,
     max(pymemory)/1048576. AS pymemory, max(pgmemory)/1048576. AS pgmemory,
     count(*) AS counts
     FROM uiapi.performance
     GROUP BY oq_job_id, operation) AS p
INNER JOIN uiapi.oq_job AS o
ON p.oq_job_id=o.id
INNER JOIN uiapi.risk_calculation AS r
ON r.id=o.risk_calculation_id;

-- gmf_agg per job
CREATE VIEW hzrdr.gmf_agg_job AS
   SELECT c.oq_job_id, a.*
   FROM hzrdr.gmf_agg AS a
   INNER JOIN hzrdr.gmf_collection AS b
   ON a.gmf_collection_id=b.id
   INNER JOIN uiapi.output AS c
   ON b.output_id=c.id
   WHERE output_type='gmf';


-- associations parent->children
CREATE VIEW hzrdr.gmf_collection_family AS
  SELECT j.id as oq_job_id, hazard_calculation_id,
  c1.id AS parent_id, c2.id AS child_id
  FROM uiapi.oq_job AS j
  INNER JOIN uiapi.output AS o1
  ON o1.oq_job_id=j.id
  INNER JOIN uiapi.output AS o2
  ON o2.oq_job_id=j.id
  INNER JOIN hzrdr.gmf_collection AS c1
  ON c1.output_id=o1.id
  INNER JOIN hzrdr.gmf_collection AS c2
  ON c2.output_id=o2.id
  WHERE o1.output_type='complete_lt_gmf' AND o2.output_type='gmf';<|MERGE_RESOLUTION|>--- conflicted
+++ resolved
@@ -660,12 +660,7 @@
             OR ((imt != 'SA') AND (sa_damping IS NULL))),
     gmvs float[] NOT NULL,
     rupture_ids int[],
-<<<<<<< HEAD
-    site_id INTEGER NOT NULL -- fk -> site_data
-=======
     site_id INTEGER NOT NULL, -- fk -> hazard_site
-    UNIQUE (gmf_collection_id, imt, sa_period, sa_damping, site_id)
->>>>>>> 535f5bca
 ) TABLESPACE hzrdr_ts;
 
 
@@ -1095,11 +1090,7 @@
 ) TABLESPACE htemp_ts;
 
 -- calculation points of interest with parameters extracted from site_model or hc
-<<<<<<< HEAD
-CREATE TABLE hzrdi.site_data (
-=======
 CREATE TABLE hzrdi.hazard_site (
->>>>>>> 535f5bca
     id SERIAL PRIMARY KEY,
     hazard_calculation_id INTEGER NOT NULL,
     location GEOGRAPHY(point) NOT NULL
@@ -1407,44 +1398,30 @@
 REFERENCES hzrdr.lt_realization(id)
 ON DELETE CASCADE;
 
-<<<<<<< HEAD
--- hzrdi.site_data to uiapi.hazard_calculation FK
-ALTER TABLE hzrdi.site_data
-ADD CONSTRAINT hzrdi_site_data_hazard_calculation_fk
-=======
 -- hzrdi.hazard_site to uiapi.hazard_calculation FK
 ALTER TABLE hzrdi.hazard_site
 ADD CONSTRAINT hzrdi_hazard_site_hazard_calculation_fk
->>>>>>> 535f5bca
 FOREIGN KEY (hazard_calculation_id)
 REFERENCES uiapi.hazard_calculation(id)
 ON DELETE CASCADE;
 
-<<<<<<< HEAD
--- hzrdr.gmf_agg to hzrdi.site_data FK
-ALTER TABLE hzrdr.gmf_agg
-ADD CONSTRAINT hzrdr_gmf_agg_site_data_fk
-FOREIGN KEY (site_id)
-REFERENCES hzrdi.site_data(id)
-ON DELETE CASCADE;
-
-ALTER TABLE hzrdr.gmf_agg
-ADD CONSTRAINT hzrdr_gmf_agg_gmf_collection_fk
-FOREIGN KEY (gmf_collection_id)
-REFERENCES hzrdr.gmf_collection(id)
-ON DELETE CASCADE;
-
-ALTER TABLE hzrdr.gmf_agg
-ADD CONSTRAINT hzrdr_gmf_agg_ses_fk
-FOREIGN KEY (ses_id)
-REFERENCES hzrdr.ses(id)
-=======
 -- hzrdr.gmf_agg to hzrdi.hazard_site FK
 ALTER TABLE hzrdr.gmf_agg
 ADD CONSTRAINT hzrdr_gmf_agg_hazard_site_fk
 FOREIGN KEY (site_id)
 REFERENCES hzrdi.hazard_site(id)
->>>>>>> 535f5bca
+ON DELETE CASCADE;
+
+ALTER TABLE hzrdr.gmf_agg
+ADD CONSTRAINT hzrdr_gmf_agg_gmf_collection_fk
+FOREIGN KEY (gmf_collection_id)
+REFERENCES hzrdr.gmf_collection(id)
+ON DELETE CASCADE;
+
+ALTER TABLE hzrdr.gmf_agg
+ADD CONSTRAINT hzrdr_gmf_agg_ses_fk
+FOREIGN KEY (ses_id)
+REFERENCES hzrdr.ses(id)
 ON DELETE CASCADE;
 
 
