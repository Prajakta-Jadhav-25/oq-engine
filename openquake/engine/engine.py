--- conflicted
+++ resolved
@@ -393,7 +393,7 @@
     dist = parallel.oq_distribute()
     jobparams = []
     multi = kw.pop('multi', None)
-<<<<<<< HEAD
+    lvl = getattr(logging, log_level.upper())
     if len(job_inis) == 1:
         oq = readinput.get_oqparam(job_inis[0], **kw)
         dic = {k: v for k, v in vars(oq).items() if not k.startswith('_')}
@@ -402,27 +402,24 @@
             for values in itertools.product(
                     *oq.sensitivity_analysis.values()):
                 new = dic.copy()
+                new['_job_id'] = logs.init('job', lvl)
                 for param, value in zip(oq.sensitivity_analysis, values):
                     new[param] = value
                 job_inis.append(new)
         else:
             job_inis = [dic]
 
-=======
-    lvl = getattr(logging, log_level.upper())
->>>>>>> 192a3152
     for job_ini in job_inis:
         # NB: the logs must be initialized BEFORE everything
         if isinstance(job_ini, dict) and '_job_id' in job_ini:
             job_id = job_ini['_job_id']  # already there
-            logs.init(job_id, lvl)
         else:
             job_id = logs.init('job', lvl)  # create job_id
+            if (not jobparams and not multi
+                    and 'hazard_calculation_id' not in kw):
+                kw['hazard_calculation_id'] = job_id
         with logs.handle(job_id, log_level, log_file):
             oqparam = job_from(job_ini, job_id, username, **kw)
-        if (not jobparams and not multi
-                and 'hazard_calculation_id' not in kw):
-            kw['hazard_calculation_id'] = job_id
         jobparams.append((job_id, oqparam))
     jobarray = len(jobparams) > 1 and multi
     try:
