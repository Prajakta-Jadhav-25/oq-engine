--- conflicted
+++ resolved
@@ -55,11 +55,7 @@
                 if not general.socket_ready(url):
                     logs.LOG.warn('%s is not running', host)
                     continue
-<<<<<<< HEAD
-                num_workers += sock.send('num_workers')
-=======
                 num_workers += sock.send('get_num_workers')
->>>>>>> 5287d4a9
         OqParam.concurrent_tasks.default = num_workers * 5
         logs.LOG.info('Using %d zmq workers', num_workers)
 
