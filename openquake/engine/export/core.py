# -*- coding: utf-8 -*-
# vim: tabstop=4 shiftwidth=4 softtabstop=4
#
# Copyright (C) 2010-2016 GEM Foundation
#
# OpenQuake is free software: you can redistribute it and/or modify it
# under the terms of the GNU Affero General Public License as published
# by the Free Software Foundation, either version 3 of the License, or
# (at your option) any later version.
#
# OpenQuake is distributed in the hope that it will be useful,
# but WITHOUT ANY WARRANTY; without even the implied warranty of
# MERCHANTABILITY or FITNESS FOR A PARTICULAR PURPOSE.  See the
# GNU Affero General Public License for more details.
#
# You should have received a copy of the GNU Affero General Public License
# along with OpenQuake. If not, see <http://www.gnu.org/licenses/>.

"""Functions for getting information about completed jobs and
calculation outputs, as well as exporting outputs from the database to various
file formats."""


import os
import zipfile

from openquake.commonlib.export import export as ds_export
from openquake.commonlib import datastore
from openquake.engine import logs


class DataStoreExportError(Exception):
    pass


def zipfiles(fnames, archive):
    """
    Build a zip archive from the given file names.

    :param fnames: list of path names
    :param archive: path of the archive
    """
    z = zipfile.ZipFile(archive, 'w', zipfile.ZIP_DEFLATED, allowZip64=True)
    for f in fnames:
        z.write(f, os.path.basename(f))
    z.close()


def export_from_datastore(output_key, calc_id, datadir, target):
    """
    :param output_key: a pair (ds_key, fmt)
    :param calc_id: calculation ID
    :param datadir: directory containing the datastore
    :param target: directory, temporary when called from the engine server
    """
    ds_key, fmt = output_key
<<<<<<< HEAD
    dstore = datastore.read(calc_id, datadir=datadir)
    parent_id = ast.literal_eval(dstore.attrs['hazard_calculation_id'])
=======
    assert ds_key == output.ds_key, (ds_key, output.ds_key)
    datadir = os.path.dirname(output.oq_job.ds_calc_dir)
    dstore = datastore.read(output.oq_job.id, datadir=datadir)
    parent_id = dstore['oqparam'].hazard_calculation_id
>>>>>>> 3e9e8d2d
    if parent_id:
        dstore.set_parent(datastore.read(parent_id, datadir=datadir))
    dstore.export_dir = target
    try:
        exported = ds_export(output_key, dstore)
    except KeyError:
        raise DataStoreExportError(
            'Could not export %s in %s' % output_key)
    if not exported:
        raise DataStoreExportError(
            'Nothing to export for %s' % ds_key)
    elif len(exported) > 1:
        # NB: I am hiding the archive by starting its name with a '.',
        # to avoid confusing the users, since the unzip files are
        # already in the target directory; the archive is used internally
        # by the WebUI, so it must be there; it would be nice not to
        # generate it when not using the Web UI, but I will leave that
        # feature for after the removal of the old calculators
        archname = '.' + ds_key + '-' + fmt + '.zip'
        zipfiles(exported, os.path.join(target, archname))
        return os.path.join(target, archname)
    else:  # single file
        return exported[0]


def export(output_id, target, export_type='xml,geojson,csv'):
    """
    Export the given calculation `output_id` from the database to the
    specified `target` directory in the specified `export_type`.
    """
    dskey, calc_id, datadir = logs.dbcmd('get_output', output_id)
    if isinstance(target, basestring):  # create target directory
        makedirs(target)
    for exptype in export_type.split(','):
        outkey = (dskey, exptype)
        export_from_datastore(outkey, calc_id, datadir, target)

#: Used to separate node labels in a logic tree path
LT_PATH_JOIN_TOKEN = '_'


def makedirs(path):
    """
    Make all of the directories in the ``path`` using `os.makedirs`.
    """
    if os.path.exists(path):
        if not os.path.isdir(path):
            # If it's not a directory, we can't do anything.
            # This is a problem
            raise RuntimeError('%s already exists and is not a directory.'
                               % path)
    else:
        os.makedirs(path)<|MERGE_RESOLUTION|>--- conflicted
+++ resolved
@@ -54,15 +54,8 @@
     :param target: directory, temporary when called from the engine server
     """
     ds_key, fmt = output_key
-<<<<<<< HEAD
     dstore = datastore.read(calc_id, datadir=datadir)
-    parent_id = ast.literal_eval(dstore.attrs['hazard_calculation_id'])
-=======
-    assert ds_key == output.ds_key, (ds_key, output.ds_key)
-    datadir = os.path.dirname(output.oq_job.ds_calc_dir)
-    dstore = datastore.read(output.oq_job.id, datadir=datadir)
     parent_id = dstore['oqparam'].hazard_calculation_id
->>>>>>> 3e9e8d2d
     if parent_id:
         dstore.set_parent(datastore.read(parent_id, datadir=datadir))
     dstore.export_dir = target
