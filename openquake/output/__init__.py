--- conflicted
+++ resolved
@@ -14,31 +14,5 @@
 # version 3 along with OpenQuake.  If not, see
 # <http://www.gnu.org/licenses/lgpl-3.0.txt> for a copy of the LGPLv3 License.
 
-<<<<<<< HEAD
-"""
-Constants and helper functions for the output generation.
-Includes simple serializers for test harnesses."""
-
-from openquake import writer
-
-
-class SimpleOutput(writer.FileWriter):
-    """Fake output class that writes to stdout."""
-
-    def _init_file(self):
-        pass
-
-    def close(self):
-        pass
-
-    def write(self, cell, value):
-        print "%s : %s" % (cell, value)
-
-    def serialize(self, someiterable):
-        """Dump all the values of a given iterable"""
-        for somekey, somevalue in someiterable.items():
-            print "%s : %s" % (somekey, somevalue)
-=======
 """This package contains code creating output in NRML, geotiff, and SVG format.
-"""
->>>>>>> 5fbbf316
+"""