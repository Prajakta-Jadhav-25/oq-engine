--- conflicted
+++ resolved
@@ -35,16 +35,9 @@
     """
     all_assets = []
     for assets in assets_by_site:
-<<<<<<< HEAD
-        all_assets.extend(assets)
-    return sorted(all_assets, key=operator.attrgetter('id'))
-
-
-=======
         all_assets.extend(assets)        
     return sorted(all_assets, key=operator.attrgetter('id'))
 
->>>>>>> a926c1cb
 def build_asset_collection(assets_by_site):
     """
     :params assets_by_site: a list of lists of assets
