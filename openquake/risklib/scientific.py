# -*- coding: utf-8 -*-
# vim: tabstop=4 shiftwidth=4 softtabstop=4
#
# Copyright (C) 2012-2021 GEM Foundation
#
# OpenQuake is free software: you can redistribute it and/or modify it
# under the terms of the GNU Affero General Public License as published
# by the Free Software Foundation, either version 3 of the License, or
# (at your option) any later version.
#
# OpenQuake is distributed in the hope that it will be useful,
# but WITHOUT ANY WARRANTY; without even the implied warranty of
# MERCHANTABILITY or FITNESS FOR A PARTICULAR PURPOSE.  See the
# GNU Affero General Public License for more details.
#
# You should have received a copy of the GNU Affero General Public License
# along with OpenQuake. If not, see <http://www.gnu.org/licenses/>.

"""
This module includes the scientific API of the oq-risklib
"""
import copy
import bisect
import itertools
import collections
from functools import lru_cache

import numpy
import pandas
from numpy.testing import assert_equal
from scipy import interpolate, stats, sparse

from openquake.baselib.general import CallableDict, AccumDict

F64 = numpy.float64
F32 = numpy.float32
U32 = numpy.uint32
U16 = numpy.uint16
U8 = numpy.uint8


def pairwise(iterable):
    "s -> (s0,s1), (s1,s2), (s2, s3), ..."
    a, b = itertools.tee(iterable)
    # b ahead one step; if b is empty do not raise StopIteration
    next(b, None)
    return zip(a, b)  # if a is empty will return an empty iter


def fine_graining(points, steps):
    """
    :param points: a list of floats
    :param int steps: expansion steps (>= 2)

    >>> fine_graining([0, 1], steps=0)
    [0, 1]
    >>> fine_graining([0, 1], steps=1)
    [0, 1]
    >>> fine_graining([0, 1], steps=2)
    array([0. , 0.5, 1. ])
    >>> fine_graining([0, 1], steps=3)
    array([0.        , 0.33333333, 0.66666667, 1.        ])
    >>> fine_graining([0, 0.5, 0.7, 1], steps=2)
    array([0.  , 0.25, 0.5 , 0.6 , 0.7 , 0.85, 1.  ])

    N points become S * (N - 1) + 1 points with S > 0
    """
    if steps < 2:
        return points
    ls = numpy.concatenate([numpy.linspace(x, y, num=steps + 1)[:-1]
                            for x, y in pairwise(points)])
    return numpy.concatenate([ls, [points[-1]]])

#
# Input models
#


class VulnerabilityFunction(object):
    dtype = numpy.dtype([('iml', F64), ('loss_ratio', F64), ('cov', F64)])
    seed = None  # to be overridden

    def __init__(self, vf_id, imt, imls, mean_loss_ratios, covs=None,
                 distribution="LN"):
        """
        A wrapper around a probabilistic distribution function
        (currently, the Log-normal ("LN") and Beta ("BT")
        distributions are supported amongst the continuous probability
        distributions. For specifying a discrete probability
        distribution refer to the class VulnerabilityFunctionWithPMF.
        It is meant to be pickeable to allow distributed computation.
        The only important method is `.__call__`, which applies
        the vulnerability function to a given set of ground motion
        fields and epsilons and return a loss matrix with N x R
        elements.

        :param str vf_id: Vulnerability Function ID
        :param str imt: Intensity Measure Type as a string

        :param list imls: Intensity Measure Levels for the
            vulnerability function. All values must be >= 0.0, values
            must be arranged in ascending order with no duplicates

        :param list mean_loss_ratios: Mean Loss ratio values, equal in
        length to imls, where value >= 0.

        :param list covs: Coefficients of Variation. Equal in length
        to mean loss ratios. All values must be >= 0.0.

        :param str distribution_name: The probabilistic distribution
            related to this function.
        """
        self.id = vf_id
        self.imt = imt
        self._check_vulnerability_data(
            imls, mean_loss_ratios, covs, distribution)
        self.imls = numpy.array(imls)
        self.mean_loss_ratios = numpy.array(mean_loss_ratios)

        if covs is not None:
            self.covs = numpy.array(covs)
        else:
            self.covs = numpy.zeros(self.imls.shape)

        anycovs = self.covs.any()
        for lr, cov in zip(self.mean_loss_ratios, self.covs):
            if lr == 0 and cov > 0:
                msg = ("It is not valid to define a mean loss ratio = 0 "
                       "with a corresponding coefficient of variation > 0")
                raise ValueError(msg)
            if cov < 0:
                raise ValueError(
                    'Found a negative coefficient of variation in %s' %
                    self.covs)
            if distribution == 'BT':
                if lr == 0:  # possible with cov == 0
                    pass
                elif lr > 1:
                    raise ValueError('The meanLRs must be ≤ 1, got %s' % lr)
                elif cov == 0 and anycovs:
                    raise ValueError(
                        'Found a zero coefficient of variation in %s' %
                        self.covs)
                elif cov ** 2 > 1 / lr - 1:
                    # see https://github.com/gem/oq-engine/issues/4841
                    raise ValueError(
                        'The coefficient of variation %s > %s does not '
                        'satisfy the requirement 0 < σ < sqrt[μ × (1 - μ)] '
                        'in %s' % (cov, numpy.sqrt(1 / lr - 1), self))

        self.distribution_name = distribution

    def init(self):
        # called by CompositeRiskModel and by __setstate__
        self.covs = F64(self.covs)
        self.mean_loss_ratios = F64(self.mean_loss_ratios)
        self._stddevs = self.covs * self.mean_loss_ratios
        self._mlr_i1d = interpolate.interp1d(self.imls, self.mean_loss_ratios)
        self._covs_i1d = interpolate.interp1d(self.imls, self.covs)

    def interpolate(self, gmf_df, col):
        """
        :param gmf_df:
           DataFrame of GMFs
        :returns:
           DataFrame of interpolated loss ratios and covs
        """
        gmvs = gmf_df[col].to_numpy()
        dic = dict(eid=gmf_df.eid.to_numpy(),
                   mean=numpy.zeros(len(gmvs)),
                   cov=numpy.zeros(len(gmvs)))
        # gmvs are clipped to max(iml)
        gmvs_curve = numpy.piecewise(
            gmvs, [gmvs > self.imls[-1]], [self.imls[-1], lambda x: x])
        ok = gmvs_curve >= self.imls[0]  # indices over the minimum
        curve_ok = gmvs_curve[ok]
        dic['mean'][ok] = self._mlr_i1d(curve_ok)
        dic['cov'][ok] = self._cov_for(curve_ok)
        return pandas.DataFrame(dic, gmf_df.sid)

    def survival(self, loss_ratio, mean, stddev):
        """
        Compute the survival probability based on the underlying
        distribution.
        """
        if self.distribution_name == 'LN':
            # scipy does not handle correctly the limit case stddev = 0.
            # In that case, when `mean` > 0 the survival function
            # approaches to a step function, otherwise (`mean` == 0) we
            # returns 0
            if stddev == 0:
                return numpy.piecewise(
                    loss_ratio, [loss_ratio > mean or not mean], [0, 1])
            variance = stddev ** 2.0
            sigma = numpy.sqrt(numpy.log((variance / mean ** 2.0) + 1.0))
            mu = mean ** 2.0 / numpy.sqrt(variance + mean ** 2.0)
            return stats.lognorm.sf(loss_ratio, sigma, scale=mu)
        elif self.distribution_name == 'BT':
            return stats.beta.sf(
                loss_ratio, _alpha(mean, stddev), _beta(mean, stddev))
        else:
            raise NotImplementedError(self.distribution_name)

<<<<<<< HEAD
    def sample(self, assets, mean_covs, gmf_df, rng, AE):
        """
        :param assets: DataFrame with ordinal, value and site_id
        :param mean_covs: (E, 2) loss ratios and covs
        :param eids: E event IDs
=======
    def sample(self, ratio_df, rng, AE, cutoff):
        """
        :param ratio_df: DataFrame with loss ratios and asset values
>>>>>>> 8e52db50
        :param rng: a MultiEventRNG or None
        :param AE: pair (A, E) with the total numbers of assets and events
        :param cutoff: a function setting to zero losses below a threshold
        :returns: a matrix of loss ratios of shape (A, E)
        """
<<<<<<< HEAD
        sids = assets.pop('site_id')
        means = mean_covs[:, 0]
        covs = mean_covs[:, 1]
        ratios = sparse.dok_matrix(AE)
        aids = assets.index.to_numpy()
        if self.distribution_name == 'LN':
            if rng and self.covs.sum():
                sigma = numpy.sqrt(numpy.log(1 + covs ** 2))
                div = numpy.sqrt(1 + covs ** 2)
                epsilons = rng.normal(len(assets), eids)
                for aid, eps in zip(aids, epsilons):
                    ratios[aid, eids] = means * numpy.exp(eps * sigma) / div
            else:  # no CoVs
                for eid, mean in zip(eids, means):
                    ratios[aids, eid] = mean
=======
        losses = sparse.dok_matrix(AE)
        if self.distribution_name == 'LN':
            for eid, df in ratio_df.groupby('eid'):
                means = df['mean'].to_numpy()
                covs = df['cov'].to_numpy()
                vals = df['val'].to_numpy()
                if rng and self.covs.sum():
                    sigma = numpy.sqrt(numpy.log(1 + covs ** 2))
                    div = numpy.sqrt(1 + covs ** 2)
                    eps = rng.normal(len(df), eid)
                    losses[df.aid, eid] = cutoff(
                        means * vals * numpy.exp(eps * sigma) / div)
                else:  # no CoVs
                    losses[df.aid, eid] = cutoff(means * vals)
>>>>>>> 8e52db50
        elif self.distribution_name == 'PM':
            lrs = F64(self.loss_ratios)  # when read from the datastore
            arange = numpy.arange(len(self.loss_ratios))
            # the test 1g has E=8 events and C=7 columns
            cols = [col for col in ratio_df.columns if isinstance(col, int)]
            for eid, df in ratio_df.groupby('eid'):
                pmf = []
                for probs in df[cols].to_numpy():  # probs by asset
                    if probs.sum() == 0:  # oq-risk-tests/case_1g
                        # means are zeros for events below the threshold
                        continue
                    pmf.append(stats.rv_discrete(
                        name='pmf', values=(arange, probs),
                        seed=rng.master_seed + eid
                    ).rvs())
                losses[df.aid, eid] = cutoff(lrs[pmf] * df.val.to_numpy())
        elif self.distribution_name == 'BT':
            for eid, df in ratio_df.groupby('eid'):
                means = df['mean'].to_numpy()
                covs = df['cov'].to_numpy()
                vals = df['val'].to_numpy()
                stddevs = means * covs
                alpha = _alpha(means, stddevs)
                beta = _beta(means, stddevs)
                losses[df.aid, eid] = cutoff(vals * rng.beta(
                    len(df), eid, alpha, beta))
        else:
            raise NotImplementedError(self.distribution_name)
        return losses

<<<<<<< HEAD
    def __call__(self, assets, gmf_df, col, rng, AE):
        """
        :param assets: A assets with fields ordinal, value, site_id
        :param gmvs: E ground motion values
        :param eids: E event IDs
=======
    def __call__(self, asset_df, gmf_df, col, rng=None, AE=None, minloss=0):
        """
        :param asset_df: a DataFrame with A assets
        :param gmf_df: a DataFrame of GMFs for the given assets
>>>>>>> 8e52db50
        :param rng: a MultiEventRNG or None
        :param AE: a pair of integers (A, E)
        :returns: a matrix of losses of shape (A, E)
        """
<<<<<<< HEAD
        mean_covs = self.interpolate(gmf_df[col].to_numpy())
        return self.sample(assets, mean_covs, gmf_df, rng, AE)
=======
        def cutoff(losses):
            losses[losses < minloss] = 0
            return losses
        test = asset_df is None and AE is None
        if test:  # in the tests
            asset_df = pandas.DataFrame(dict(aid=0, val=1), [0])
            AE = len(asset_df), len(gmf_df)
        df = self.interpolate(gmf_df, col)
        losses = self.sample(asset_df.join(df), rng, AE, cutoff)
        if test:
            losses = losses.todense()
        return losses
>>>>>>> 8e52db50

    def strictly_increasing(self):
        """
        :returns:
          a new vulnerability function that is strictly increasing.
          It is built by removing piece of the function where the mean
          loss ratio is constant.
        """
        imls, mlrs, covs = [], [], []

        previous_mlr = None
        for i, mlr in enumerate(self.mean_loss_ratios):
            if previous_mlr == mlr:
                continue
            else:
                mlrs.append(mlr)
                imls.append(self.imls[i])
                covs.append(self.covs[i])
                previous_mlr = mlr

        return self.__class__(
            self.id, self.imt, imls, mlrs, covs, self.distribution_name)

    def mean_loss_ratios_with_steps(self, steps):
        """
        Split the mean loss ratios, producing a new set of loss ratios. The new
        set of loss ratios always includes 0.0 and 1.0

        :param int steps:
            the number of steps we make to go from one loss
            ratio to the next. For example, if we have [0.5, 0.7]::

             steps = 1 produces [0.0,  0.5, 0.7, 1]
             steps = 2 produces [0.0, 0.25, 0.5, 0.6, 0.7, 0.85, 1]
             steps = 3 produces [0.0, 0.17, 0.33, 0.5, 0.57, 0.63,
                                 0.7, 0.8, 0.9, 1]
        """
        loss_ratios = self.mean_loss_ratios

        if min(loss_ratios) > 0.0:
            # prepend with a zero
            loss_ratios = numpy.concatenate([[0.0], loss_ratios])

        if max(loss_ratios) < 1.0:
            # append a 1.0
            loss_ratios = numpy.concatenate([loss_ratios, [1.0]])

        return fine_graining(loss_ratios, steps)

    def _cov_for(self, imls):
        """
        Clip `imls` to the range associated with the support of the
        vulnerability function and returns the corresponding
        covariance values by linear interpolation. For instance
        if the range is [0.005, 0.0269] and the imls are
        [0.0049, 0.006, 0.027], the clipped imls are
        [0.005,  0.006, 0.0269].
        """
        return self._covs_i1d(
            numpy.piecewise(
                imls,
                [imls > self.imls[-1], imls < self.imls[0]],
                [self.imls[-1], self.imls[0], lambda x: x]))

    def __getstate__(self):
        return (self.id, self.imt, self.imls, self.mean_loss_ratios,
                self.covs, self.distribution_name)

    def __setstate__(self, state):
        self.id = state[0]
        self.imt = state[1]
        self.imls = state[2]
        self.mean_loss_ratios = state[3]
        self.covs = state[4]
        self.distribution_name = state[5]
        self.init()

    def _check_vulnerability_data(self, imls, loss_ratios, covs, distribution):
        assert_equal(imls, sorted(set(imls)))
        assert all(x >= 0.0 for x in imls)
        assert covs is None or len(covs) == len(imls)
        assert len(loss_ratios) == len(imls)
        assert all(x >= 0.0 for x in loss_ratios)
        assert covs is None or all(x >= 0.0 for x in covs)
        assert distribution in ["LN", "BT", "PM"]

    @lru_cache()
    def loss_ratio_exceedance_matrix(self, loss_ratios):
        """
        Compute the LREM (Loss Ratio Exceedance Matrix).
        """
        # LREM has number of rows equal to the number of loss ratios
        # and number of columns equal to the number of imls
        lrem = numpy.empty((len(loss_ratios), len(self.imls)))
        for row, loss_ratio in enumerate(loss_ratios):
            for col, (mean_loss_ratio, stddev) in enumerate(
                    zip(self.mean_loss_ratios, self._stddevs)):
                lrem[row, col] = self.survival(
                    loss_ratio, mean_loss_ratio, stddev)
        return lrem

    @lru_cache()
    def mean_imls(self):
        """
        Compute the mean IMLs (Intensity Measure Level)
        for the given vulnerability function.

        :param vulnerability_function: the vulnerability function where
            the IMLs (Intensity Measure Level) are taken from.
        :type vuln_function:
           :py:class:`openquake.risklib.vulnerability_function.\
           VulnerabilityFunction`
        """
        return numpy.array(
            [max(0, self.imls[0] - (self.imls[1] - self.imls[0]) / 2.)] +
            [numpy.mean(pair) for pair in pairwise(self.imls)] +
            [self.imls[-1] + (self.imls[-1] - self.imls[-2]) / 2.])

    def __repr__(self):
        return '<VulnerabilityFunction(%s, %s)>' % (self.id, self.imt)


class VulnerabilityFunctionWithPMF(VulnerabilityFunction):
    """
    Vulnerability function with an explicit distribution of probabilities

    :param str vf_id: vulnerability function ID
    :param str imt: Intensity Measure Type
    :param imls: intensity measure levels (L)
    :param ratios: an array of mean ratios (M)
    :param probs: a matrix of probabilities of shape (M, L)
    """
    def __init__(self, vf_id, imt, imls, loss_ratios, probs):
        self.id = vf_id
        self.imt = imt
        self._check_vulnerability_data(imls, loss_ratios, probs)
        self.imls = imls
        self.loss_ratios = loss_ratios
        self.probs = probs
        self.distribution_name = "PM"

        # to be set in .init(), called also by __setstate__
        (self._probs_i1d, self.distribution) = None, None
        self.init()

        ls = [('iml', F32)] + [('prob-%s' % lr, F32) for lr in loss_ratios]
        self._dtype = numpy.dtype(ls)

    def init(self):
        self._probs_i1d = interpolate.interp1d(self.imls, self.probs)

    def __getstate__(self):
        return (self.id, self.imt, self.imls, self.loss_ratios,
                self.probs, self.distribution_name)

    def __setstate__(self, state):
        self.id = state[0]
        self.imt = state[1]
        self.imls = state[2]
        self.loss_ratios = state[3]
        self.probs = state[4]
        self.distribution_name = state[5]
        self.init()

    def _check_vulnerability_data(self, imls, loss_ratios, probs):
        assert all(x >= 0.0 for x in imls)
        assert all(x >= 0.0 for x in loss_ratios)
        assert all([1.0 >= x >= 0.0 for x in y] for y in probs)
        assert probs.shape[0] == len(loss_ratios)
        assert probs.shape[1] == len(imls)

    # MN: in the test gmvs_curve is of shape (5,), self.probs of shape (7, 8)
    # self.imls of shape (8,) and the returned means have shape (5, 7)
    def interpolate(self, gmf_df, col):
        """
        :param gmvs:
           DataFrame of GMFs
        :param col:           name of the column to consider
        :returns:
           DataFrame of interpolated probabilities
        """
        # gmvs are clipped to max(iml)
        M = len(self.probs)
        gmvs = gmf_df[col].to_numpy()
        dic = {m: numpy.zeros_like(gmvs) for m in range(M)}
        dic['eid'] = gmf_df.eid.to_numpy()
        gmvs_curve = numpy.piecewise(
            gmvs, [gmvs > self.imls[-1]], [self.imls[-1], lambda x: x])
        ok = gmvs_curve >= self.imls[0]  # indices over the minimum
        for m, probs in enumerate(self._probs_i1d(gmvs_curve[ok])):
            dic[m][ok] = probs
        return pandas.DataFrame(dic, gmf_df.sid)

    @lru_cache()
    def loss_ratio_exceedance_matrix(self, loss_ratios):
        """
        Compute the LREM (Loss Ratio Exceedance Matrix).
        Required for the Classical Risk and BCR Calculators.
        Currently left unimplemented as the PMF format is used only for the
        Scenario and Event Based Risk Calculators.

        :param int steps:
            Number of steps between loss ratios.
        """
        # TODO: to be implemented if the classical risk calculator
        # needs to support the pmf vulnerability format

    def __repr__(self):
        return '<VulnerabilityFunctionWithPMF(%s, %s)>' % (self.id, self.imt)


# this is meant to be instantiated by riskmodels.get_risk_functions
class VulnerabilityModel(dict):
    """
    Container for a set of vulnerability functions. You can access each
    function given the IMT and taxonomy with the square bracket notation.

    :param str id: ID of the model
    :param str assetCategory: asset category (i.e. buildings, population)
    :param str lossCategory: loss type (i.e. structural, contents, ...)

    All such attributes are None for a vulnerability model coming from a
    NRML 0.4 file.
    """
    def __init__(self, id=None, assetCategory=None, lossCategory=None):
        self.id = id
        self.assetCategory = assetCategory
        self.lossCategory = lossCategory

    def __repr__(self):
        return '<%s %s %s>' % (
            self.__class__.__name__, self.lossCategory, sorted(self))


# ############################## fragility ############################### #

class FragilityFunctionContinuous(object):

    def __init__(self, limit_state, mean, stddev, minIML, maxIML, nodamage=0):
        self.limit_state = limit_state
        self.mean = mean
        self.stddev = stddev
        self.minIML = minIML
        self.maxIML = maxIML
        self.no_damage_limit = nodamage

    def __call__(self, imls):
        """
        Compute the Probability of Exceedance (PoE) for the given
        Intensity Measure Levels (IMLs).
        """
        # it is essentially to make a copy of the intensity measure levels,
        # otherwise the minIML feature in continuous fragility functions will
        # change the levels, thus breaking case_master for OQ_DISTRIBUTE=no
        if self.minIML or self.maxIML:
            imls = numpy.array(imls)
        variance = self.stddev ** 2.0
        sigma = numpy.sqrt(numpy.log(
            (variance / self.mean ** 2.0) + 1.0))

        mu = self.mean ** 2.0 / numpy.sqrt(
            variance + self.mean ** 2.0)

        if self.maxIML:
            imls[imls > self.maxIML] = self.maxIML
        if self.minIML:
            imls[imls < self.minIML] = self.minIML
        result = stats.lognorm.cdf(imls, sigma, scale=mu)
        if self.no_damage_limit:
            result[imls < self.no_damage_limit] = 0
        return result

    def __repr__(self):
        return '<%s(%s, %s, %s)>' % (
            self.__class__.__name__, self.limit_state, self.mean, self.stddev)


class FragilityFunctionDiscrete(object):

    def __init__(self, limit_state, imls, poes, no_damage_limit=None):
        self.limit_state = limit_state
        self.imls = imls
        self.poes = poes
        if len(imls) != len(poes):
            raise ValueError('%s: %d levels but %d poes' % (
                limit_state, len(imls), len(poes)))
        self._interp = None
        self.no_damage_limit = no_damage_limit

    @property
    def interp(self):
        if self._interp is not None:
            return self._interp
        self._interp = interpolate.interp1d(self.imls, self.poes,
                                            bounds_error=False)
        return self._interp

    def __call__(self, imls):
        """
        Compute the Probability of Exceedance (PoE) for the given
        Intensity Measure Levels (IMLs).
        """
        highest_iml = self.imls[-1]
        imls = numpy.array(imls)
        if imls.sum() == 0.0:
            return numpy.zeros_like(imls)
        imls[imls > highest_iml] = highest_iml
        result = self.interp(imls)
        if self.no_damage_limit:
            result[imls < self.no_damage_limit] = 0
        return result

    # so that the curve is pickeable
    def __getstate__(self):
        return dict(limit_state=self.limit_state,
                    poes=self.poes, imls=self.imls, _interp=None,
                    no_damage_limit=self.no_damage_limit)

    def __eq__(self, other):
        return (self.poes == other.poes and self.imls == other.imls and
                self.no_damage_limit == other.no_damage_limit)

    def __ne__(self, other):
        return not self == other

    def __repr__(self):
        return '<%s(%s, %s, %s)>' % (
            self.__class__.__name__, self.limit_state, self.imls, self.poes)


class FragilityFunctionList(list):
    """
    A list of fragility functions with common attributes; there is a
    function for each limit state.
    """
    # NB: the list is populated after instantiation by .append calls
    def __init__(self, array, **attrs):
        self.array = array
        vars(self).update(attrs)

    def mean_loss_ratios_with_steps(self, steps):
        """For compatibility with vulnerability functions"""
        return fine_graining(self.imls, steps)

    def build(self, limit_states, discretization, steps_per_interval):
        """
        :param limit_states: a sequence of limit states
        :param discretization: continouos fragility discretization parameter
        :param steps_per_interval: steps_per_interval parameter
        :returns: a populated FragilityFunctionList instance
        """
        new = copy.copy(self)
        new.clear()
        add_zero = (self.format == 'discrete' and
                    self.nodamage and self.nodamage <= self.imls[0])
        new.imls = build_imls(new, discretization)
        if steps_per_interval > 1:
            new._interp_imls = build_imls(  # passed to classical_damage
                new, discretization, steps_per_interval)
        for i, ls in enumerate(limit_states):
            data = self.array[i]
            if self.format == 'discrete':
                if add_zero:
                    if len(self.imls) == len(data):  # add no_damage
                        imls = [self.nodamage] + self.imls
                    else:  # already added
                        imls = self.imls
                    new.append(FragilityFunctionDiscrete(
                        ls, imls, numpy.concatenate([[0.], data]),
                        self.nodamage))
                else:
                    new.append(FragilityFunctionDiscrete(
                        ls, self.imls, data, self.nodamage))
            else:  # continuous
                new.append(FragilityFunctionContinuous(
                    ls, data[0], data[1],  # mean and stddev
                    self.minIML, self.maxIML, self.nodamage))
        return new

    def __repr__(self):
        kvs = ['%s=%s' % item for item in vars(self).items()]
        return '<FragilityFunctionList %s>' % ', '.join(kvs)


class ConsequenceModel(dict):
    """
    Dictionary of consequence functions. You can access each
    function given its name with the square bracket notation.

    :param str id: ID of the model
    :param str assetCategory: asset category (i.e. buildings, population)
    :param str lossCategory: loss type (i.e. structural, contents, ...)
    :param str description: description of the model
    :param limitStates: a list of limit state strings
    """

    def __init__(self, id, assetCategory, lossCategory, description,
                 limitStates):
        self.id = id
        self.assetCategory = assetCategory
        self.lossCategory = lossCategory
        self.description = description
        self.limitStates = limitStates

    def __repr__(self):
        return '<%s %s %s %s>' % (
            self.__class__.__name__, self.lossCategory,
            ', '.join(self.limitStates), ' '.join(sorted(self)))


def build_imls(ff, continuous_fragility_discretization,
               steps_per_interval=0):
    """
    Build intensity measure levels from a fragility function. If the function
    is continuous, they are produced simply as a linear space between minIML
    and maxIML. If the function is discrete, they are generated with a
    complex logic depending on the noDamageLimit and the parameter
    steps per interval.

    :param ff: a fragility function object
    :param continuous_fragility_discretization: .ini file parameter
    :param steps_per_interval:  .ini file parameter
    :returns: generated imls
    """
    if ff.format == 'discrete':
        imls = ff.imls
        if ff.nodamage and ff.nodamage < imls[0]:
            imls = [ff.nodamage] + imls
        if steps_per_interval > 1:
            gen_imls = fine_graining(imls, steps_per_interval)
        else:
            gen_imls = imls
    else:  # continuous
        gen_imls = numpy.linspace(ff.minIML, ff.maxIML,
                                  continuous_fragility_discretization)
    return gen_imls


# this is meant to be instantiated by riskmodels.get_fragility_model
class FragilityModel(dict):
    """
    Container for a set of fragility functions. You can access each
    function given the IMT and taxonomy with the square bracket notation.

    :param str id: ID of the model
    :param str assetCategory: asset category (i.e. buildings, population)
    :param str lossCategory: loss type (i.e. structural, contents, ...)
    :param str description: description of the model
    :param limitStates: a list of limit state strings
    """

    def __init__(self, id, assetCategory, lossCategory, description,
                 limitStates):
        self.id = id
        self.assetCategory = assetCategory
        self.lossCategory = lossCategory
        self.description = description
        self.limitStates = limitStates

    def __repr__(self):
        return '<%s %s %s %s>' % (
            self.__class__.__name__, self.lossCategory,
            self.limitStates, sorted(self))


# NB: the beta distribution `numpy.random.beta(alpha, beta)` is singular
# if the beta array contains some zeros; this happens if the vulnerability
# function has zero coefficients of variation (stddevs).
# Even if you do something like this:
#
# res = numpy.zeros_like(alpha)
# ok = beta !=0  # not singular
# res[ok] = numpy.random.beta(alpha[ok], beta[ok])
# res[~ok] = 1
#
# this is not going to give results close to you want expect by
# setting stddev=.0000001 and mean=.0000001 (i.e. smoothly going
# through the limit) even if the the seed is fixed. The reason is that
# the random number generator will advance differently.  Suppose the
# array size is 10 and there is a single singular value with beta=0
# and 9 values with beta != 0; the call to numpy.random.beta(alpha, beta)
# will advance the generator by 9 steps, while if you regularize the
# singularity by using stddev=.0000001 and mean=.00000001 the random
# generator will advance by 10 steps. The numbers produced by the beta
# distribution will be quite different.
# This is why having stddevs == 0 is an error and it is forbidden in
# VulnerabilityFunction.__init__.

def _alpha(mean, stddev):
    return ((1 - mean) / stddev ** 2 - 1 / mean) * mean ** 2


def _beta(mean, stddev):
    return ((1 - mean) / stddev ** 2 - 1 / mean) * (mean - mean ** 2)


#
# Event Based
#

CurveParams = collections.namedtuple(
    'CurveParams',
    ['index', 'loss_type', 'curve_resolution', 'ratios', 'user_provided'])


#
# Scenario Damage
#

def scenario_damage(fragility_functions, gmvs):
    """
    :param fragility_functions: a list of D - 1 fragility functions
    :param gmvs: an array of E ground motion values
    :returns: an array of (D, E) damage fractions
    """
    lst = [numpy.ones_like(gmvs)]
    for f, ff in enumerate(fragility_functions):  # D - 1 functions
        lst.append(ff(gmvs))
    lst.append(numpy.zeros_like(gmvs))
    # convert a (D + 1, E) array into a (D, E) array
    arr = pairwise_diff(numpy.array(lst))
    arr[arr < 1E-7] = 0  # sanity check
    return arr

#
# Classical Damage
#


def annual_frequency_of_exceedence(poe, t_haz):
    """
    :param poe: array of probabilities of exceedence
    :param t_haz: hazard investigation time
    :returns: array of frequencies (with +inf values where poe=1)
    """
    arr = 1. - poe
    arr[arr == 0] = 1E-16  # cutoff to avoid log(0)
    return - numpy.log(arr) / t_haz


def classical_damage(
        fragility_functions, hazard_imls, hazard_poes,
        investigation_time, risk_investigation_time,
        steps_per_interval=1, debug=False):
    """
    :param fragility_functions:
        a list of fragility functions for each damage state
    :param hazard_imls:
        Intensity Measure Levels
    :param hazard_poes:
        hazard curve
    :param investigation_time:
        hazard investigation time
    :param risk_investigation_time:
        risk investigation time
    :param steps_per_interval:
        steps per interval
    :returns:
        an array of M probabilities of occurrence where M is the numbers
        of damage states.
    """
    if steps_per_interval > 1:  # interpolate
        imls = numpy.array(fragility_functions._interp_imls)
        min_val, max_val = hazard_imls[0], hazard_imls[-1]
        assert min_val > 0, hazard_imls  # sanity check
        numpy.putmask(imls, imls < min_val, min_val)
        numpy.putmask(imls, imls > max_val, max_val)
        poes = interpolate.interp1d(hazard_imls, hazard_poes)(imls)
    else:
        imls = hazard_imls
        poes = numpy.array(hazard_poes)
    afe = annual_frequency_of_exceedence(poes, investigation_time)
    annual_frequency_of_occurrence = pairwise_diff(
        pairwise_mean([afe[0]] + list(afe) + [afe[-1]]))
    poes_per_damage_state = []
    for ff in fragility_functions:
        fx = annual_frequency_of_occurrence @ ff(imls)
        if debug:
            print(fx)
        poe_per_damage_state = 1. - numpy.exp(-fx * risk_investigation_time)
        poes_per_damage_state.append(poe_per_damage_state)
    poos = pairwise_diff([1] + poes_per_damage_state + [0])
    return poos

#
# Classical
#


def classical(vulnerability_function, hazard_imls, hazard_poes, loss_ratios):
    """
    :param vulnerability_function:
        an instance of
        :py:class:`openquake.risklib.scientific.VulnerabilityFunction`
        representing the vulnerability function used to compute the curve.
    :param hazard_imls:
        the hazard intensity measure type and levels
    :type hazard_poes:
        the hazard curve
    :param loss_ratios:
        a tuple of C loss ratios
    :returns:
        an array of shape (2, C)
    """
    assert len(hazard_imls) == len(hazard_poes), (
        len(hazard_imls), len(hazard_poes))
    vf = vulnerability_function
    imls = vf.mean_imls()
    lrem = vf.loss_ratio_exceedance_matrix(loss_ratios)

    # saturate imls to hazard imls
    min_val, max_val = hazard_imls[0], hazard_imls[-1]
    numpy.putmask(imls, imls < min_val, min_val)
    numpy.putmask(imls, imls > max_val, max_val)

    # interpolate the hazard curve
    poes = interpolate.interp1d(hazard_imls, hazard_poes)(imls)

    # compute the poos
    pos = pairwise_diff(poes)
    lrem_po = numpy.empty(lrem.shape)
    for idx, po in enumerate(pos):
        lrem_po[:, idx] = lrem[:, idx] * po  # column * po
    return numpy.array([loss_ratios, lrem_po.sum(axis=1)])


# used in classical_risk only
def conditional_loss_ratio(loss_ratios, poes, probability):
    """
    Return the loss ratio corresponding to the given PoE (Probability
    of Exceendance). We can have four cases:

      1. If `probability` is in `poes` it takes the bigger
         corresponding loss_ratios.

      2. If it is in `(poe1, poe2)` where both `poe1` and `poe2` are
         in `poes`, then we perform a linear interpolation on the
         corresponding losses

      3. if the given probability is smaller than the
         lowest PoE defined, it returns the max loss ratio .

      4. if the given probability is greater than the highest PoE
         defined it returns zero.

    :param loss_ratios: an iterable over non-decreasing loss ratio
                        values (float)
    :param poes: an iterable over non-increasing probability of
                 exceedance values (float)
    :param float probability: the probability value used to
                              interpolate the loss curve
    """
    assert len(loss_ratios) >= 3, loss_ratios
    rpoes = poes[::-1]
    if probability > poes[0]:  # max poes
        return 0.0
    elif probability < poes[-1]:  # min PoE
        return loss_ratios[-1]
    if probability in poes:
        return max([loss
                    for i, loss in enumerate(loss_ratios)
                    if probability == poes[i]])
    else:
        interval_index = bisect.bisect_right(rpoes, probability)

        if interval_index == len(poes):  # poes are all nan
            return float('nan')
        elif interval_index == 1:  # boundary case
            x1, x2 = poes[-2:]
            y1, y2 = loss_ratios[-2:]
        else:
            x1, x2 = poes[-interval_index-1:-interval_index + 1]
            y1, y2 = loss_ratios[-interval_index-1:-interval_index + 1]

        return (y2 - y1) / (x2 - x1) * (probability - x1) + y1


#
# Insured Losses
#

def insured_losses(losses, deductible, insured_limit):
    """
    :param losses: an array of ground-up loss ratios
    :param float deductible: the deductible limit in fraction form
    :param float insured_limit: the insured limit in fraction form

    Compute insured losses for the given asset and losses, from the point
    of view of the insurance company. For instance:

    >>> insured_losses(numpy.array([3, 20, 101]), 5, 100)
    array([ 0, 15, 95])

    - if the loss is 3 (< 5) the company does not pay anything
    - if the loss is 20 the company pays 20 - 5 = 15
    - if the loss is 101 the company pays 100 - 5 = 95
    """
    return numpy.piecewise(
        losses,
        [losses < deductible, losses > insured_limit],
        [0, insured_limit - deductible, lambda x: x - deductible])


def insured_loss_curve(curve, deductible, insured_limit):
    """
    Compute an insured loss ratio curve given a loss ratio curve

    :param curve: an array 2 x R (where R is the curve resolution)
    :param float deductible: the deductible limit in fraction form
    :param float insured_limit: the insured limit in fraction form

    >>> losses = numpy.array([3, 20, 101])
    >>> poes = numpy.array([0.9, 0.5, 0.1])
    >>> insured_loss_curve(numpy.array([losses, poes]), 5, 100)
    array([[ 3.        , 20.        ],
           [ 0.85294118,  0.5       ]])
    """
    losses, poes = curve[:, curve[0] <= insured_limit]
    limit_poe = interpolate.interp1d(
        *curve, bounds_error=False, fill_value=1)(deductible)
    return numpy.array([
        losses,
        numpy.piecewise(poes, [poes > limit_poe], [limit_poe, lambda x: x])])


#
# Benefit Cost Ratio Analysis
#


def bcr(eal_original, eal_retrofitted, interest_rate,
        asset_life_expectancy, asset_value, retrofitting_cost):
    """
    Compute the Benefit-Cost Ratio.

    BCR = (EALo - EALr)(1-exp(-r*t))/(r*C)

    Where:

    * BCR -- Benefit cost ratio
    * EALo -- Expected annual loss for original asset
    * EALr -- Expected annual loss for retrofitted asset
    * r -- Interest rate
    * t -- Life expectancy of the asset
    * C -- Retrofitting cost
    """
    return ((eal_original - eal_retrofitted) * asset_value *
            (1 - numpy.exp(- interest_rate * asset_life_expectancy)) /
            (interest_rate * retrofitting_cost))


# ####################### statistics #################################### #

def pairwise_mean(values):
    "Averages between a value and the next value in a sequence"
    return numpy.array([numpy.mean(pair) for pair in pairwise(values)])


def pairwise_diff(values):
    "Differences between a value and the next value in a sequence"
    return numpy.array([x - y for x, y in pairwise(values)])


def mean_std(fractions):
    """
    Given an N x M matrix, returns mean and std computed on the rows,
    i.e. two M-dimensional vectors.
    """
    n = fractions.shape[0]
    if n == 1:  # avoid warnings when computing the stddev
        return fractions[0], numpy.ones_like(fractions[0]) * numpy.nan
    return numpy.mean(fractions, axis=0), numpy.std(fractions, axis=0, ddof=1)


def loss_maps(curves, conditional_loss_poes):
    """
    :param curves: an array of loss curves
    :param conditional_loss_poes: a list of conditional loss poes
    :returns: a composite array of loss maps with the same shape
    """
    loss_maps_dt = numpy.dtype([('poe-%s' % poe, F32)
                                for poe in conditional_loss_poes])
    loss_maps = numpy.zeros(curves.shape, loss_maps_dt)
    for idx, curve in numpy.ndenumerate(curves):
        for poe in conditional_loss_poes:
            loss_maps['poe-%s' % poe][idx] = conditional_loss_ratio(
                curve['losses'], curve['poes'], poe)
    return loss_maps


def broadcast(func, composite_array, *args):
    """
    Broadcast an array function over a composite array
    """
    dic = {}
    dtypes = []
    for name in composite_array.dtype.names:
        dic[name] = func(composite_array[name], *args)
        dtypes.append((name, dic[name].dtype))
    res = numpy.zeros(dic[name].shape, numpy.dtype(dtypes))
    for name in dic:
        res[name] = dic[name]
    return res


# TODO: remove this from openquake.risklib.qa_tests.bcr_test
def average_loss(lc):
    """
    Given a loss curve array with `poe` and `loss` fields,
    computes the average loss on a period of time.

    :note: As the loss curve is supposed to be piecewise linear as it
           is a result of a linear interpolation, we compute an exact
           integral by using the trapeizodal rule with the width given by the
           loss bin width.
    """
    losses, poes = (lc['loss'], lc['poe']) if lc.dtype.names else lc
    return -pairwise_diff(losses) @ pairwise_mean(poes)


def normalize_curves_eb(curves):
    """
    A more sophisticated version of normalize_curves, used in the event
    based calculator.

    :param curves: a list of pairs (losses, poes)
    :returns: first losses, all_poes
    """
    # we assume non-decreasing losses, so losses[-1] is the maximum loss
    non_zero_curves = [(losses, poes)
                       for losses, poes in curves if losses[-1] > 0]
    if not non_zero_curves:  # no damage. all zero curves
        return curves[0][0], numpy.array([poes for _losses, poes in curves])
    else:  # standard case
        max_losses = [losses[-1] for losses, _poes in non_zero_curves]
        reference_curve = non_zero_curves[numpy.argmax(max_losses)]
        loss_ratios = reference_curve[0]
        curves_poes = [interpolate.interp1d(
            losses, poes, bounds_error=False, fill_value=0)(loss_ratios)
            for losses, poes in curves]
        # fix degenerated case with flat curve
        for cp in curves_poes:
            if numpy.isnan(cp[0]):
                cp[0] = 0
    return loss_ratios, numpy.array(curves_poes)


def build_loss_curve_dt(curve_resolution, insured_losses=False):
    """
    :param curve_resolution:
        dictionary loss_type -> curve_resolution
    :param insured_losses:
        configuration parameter
    :returns:
       loss_curve_dt
    """
    lc_list = []
    for lt in sorted(curve_resolution):
        C = curve_resolution[lt]
        pairs = [('losses', (F32, C)), ('poes', (F32, C))]
        lc_dt = numpy.dtype(pairs)
        lc_list.append((str(lt), lc_dt))
    if insured_losses:
        for lt in sorted(curve_resolution):
            C = curve_resolution[lt]
            pairs = [('losses', (F32, C)), ('poes', (F32, C))]
            lc_dt = numpy.dtype(pairs)
            lc_list.append((str(lt) + '_ins', lc_dt))
    loss_curve_dt = numpy.dtype(lc_list) if lc_list else None
    return loss_curve_dt


def return_periods(eff_time, num_losses):
    """
    :param eff_time: ses_per_logic_tree_path * investigation_time
    :param num_losses: used to determine the minimum period
    :returns: an array of 32 bit periods

    Here are a few examples:

    >>> return_periods(1, 1)
    Traceback (most recent call last):
       ...
    ValueError: eff_time too small: 1
    >>> return_periods(2, 2)
    array([1, 2], dtype=uint32)
    >>> return_periods(2, 10)
    array([1, 2], dtype=uint32)
    >>> return_periods(100, 2)
    array([ 50, 100], dtype=uint32)
    >>> return_periods(1000, 1000)
    array([   1,    2,    5,   10,   20,   50,  100,  200,  500, 1000],
          dtype=uint32)
    """
    if eff_time < 2:
        raise ValueError('eff_time too small: %s' % eff_time)
    if num_losses < 2:
        raise ValueError('num_losses too small: %s' % num_losses)
    min_time = eff_time / num_losses
    period = 1
    periods = []
    loop = True
    while loop:
        for val in [1, 2, 5]:
            time = period * val
            if time >= min_time:
                if time > eff_time:
                    loop = False
                    break
                periods.append(time)
        period *= 10
    return U32(periods)


def losses_by_period(losses, return_periods, num_events=None, eff_time=None):
    """
    :param losses: array of simulated losses
    :param return_periods: return periods of interest
    :param num_events: the number of events (>= number of losses)
    :param eff_time: investigation_time * ses_per_logic_tree_path
    :returns: interpolated losses for the return periods, possibly with NaN

    NB: the return periods must be ordered integers >= 1. The interpolated
    losses are defined inside the interval min_time < time < eff_time
    where min_time = eff_time /num_events. On the right of the interval they
    have NaN values; on the left zero values.
    If num_events is not passed, it is inferred from the number of losses;
    if eff_time is not passed, it is inferred from the longest return period.
    Here is an example:

    >>> losses = [3, 2, 3.5, 4, 3, 23, 11, 2, 1, 4, 5, 7, 8, 9, 13]
    >>> losses_by_period(losses, [1, 2, 5, 10, 20, 50, 100], 20)
    array([ 0. ,  0. ,  0. ,  3.5,  8. , 13. , 23. ])
    """
    P = len(return_periods)
    assert len(losses)
    if isinstance(losses, list):
        losses = numpy.array(losses)
    num_losses = len(losses)
    if num_events is None:
        num_events = num_losses
    elif num_events < num_losses:
        raise ValueError(
            'There are not enough events (%d<%d) to compute the loss curve'
            % (num_events, num_losses))
    if eff_time is None:
        eff_time = return_periods[-1]
    losses = numpy.sort(losses)
    # num_losses < num_events: just add zeros
    num_zeros = num_events - num_losses
    if num_zeros:
        newlosses = numpy.zeros(num_events, losses.dtype)
        newlosses[num_events-num_losses:num_events] = losses
        losses = newlosses
    periods = eff_time / numpy.arange(num_events, 0., -1)
    num_left = sum(1 for rp in return_periods if rp < periods[0])
    num_right = sum(1 for rp in return_periods if rp > periods[-1])
    rperiods = [rp for rp in return_periods if periods[0] <= rp <= periods[-1]]
    curve = numpy.zeros(len(return_periods), losses.dtype)
    logr, logp = numpy.log(rperiods), numpy.log(periods)
    for idx, _ in numpy.ndenumerate(losses[0]):
        tup = idx + (slice(num_left, P-num_right),)
        curve[tup] = numpy.interp(logr, logp, losses[idx])
        tup = idx + (slice(P-num_right, None),)
        curve[tup] = numpy.nan
    return curve


class LossCurvesMapsBuilder(object):
    """
    Build losses curves and maps for all loss types at the same time.

    :param conditional_loss_poes: a list of PoEs, possibly empty
    :param return_periods: ordered array of return periods
    :param loss_dt: composite dtype for the loss types
    :param weights: weights of the realizations
    :param num_events: number of events for each realization
    :param eff_time: ses_per_logic_tree_path * hazard investigation time
    """
    def __init__(self, conditional_loss_poes, return_periods, loss_dt,
                 weights, num_events, eff_time, risk_investigation_time):
        self.conditional_loss_poes = conditional_loss_poes
        self.return_periods = return_periods
        self.loss_dt = loss_dt
        self.weights = weights
        self.num_events = num_events
        self.eff_time = eff_time
        if return_periods.sum() == 0:
            self.poes = 1
        else:
            self.poes = 1. - numpy.exp(
                - risk_investigation_time / return_periods)

    # used in post_risk
    def build_curve(self, losses, rlzi):
        return losses_by_period(
            losses, self.return_periods, self.num_events[rlzi], self.eff_time)


class AggLossTable(AccumDict):
    """
    :param aggkey: dictionary tuple -> integer
    :param loss_names: primary loss types + secondary loss types
    """
    @classmethod
    def new(cls, aggkey, loss_names):
        self = cls()
        self.aggkey = {key: k for k, key in enumerate(aggkey)}
        self.aggkey[()] = len(aggkey)
        self.loss_names = loss_names
        self.accum = 0
        return self

    def aggregate(self, out, aggby):
        """
        Populate the event loss table
        """
        assets = out['assets']

        # populate outputs
        if aggby == ['id']:
            kid = {o: self.aggkey[o + 1, ] for o in assets['ordinal']}
        elif aggby == ['site_id']:
            kid = {rec['ordinal']: self.aggkey[rec['site_id'] + 1, ]
                   for rec in assets}
        elif aggby:
            kid = {rec['ordinal']: self.aggkey[tuple(rec[aggby])]
                   for rec in assets}
        else:
            kid = {}

        # aggregation
        K = len(self.aggkey) - 1
        for lni, ln in enumerate(self.loss_names):
            for (aid, eid), loss in out[ln].items():
                self[eid, K, lni] += loss
                # this is the slow part, if aggregate_by is given
                if kid:
                    self[eid, kid[aid], lni] += loss

    def to_dframe(self):
        """
        Convert the AggLosTable into a DataFrame
        """
        out = AccumDict(accum=[])  # col -> values
        for (eid, kid, lid), loss in self.items():
            out['event_id'].append(eid)
            out['agg_id'].append(kid)
            out['loss_id'].append(lid)
            out['loss'].append(loss)
        out['event_id'] = U32(out['event_id'])
        out['agg_id'] = U32(out['agg_id'])
        out['loss_id'] = U8(out['loss_id'])
        return pandas.DataFrame(out)


class InsuredLosses(object):
    """
    There is an insured loss for each loss type in the policy dictionary.
    """
    def __init__(self, policy_name, policy_dict):
        self.policy_name = policy_name
        self.policy_dict = policy_dict
        self.outputs = [lt + '_ins' for lt in policy_dict]

    def update(self, out):
        """
        :param out: a dictionary with keys assets and loss_types
        """
        for asset in out['assets']:
            aid = asset['ordinal']
            policy_idx = asset[self.policy_name]
            for lt in self.policy_dict:
                avalue = asset['value-' + lt]
                ded, lim = self.policy_dict[lt][policy_idx]
                mat = out[lt][aid].tocoo()
                out[lt + '_ins'][aid, mat.col] = insured_losses(
                    mat.data, ded * avalue, lim * avalue)


# not used anymore
def make_epsilons(matrix, seed, correlation):
    """
    Given a matrix of shape (A, E) returns a matrix of the same shape
    obtained by applying the multivariate_normal distribution to
    A points and E samples, by starting from the given seed and
    correlation.
    """
    if seed is not None:
        numpy.random.seed(seed)
    A = len(matrix)
    E = len(matrix[0])
    if not correlation:  # avoid building the covariance matrix
        return numpy.random.normal(size=(E, A)).transpose()
    means_vector = numpy.zeros(A)
    covariance_matrix = (numpy.ones((A, A)) * correlation +
                         numpy.diag(numpy.ones(A)) * (1 - correlation))
    return numpy.random.multivariate_normal(
        means_vector, covariance_matrix, E).transpose()


# ####################### Consequences ##################################### #

consequence = CallableDict()


@consequence.add('losses')
def economic_losses(coeffs, asset, dmgdist, loss_type):
    """
    :param coeffs: coefficients per damage state
    :param asset: asset record
    :param dmgdist: an array of probabilies of shape (E, D - 1)
    :param loss_type: loss type string
    :returns: array of economic losses of length E
    """
    return dmgdist @ coeffs * asset['value-' + loss_type]<|MERGE_RESOLUTION|>--- conflicted
+++ resolved
@@ -201,39 +201,14 @@
         else:
             raise NotImplementedError(self.distribution_name)
 
-<<<<<<< HEAD
-    def sample(self, assets, mean_covs, gmf_df, rng, AE):
-        """
-        :param assets: DataFrame with ordinal, value and site_id
-        :param mean_covs: (E, 2) loss ratios and covs
-        :param eids: E event IDs
-=======
     def sample(self, ratio_df, rng, AE, cutoff):
         """
         :param ratio_df: DataFrame with loss ratios and asset values
->>>>>>> 8e52db50
         :param rng: a MultiEventRNG or None
         :param AE: pair (A, E) with the total numbers of assets and events
         :param cutoff: a function setting to zero losses below a threshold
         :returns: a matrix of loss ratios of shape (A, E)
         """
-<<<<<<< HEAD
-        sids = assets.pop('site_id')
-        means = mean_covs[:, 0]
-        covs = mean_covs[:, 1]
-        ratios = sparse.dok_matrix(AE)
-        aids = assets.index.to_numpy()
-        if self.distribution_name == 'LN':
-            if rng and self.covs.sum():
-                sigma = numpy.sqrt(numpy.log(1 + covs ** 2))
-                div = numpy.sqrt(1 + covs ** 2)
-                epsilons = rng.normal(len(assets), eids)
-                for aid, eps in zip(aids, epsilons):
-                    ratios[aid, eids] = means * numpy.exp(eps * sigma) / div
-            else:  # no CoVs
-                for eid, mean in zip(eids, means):
-                    ratios[aids, eid] = mean
-=======
         losses = sparse.dok_matrix(AE)
         if self.distribution_name == 'LN':
             for eid, df in ratio_df.groupby('eid'):
@@ -248,7 +223,6 @@
                         means * vals * numpy.exp(eps * sigma) / div)
                 else:  # no CoVs
                     losses[df.aid, eid] = cutoff(means * vals)
->>>>>>> 8e52db50
         elif self.distribution_name == 'PM':
             lrs = F64(self.loss_ratios)  # when read from the datastore
             arange = numpy.arange(len(self.loss_ratios))
@@ -279,26 +253,14 @@
             raise NotImplementedError(self.distribution_name)
         return losses
 
-<<<<<<< HEAD
-    def __call__(self, assets, gmf_df, col, rng, AE):
-        """
-        :param assets: A assets with fields ordinal, value, site_id
-        :param gmvs: E ground motion values
-        :param eids: E event IDs
-=======
     def __call__(self, asset_df, gmf_df, col, rng=None, AE=None, minloss=0):
         """
         :param asset_df: a DataFrame with A assets
         :param gmf_df: a DataFrame of GMFs for the given assets
->>>>>>> 8e52db50
         :param rng: a MultiEventRNG or None
         :param AE: a pair of integers (A, E)
         :returns: a matrix of losses of shape (A, E)
         """
-<<<<<<< HEAD
-        mean_covs = self.interpolate(gmf_df[col].to_numpy())
-        return self.sample(assets, mean_covs, gmf_df, rng, AE)
-=======
         def cutoff(losses):
             losses[losses < minloss] = 0
             return losses
@@ -311,7 +273,6 @@
         if test:
             losses = losses.todense()
         return losses
->>>>>>> 8e52db50
 
     def strictly_increasing(self):
         """
