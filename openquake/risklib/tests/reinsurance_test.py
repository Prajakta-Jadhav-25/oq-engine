# -*- coding: utf-8 -*-
# vim: tabstop=4 shiftwidth=4 softtabstop=4
# 
# Copyright (C) 2022, GEM Foundation
# 
# OpenQuake is free software: you can redistribute it and/or modify it
# under the terms of the GNU Affero General Public License as published
# by the Free Software Foundation, either version 3 of the License, or
# (at your option) any later version.
# 
# OpenQuake is distributed in the hope that it will be useful,
# but WITHOUT ANY WARRANTY; without even the implied warranty of
# MERCHANTABILITY or FITNESS FOR A PARTICULAR PURPOSE.  See the
# GNU Affero General Public License for more details.
# 
# You should have received a copy of the GNU Affero General Public License
# along with OpenQuake.  If not, see <http://www.gnu.org/licenses/>.

import io
import sys
import unittest
import numpy
import pandas
from openquake.baselib import general
from openquake.risklib import reinsurance

aac = numpy.testing.assert_allclose

def _df(string, sep=',', index_col=None):
    # build a DataFrame from a string
    return pandas.read_csv(io.StringIO(string), sep=sep, index_col=index_col,
                           keep_default_na=False)

def assert_ok(got, exp):
    assert (got.columns == exp.columns).all()
    for col in got.columns:
        try:
            aac(got[col], exp[col], err_msg=col)
        except ValueError:
            sys.exit(f'Wrong column {col} in {got}')
    
policy_idx = {'?': 0, 'VA_region_1': 1, 'VA_region_2': 2, 'rur_Ant_1': 3}

# NB: agg_id starts from 0, policy_id from 1
risk_by_event = _df('''\
event_id,agg_id,loss
25,     2,      9159.046
27,     1,      3141.0974
28,     1,      3136.3154
26,     1,      2859.9182
29,     1,      2603.0217
23,     1,      1730.9891
41,     0,      1178.0742
41,     1,      1178.0742
40,     0,      1170.1654
40,     1,      1170.1654
21,     1,      1157.2078
33,     0,      1117.877
13,     0,      764.2781
13,     1,      764.2781
5,      1,      761.1264
5,      0,      761.1264
''')

CSV_NP = '''\
Policy,Limit,Deductible,WXLR_metro,WXLR_rural,CatXL_reg
VA_region_1,8000,100,0,0,1
VA_region_2,4000,200,1,1,1
rur_Ant_1,  9000,500,1,1,0
'''

XML_NP = '''\
<?xml version="1.0" encoding="UTF-8"?>
<nrml xmlns="http://openquake.org/xmlns/nrml/0.5"
      xmlns:gml="http://www.opengis.net/gml">
  <reinsuranceModel>
    <description>reinsurance model</description>
    <fieldMap>
      <field oq="policy" input="Policy" />
      <field oq="deductible" input="Deductible" />
      <field oq="liability" input="Limit" />
      <field oq="nonprop1" input="WXLR_metro" type="wxlr"
             max_retention="500" limit="3500" />
      <field oq="nonprop2" input="WXLR_rural" type="wxlr"
             max_retention="200" limit="5000" />
      <field oq="nonprop3" input="CatXL_reg" type="catxl"
             max_retention="50" limit="2500" />
    </fieldMap>
    <policies>{}</policies>
  </reinsuranceModel>
</nrml>
'''

XML_PR = '''\
<?xml version="1.0" encoding="UTF-8"?>
<nrml xmlns="http://openquake.org/xmlns/nrml/0.5"
      xmlns:gml="http://www.opengis.net/gml">
  <reinsuranceModel>
    <description>reinsurance model</description>
    <fieldMap>
      <field oq="prop1" input="qshared" />
      <field oq="prop2" input="surplus" />
    </fieldMap>
    <policies>{}</policies>
  </reinsuranceModel>
</nrml>
'''


class InvalidFractionsTestCase(unittest.TestCase):
    def test_negative_fraction(self):
        csvfname = general.gettemp('''\
policy,liability,deductible,qshared,surplus
VA_region_1,10000,100,.1,.2
VA_region_2,10000,100,.1,-.2''')
        xmlfname = general.gettemp(XML_PR.format(csvfname))
        with self.assertRaises(ValueError) as ctx:
            reinsurance.parse(xmlfname, policy_idx)
        self.assertIn(':3: invalid fraction surplus=-0.2', str(ctx.exception))

    def test_toolarge_fraction(self):
        csvfname = general.gettemp('''\
policy,liability,deductible,qshared,surplus
VA_region_1,10000,100,.1,.2
VA_region_2,10000,100,.1,1.2''')
        xmlfname = general.gettemp(XML_PR.format(csvfname))
        with self.assertRaises(ValueError) as ctx:
            reinsurance.parse(xmlfname, policy_idx)
        self.assertIn(':3: invalid fraction surplus=1.2', str(ctx.exception))

    def test_excess_fraction(self):
        csvfname = general.gettemp('''\
policy,liability,deductible,qshared,surplus
VA_region_1,10000,100,.1,.2
VA_region_2,10000,100,.3,.8''')
        xmlfname = general.gettemp(XML_PR.format(csvfname))
        with self.assertRaises(ValueError) as ctx:
            reinsurance.parse(xmlfname, policy_idx)
        self.assertIn(':3 the sum of the fractions must be under 1, got 1.1',
                      str(ctx.exception))


class ProportionalTestCase(unittest.TestCase):
    def test_single_portfolio(self):
        treaty_df = _df('''\
id,type,max_retention,limit
prop1,prop,      0,    5000
prop2,prop,      0,    8000
''').set_index('id')
        bypolicy = _df('''\
event_id,policy_id,claim,retention,prop1,prop2
1,       1,        12000,  2400.0,6000.0,3600.0
1,       2,         5000,  1500.0,2000.0,1500.0
1,       3,         3000,   600.0,1500.0, 900.0
1,       4,         6000,  1800.0,2400.0,1800.0''')
        byevent = reinsurance._by_event(bypolicy, treaty_df)
        assert_ok(byevent, _df('''\
event_id,claim,retention,prop1,prop2,overspill1
       1,26000,13200.0,5000.0,7800.0,6900.0'''))

    def test_two_portfolios(self):
        # the first treaty applies to the first two policies,
        # the second to the last two policies
        treaty_df = _df('''\
id,type,max_retention,limit
prop1,prop,      0,    5000
prop2,prop,      0,    8000
''').set_index('id')
        pol_df = _df('''\
policy,liability,deductible,prop1,prop2
1,     99000,        0,     .5,   0
2,     99000,        0,     .4,   0
3,     99000,        0,     0,   .6
4,     99000,        0,     0,   .6
''')
        risk_by_event = _df('''\
event_id,agg_id,loss
1,     0,      12000
1,     1,      5000
1,     2,      3000
1,     3,      6000
''')
        expected = _df('''\
event_id,claim,retention,prop1,prop2,overspill1
       1,26000,15600.0,5000.0,5400.0,3000.0
''')
        bypolicy, byevent = reinsurance.by_policy_event(
            risk_by_event, pol_df, treaty_df)
        assert_ok(byevent, expected)


class ReinsuranceTestCase(unittest.TestCase):
    @classmethod
    def setUpClass(cls):
        csvfname = general.gettemp(CSV_NP)
        xmlfname = general.gettemp(XML_NP.format(csvfname))
        cls.policy_df, treaty_df, fmap = reinsurance.parse(
            xmlfname, policy_idx)
        print(cls.policy_df)
        print(treaty_df)
        print(fmap)
        assert len(cls.policy_df) == 3
        assert len(treaty_df) == 3
        assert len(fmap) == 6
        cls.treaty_df = treaty_df.set_index('id')
        
    def test_policy1(self):
        # VA_region_1, CatXL_reg(50, 2500)
        expected = _df('''\
event_id,policy_id,claim,retention,nonprop1,nonprop2
41,1,1078.0742,1078.0742,0.0,0.0
40,1,1070.1654,1070.1654,0.0,0.0
33,1,1017.8770,1017.8770,0.0,0.0
13,1, 664.2781, 664.2781,0.0,0.0
 5,1, 661.1264, 661.1264,0.0,0.0''')
        pol = dict(self.policy_df.loc[0])
        out = reinsurance.by_policy(risk_by_event, pol, self.treaty_df)
        assert_ok(out, expected)

    def test_policy2(self):
        # VA_region_2
        # WXLR_metro(500, 3500) + WXLR_rural(200, 5000) + CatXL_reg(50, 2500)
        expected = _df('''\
event_id,policy_id,claim,retention,nonprop1,nonprop2
0,27,2 ,2941.0974,200.0,2441.0974,300.0
1,28,2 ,2936.3154,200.0,2436.3154,300.0
2,26,2 ,2659.9182,200.0,2159.9182,300.0
3,29,2 ,2403.0217,200.0,1903.0217,300.0
4,23,2 ,1530.9891,200.0,1030.9891,300.0
5,41,2 , 978.0742,200.0, 478.0742,300.0
6,40,2 , 970.1654,200.0, 470.1654,300.0
7,21,2 , 957.2078,200.0, 457.2078,300.0
8,13,2 , 564.2781,200.0,  64.2781,300.0
9, 5,2 , 561.1264,200.0,  61.1264,300.0''')
        pol = dict(self.policy_df.loc[1])
        out = reinsurance.by_policy(risk_by_event, pol, self.treaty_df)
        assert_ok(out, expected)

    def test_policy3(self):
        # rur_Ant_1, WXLR_metro(500, 3500) + WXLR_rural(200, 5000)
        expected = _df('''\
event_id,policy_id,claim,retention,nonprop1,nonprop2
25,      3,        8500,700.0, 3000,4800''')
        pol = dict(self.policy_df.loc[2])
        out = reinsurance.by_policy(risk_by_event, pol, self.treaty_df)
        assert_ok(out, expected)

    def test_by_cat_no_apply(self):
        expected = _df('''\
event_id,claim,retention,nonprop1,nonprop2,nonprop3
25,      8500.0,   700.0,   3000.0,  4800.0,   0.0''', index_col='event_id')
        bypolicy, byevent = reinsurance.by_policy_event(
            risk_by_event, self.policy_df, self.treaty_df)
        # the catxl does not apply on event 25
        byevent = byevent[byevent.event_id == 25].set_index('event_id')
        assert_ok(byevent, expected)

    def test_max_cession(self):
        treaty_df = _df('''\
id,type,max_retention,limit
prop1,prop,      0,    5000
nonprop1,wxlr, 200,    4000
nonprop2,catxl,500,   10000
''').set_index('id')
        pol_df = _df('''\
policy,liability,deductible,prop1,nonprop1,nonprop2
1,     99000,        0,     .5,   1,   1
2,     99000,        0,     .4,   1,   1
3,     99000,        0,     .6,   1,   1
''')
        risk_by_event = _df('''\
event_id,agg_id,loss
1,     0,      12000
1,     1,      5000
1,     2,      3000
''')
        expected = _df('''\
event_id,claim,retention,prop1,nonprop1,overspill1,nonprop2
       1,20000,    500.0,5000.0, 7600.0,    4800.0,6900.0''')
        bypolicy, byevent = reinsurance.by_policy_event(
            risk_by_event, pol_df, treaty_df)

    def test_many_levels(self):
        treaty_df = _df('''\
id,type,max_retention,limit
prop1,prop,   0,  90000
cat1,catxl, 200,   4000
cat2,catxl, 500,  10000
cat3,catxl, 200,   4000
cat4,catxl, 500,  10000
cat5,catxl,1000,  50000
''').set_index('id')
        pol_df = _df('''\
policy,liability,deductible,prop1,cat1,cat2,cat3,cat4,cat5
1,     99000,        0,     .5,      1,   0,   0,   1,   1
2,     99000,        0,     .4,      1,   0,   0,   1,   1
3,     99000,        0,     .6,      0,   1,   0,   1,   1
4,     99000,        0,     .6,      0,   1,   0,   1,   1
5,     99000,        0,     .0,      0,   0,   1,   0,   1
6,     99000,        0,     .0,      0,   0,   1,   0,   1
''')
        # catcomb = '10011', '01011', '00101' = 19, 11, 5
        risk_by_event = _df('''\
event_id,agg_id,loss
1,     0,      12000
1,     1,      5000
1,     2,      3000
1,     3,      12000
1,     4,      5000
1,     5,      3000
''')
        expected = _df('''\
event_id,claim,retention,prop1,nonprop1,nonprop2,nonprop3,nonprop4,nonprop5
       1,40000,   1000.0,17000.0,3800.0,  5500.0,  3800.0,  5200.0,  3700.0''')
        bypolicy, byevent = reinsurance.by_policy_event(
            risk_by_event, pol_df, treaty_df)
        #assert_ok(byevent, expected)



<<<<<<< HEAD
def clever_agg(claim_key, treaty_df, cession):
    """
    :param claim_key: a dictarray with kyes key, claim
=======
def clever_agg(keys, claims, treaty_df, cession):
    """
    :param keys: a list of keys
    :param claims: a list of claims
>>>>>>> 4f0dd58c
    :param treaty_df: a treaty DataFrame
    :param cession: a dictionary treaty.code -> cession value

    Recursively compute cessions and retentions for each treaty.
    Populate the cession dictionary and returns the final retention.
    """
<<<<<<< HEAD
    keys, claims = general.fast_agg2(
        claim_key['key'], numpy.array(claim_key['claim']))
    dic = {'key': [], 'claim': []}
    for key, claim in zip(keys, claims):
=======
    ukeys, sums = general.fast_agg2(keys, numpy.array(claims))
    newkeys, newclaims = [], []
    for key, claim in zip(ukeys, sums):
>>>>>>> 4f0dd58c
        code = key[0]
        newkey = key[1:]
        if code != '.':
            tr = treaty_df.loc[code]
<<<<<<< HEAD
            reinsurance.apply_nonprop(
                cession[code], claim, tr.max_retention, tr.limit)
        dic['key'].append(newkey)
        dic['claim'].append(claim)
    print(dic)
    if len(dic['key']) > 1:
        return clever_agg(dic, treaty_df, cession)
    return dic['claim']


def arr(*args):
    return numpy.array(args, float)
=======
            capacity = tr.limit - tr.max_retention
            claim = new_claim(code, claim, tr.max_retention, capacity, cession)
        newkeys.append(newkey)
        newclaims.append(claim)
    if len(newkeys) > 1:
        return clever_agg(newkeys, newclaims, treaty_df, cession)
    return newclaims[0]
        
>>>>>>> 4f0dd58c


def test_clever_agg():
    treaty_df = _df('''\
id,type,max_retention,limit,code
cat1,catxl, 200,   4000,A
cat2,catxl, 500,  10000,B
cat3,catxl, 200,   4000,C
cat4,catxl, 500,  10000,D
cat5,catxl,1000,  50000,E
''').set_index('code')
    df = _df('''\
event_id,claim,key
0,6000,A..DE
0,3000,A..DE
0,1200,.B.DE
0,4800,.B.DE
0,5000,..C.E
0,3000,..C.E
''')
<<<<<<< HEAD
    eids = df.event_id.unique()
    E = len(eids)
    keys = ['A..DE', 'A..DE', '.B.DE', '.B.DE', '..C.E', '..C.E']
    claims = [arr(6000, 6000), arr(3000, 3000),
              arr(1200, 1200), arr(4800, 4800),
              arr(5000, 5000), arr(3000, 3000)]
    dic = {'key': keys, 'claim': claims}
    cession = {code: numpy.zeros(E) for code in treaty_df.index}    
    retention = clever_agg(dic, treaty_df, cession)
    print(retention, cession)
    import pdb; pdb.set_trace()
    assert sum(cession.values()) + retention == df.claim.sum()
=======
    cession = {code: 0 for code in treaty_df.index}
    retention = clever_agg(df.key, df.claim, treaty_df, cession)
    assert cession == {'A': 3800, 'B': 5500, 'C': 3800, 'D': 5200, 'E': 3700}
    assert retention == 1000
>>>>>>> 4f0dd58c
<|MERGE_RESOLUTION|>--- conflicted
+++ resolved
@@ -318,59 +318,34 @@
 
 
 
-<<<<<<< HEAD
-def clever_agg(claim_key, treaty_df, cession):
-    """
-    :param claim_key: a dictarray with kyes key, claim
-=======
 def clever_agg(keys, claims, treaty_df, cession):
     """
     :param keys: a list of keys
     :param claims: a list of claims
->>>>>>> 4f0dd58c
     :param treaty_df: a treaty DataFrame
     :param cession: a dictionary treaty.code -> cession value
 
     Recursively compute cessions and retentions for each treaty.
     Populate the cession dictionary and returns the final retention.
     """
-<<<<<<< HEAD
-    keys, claims = general.fast_agg2(
-        claim_key['key'], numpy.array(claim_key['claim']))
-    dic = {'key': [], 'claim': []}
-    for key, claim in zip(keys, claims):
-=======
     ukeys, sums = general.fast_agg2(keys, numpy.array(claims))
     newkeys, newclaims = [], []
     for key, claim in zip(ukeys, sums):
->>>>>>> 4f0dd58c
         code = key[0]
         newkey = key[1:]
         if code != '.':
             tr = treaty_df.loc[code]
-<<<<<<< HEAD
             reinsurance.apply_nonprop(
                 cession[code], claim, tr.max_retention, tr.limit)
-        dic['key'].append(newkey)
-        dic['claim'].append(claim)
-    print(dic)
-    if len(dic['key']) > 1:
-        return clever_agg(dic, treaty_df, cession)
-    return dic['claim']
-
-
-def arr(*args):
-    return numpy.array(args, float)
-=======
-            capacity = tr.limit - tr.max_retention
-            claim = new_claim(code, claim, tr.max_retention, capacity, cession)
         newkeys.append(newkey)
         newclaims.append(claim)
     if len(newkeys) > 1:
         return clever_agg(newkeys, newclaims, treaty_df, cession)
     return newclaims[0]
         
->>>>>>> 4f0dd58c
+
+def arr(*args):
+    return numpy.array(args, float)
 
 
 def test_clever_agg():
@@ -391,22 +366,17 @@
 0,5000,..C.E
 0,3000,..C.E
 ''')
-<<<<<<< HEAD
     eids = df.event_id.unique()
     E = len(eids)
+    cession = {code: numpy.zeros(E) for code in treaty_df.index}
     keys = ['A..DE', 'A..DE', '.B.DE', '.B.DE', '..C.E', '..C.E']
     claims = [arr(6000, 6000), arr(3000, 3000),
               arr(1200, 1200), arr(4800, 4800),
               arr(5000, 5000), arr(3000, 3000)]
-    dic = {'key': keys, 'claim': claims}
-    cession = {code: numpy.zeros(E) for code in treaty_df.index}    
-    retention = clever_agg(dic, treaty_df, cession)
-    print(retention, cession)
-    import pdb; pdb.set_trace()
-    assert sum(cession.values()) + retention == df.claim.sum()
-=======
-    cession = {code: 0 for code in treaty_df.index}
-    retention = clever_agg(df.key, df.claim, treaty_df, cession)
-    assert cession == {'A': 3800, 'B': 5500, 'C': 3800, 'D': 5200, 'E': 3700}
-    assert retention == 1000
->>>>>>> 4f0dd58c
+    retention = clever_agg(keys, claims, treaty_df, cession)
+    assert cession == {'A': arr(3800),
+                       'B': arr(5500),
+                       'C': arr(3800),
+                       'D': arr(5200),
+                       'E': arr(3700)}
+    assert (retention == arr(1000)).all()