# -*- coding: utf-8 -*-
# vim: tabstop=4 shiftwidth=4 softtabstop=4
#
# Copyright (C) 2015-2016 GEM Foundation
#
# OpenQuake is free software: you can redistribute it and/or modify it
# under the terms of the GNU Affero General Public License as published
# by the Free Software Foundation, either version 3 of the License, or
# (at your option) any later version.
#
# OpenQuake is distributed in the hope that it will be useful,
# but WITHOUT ANY WARRANTY; without even the implied warranty of
# MERCHANTABILITY or FITNESS FOR A PARTICULAR PURPOSE.  See the
# GNU Affero General Public License for more details.
#
# You should have received a copy of the GNU Affero General Public License
# along with OpenQuake. If not, see <http://www.gnu.org/licenses/>.

import shutil
import json
import logging
import os
import traceback
import tempfile
import urlparse
import re

from xml.etree import ElementTree as etree

from django.core.exceptions import ObjectDoesNotExist
from django.http import (HttpResponse,
                         HttpResponseNotFound,
                         HttpResponseBadRequest,
                         )
from django.views.decorators.csrf import csrf_exempt
from django.views.decorators.http import require_http_methods
from django.shortcuts import render_to_response
from django.template import RequestContext

from openquake.baselib.general import groupby, writetmp
from openquake.commonlib import nrml, readinput, valid
from openquake.commonlib.parallel import safely_call
from openquake.engine import engine as oq_engine, __version__ as oqversion
from openquake.server.db import models as oqe_models
from openquake.engine.export import core
from openquake.engine.export.core import export_output, DataStoreExportError
from openquake.server import utils, cmdserver

METHOD_NOT_ALLOWED = 405
NOT_IMPLEMENTED = 501
JSON = 'application/json'

DEFAULT_LOG_LEVEL = 'progress'

#: For exporting calculation outputs, the client can request a specific format
#: (xml, geojson, csv, etc.). If the client does not specify give them (NRML)
#: XML by default.
DEFAULT_EXPORT_TYPE = 'xml'

EXPORT_CONTENT_TYPE_MAP = dict(xml='application/xml',
                               geojson='application/json')
DEFAULT_CONTENT_TYPE = 'text/plain'

LOGGER = logging.getLogger('openquake.server')

ACCESS_HEADERS = {'Access-Control-Allow-Origin': '*',
                  'Access-Control-Allow-Methods': 'GET, POST, OPTIONS',
                  'Access-Control-Max-Age': 1000,
                  'Access-Control-Allow-Headers': '*'}


# Credit for this decorator to https://gist.github.com/aschem/1308865.
def cross_domain_ajax(func):
    def wrap(request, *args, **kwargs):
        # Firefox sends 'OPTIONS' request for cross-domain javascript call.
        if not request.method == "OPTIONS":
            response = func(request, *args, **kwargs)
        else:
            response = HttpResponse()
        for k, v in ACCESS_HEADERS.iteritems():
            response[k] = v
        return response
    return wrap


def _get_base_url(request):
    """
    Construct a base URL, given a request object.

    This comprises the protocol prefix (http:// or https://) and the host,
    which can include the port number. For example:
    http://www.openquake.org or https://www.openquake.org:8000.
    """
    if request.is_secure():
        base_url = 'https://%s'
    else:
        base_url = 'http://%s'
    base_url %= request.META['HTTP_HOST']
    return base_url


def _prepare_job(request, hazard_job_id, candidates):
    """
    Creates a temporary directory, move uploaded files there and
    select the job file by looking at the candidate names.

    :returns: full path of the job_file
    """
    temp_dir = tempfile.mkdtemp()
    inifiles = []
    arch = request.FILES.get('archive')
    if arch is None:
        # move each file to a new temp dir, using the upload file names,
        # not the temporary ones
        for each_file in request.FILES.values():
            new_path = os.path.join(temp_dir, each_file.name)
            shutil.move(each_file.temporary_file_path(), new_path)
            if each_file.name in candidates:
                inifiles.append(new_path)
        return inifiles
    # else extract the files from the archive into temp_dir
    return readinput.extract_from_zip(arch, candidates)


def _is_source_model(tempfile):
    """
    Return true if an uploaded NRML file is a seismic source model.
    """
    tree = etree.iterparse(tempfile, events=('start', 'end'))
    # pop off the first elements, which should be a <nrml> element
    # and something else
    _, nrml_elem = tree.next()
    _, model_elem = tree.next()

    assert nrml_elem.tag == '{%s}nrml' % nrml.NAMESPACE, (
        "Input file is not a NRML artifact"
    )

    if model_elem.tag == '{%s}sourceModel' % nrml.NAMESPACE:
        return True
    return False


@cross_domain_ajax
@require_http_methods(['GET'])
def get_engine_version(request):
    """
    Return a string with the openquake.engine version
    """
    return HttpResponse(oqversion)


def _make_response(error_msg, error_line, valid):
    response_data = dict(error_msg=error_msg,
                         error_line=error_line,
                         valid=valid)
    return HttpResponse(
        content=json.dumps(response_data), content_type=JSON)


@csrf_exempt
@cross_domain_ajax
@require_http_methods(['POST'])
def validate_nrml(request):
    """
    Leverage oq-risklib to check if a given XML text is a valid NRML

    :param request:
        a `django.http.HttpRequest` object containing the mandatory
        parameter 'xml_text': the text of the XML to be validated as NRML

    :returns: a JSON object, containing:
        * 'valid': a boolean indicating if the provided text is a valid NRML
        * 'error_msg': the error message, if any error was found
                       (None otherwise)
        * 'error_line': line of the given XML where the error was found
                        (None if no error was found or if it was not a
                        validation error)
    """
    xml_text = request.POST.get('xml_text')
    if not xml_text:
        return HttpResponseBadRequest(
            'Please provide the "xml_text" parameter')
    xml_file = writetmp(xml_text, suffix='.xml')
    try:
        nrml.read(xml_file)
    except etree.ParseError as exc:
        return _make_response(error_msg=exc.message.message,
                              error_line=exc.message.lineno,
                              valid=False)
    except Exception as exc:
        # get the exception message
        exc_msg = exc.args[0]
        if isinstance(exc_msg, bytes):
            exc_msg = exc_msg.decode('utf-8')   # make it a unicode object
        elif isinstance(exc_msg, unicode):
            pass
        else:
            # if it is another kind of object, it is not obvious a priori how
            # to extract the error line from it
            return _make_response(
                error_msg=unicode(exc_msg), error_line=None, valid=False)
        # if the line is not mentioned, the whole message is taken
        error_msg = exc_msg.split(', line')[0]
        # check if the exc_msg contains a line number indication
        search_match = re.search(r'line \d+', exc_msg)
        if search_match:
            error_line = int(search_match.group(0).split()[1])
        else:
            error_line = None
        return _make_response(
            error_msg=error_msg, error_line=error_line, valid=False)
    else:
        return _make_response(error_msg=None, error_line=None, valid=True)


@require_http_methods(['GET'])
@cross_domain_ajax
def calc_info(request, calc_id):
    """
    Get a JSON blob containing all of parameters for the given calculation
    (specified by ``calc_id``). Also includes the current job status (
    executing, complete, etc.).
    """
    try:
        calc = oqe_models.OqJob.objects.get(pk=calc_id)
        response_data = vars(calc.get_oqparam())
        response_data['status'] = calc.status
        response_data['start_time'] = str(calc.jobstats.start_time)
        response_data['stop_time'] = str(calc.jobstats.stop_time)
        response_data['is_running'] = calc.is_running

    except ObjectDoesNotExist:
        return HttpResponseNotFound()

    return HttpResponse(content=json.dumps(response_data), content_type=JSON)


@require_http_methods(['GET'])
@cross_domain_ajax
def calc(request, id=None):
    """
    Get a list of calculations and report their id, status, job_type,
    is_running, description, and a url where more detailed information
    can be accessed.

    Responses are in JSON.
    """
    base_url = _get_base_url(request)

    user = utils.get_user_data(request)

    calc_data = _get_calcs(request.GET, user['name'], user['is_super'], id=id)

    response_data = []
    for hc_id, owner, status, job_type, is_running, desc in calc_data:
        url = urlparse.urljoin(base_url, 'v1/calc/%d' % hc_id)
        response_data.append(
            dict(id=hc_id, owner=owner, status=status, job_type=job_type,
                 is_running=is_running, description=desc, url=url))

    # if id is specified the related dictionary is returned instead the list
    if id is not None:
        [response_data] = response_data

    return HttpResponse(content=json.dumps(response_data),
                        content_type=JSON)


@csrf_exempt
@cross_domain_ajax
@require_http_methods(['POST'])
def calc_remove(request, calc_id):
    """
    Remove the calculation id by setting the field oq_job.relevant to False.
    """
    try:
        job = oqe_models.OqJob.objects.get(pk=calc_id)
    except ObjectDoesNotExist:
        return HttpResponseNotFound()
    try:
        job.relevant = False
        job.save()
    except:
        response_data = traceback.format_exc().splitlines()
        status = 500
    else:
        response_data = []
        status = 200
    return HttpResponse(content=json.dumps(response_data),
                        content_type=JSON, status=status)


def log_to_json(log):
    """Convert a log record into a list of strings"""
    return [log.timestamp.isoformat()[:22],
            log.level, log.process, log.message]


@require_http_methods(['GET'])
@cross_domain_ajax
def get_log_slice(request, calc_id, start, stop):
    """
    Get a slice of the calculation log as a JSON list of rows
    """
    start = start or 0
    stop = stop or None
    try:
        rows = oqe_models.Log.objects.filter(job_id=calc_id)[start:stop]
        response_data = map(log_to_json, rows)
    except ObjectDoesNotExist:
        return HttpResponseNotFound()
    return HttpResponse(content=json.dumps(response_data), content_type=JSON)


@require_http_methods(['GET'])
@cross_domain_ajax
def get_log_size(request, calc_id):
    """
    Get the current number of lines in the log
    """
    try:
        response_data = oqe_models.Log.objects.filter(job_id=calc_id).count()
    except ObjectDoesNotExist:
        return HttpResponseNotFound()
    return HttpResponse(content=json.dumps(response_data), content_type=JSON)


@csrf_exempt
@cross_domain_ajax
@require_http_methods(['POST'])
def run_calc(request):
    """
    Run a calculation.

    :param request:
        a `django.http.HttpRequest` object.
    """
    hazard_job_id = request.POST.get('hazard_job_id')

    if hazard_job_id:
        candidates = ("job_risk.ini", "job.ini")
    else:
        candidates = ("job_hazard.ini", "job_haz.ini", "job.ini")
    einfo, exctype, monitor = safely_call(
        _prepare_job, (request, hazard_job_id, candidates))
    if exctype:
<<<<<<< HEAD
        cmdserver.update_calculation(
            callback_url, status="failed", einfo=einfo)
=======
>>>>>>> aed30fdf
        return HttpResponse(json.dumps(einfo.splitlines()),
                            content_type=JSON, status=500)
    if not einfo:
        msg = 'Could not find any file of the form %s' % str(candidates)
        logging.error(msg)
        return HttpResponse(content=json.dumps([msg]), content_type=JSON,
                            status=500)

    temp_dir = os.path.dirname(einfo[0])
    job_ini = os.path.join(temp_dir, einfo[0])
    user = utils.get_user_data(request)

    try:
<<<<<<< HEAD
        job_id = cmdserver.cmd.start(
            'submit_job', job_ini, user['name'], callback_url, hazard_job_id)
=======
        job, _fut = submit_job(einfo[0], temp_dir, user['name'], hazard_job_id)
>>>>>>> aed30fdf
    except Exception as exc:  # no job created, for instance missing .xml file
        # get the exception message
        exc_msg = exc.args[0]
        if isinstance(exc_msg, bytes):
            exc_msg = exc_msg.decode('utf-8')   # make it a unicode object
        else:
            assert isinstance(exc_msg, unicode), exc_msg
        logging.error(exc_msg)
        response_data = exc_msg.splitlines()
        status = 500
    else:
        calc = oqe_models.OqJob.objects.get(pk=job_id)
        response_data = vars(calc.get_oqparam())
        response_data['job_id'] = job_id
        response_data['status'] = calc.status
        status = 200
    return HttpResponse(content=json.dumps(response_data), content_type=JSON,
                        status=status)


<<<<<<< HEAD
=======
def submit_job(job_file, temp_dir, user_name,
               hazard_job_id=None, logfile=None):
    """
    Create a job object from the given job.ini file in the job directory
    and submit it to the job queue.
    """
    ini = os.path.join(temp_dir, job_file)
    job, exctype, monitor = safely_call(
        oq_engine.job_from_file, (ini, user_name, DEFAULT_LOG_LEVEL, '',
                                  hazard_job_id))
    if exctype:
        raise exctype(job)

    future = executor.submit(
        tasks.safely_call, tasks.run_calc, job, temp_dir,
        logfile, hazard_job_id)
    return job, future


>>>>>>> aed30fdf
def _get_calcs(request_get_dict, user_name, user_is_super=False, id=None):
    # helper to get job+calculation data from the oq-engine database
    jobs = oqe_models.OqJob.objects.filter()
    if not user_is_super:
        jobs = jobs.filter(user_name=user_name)

    if id is not None:
        jobs = jobs.filter(id=id)

    if 'job_type' in request_get_dict:
        job_type = request_get_dict.get('job_type')
        jobs = jobs.filter(hazard_calculation__isnull=job_type == 'hazard')

    if 'is_running' in request_get_dict:
        is_running = request_get_dict.get('is_running')
        jobs = jobs.filter(is_running=valid.boolean(is_running))

    if 'relevant' in request_get_dict:
        relevant = request_get_dict.get('relevant')
        jobs = jobs.filter(relevant=valid.boolean(relevant))

    return [(job.id, job.user_name, job.status, job.job_type,
             job.is_running, job.description) for job in jobs.order_by('-id')]


@require_http_methods(['GET'])
@cross_domain_ajax
def calc_results(request, calc_id):
    """
    Get a summarized list of calculation results for a given ``calc_id``.
    Result is a JSON array of objects containing the following attributes:

        * id
        * name
        * type (hazard_curve, hazard_map, etc.)
        * url (the exact url where the full result can be accessed)
    """
    user = utils.get_user_data(request)

    # If the specified calculation doesn't exist OR is not yet complete,
    # throw back a 404.
    try:
        oqjob = oqe_models.OqJob.objects.get(id=calc_id)
        if not user['is_super'] and oqjob.user_name != user['name']:
            return HttpResponseNotFound()
    except ObjectDoesNotExist:
        return HttpResponseNotFound()
    base_url = _get_base_url(request)

    # NB: export_output has as keys the list (output_type, extension)
    # so this returns an ordered map output_type -> extensions such as
    # OrderedDict([('agg_loss_curve', ['xml', 'csv']), ...])
    output_types = groupby(export_output, lambda oe: oe[0],
                           lambda oes: [e for o, e in oes])
    results = oq_engine.get_outputs(calc_id)
    if not results:
        return HttpResponseNotFound()

    response_data = []
    for result in results:
        try:  # output from the datastore
            rtype = result.ds_key
            outtypes = output_types[rtype]
        except KeyError:
            continue  # non-exportable outputs should not be shown
        url = urlparse.urljoin(base_url, 'v1/calc/result/%d' % result.id)
        datum = dict(
            id=result.id, name=result.display_name, type=rtype,
            outtypes=outtypes, url=url)
        response_data.append(datum)

    return HttpResponse(content=json.dumps(response_data))


@require_http_methods(['GET'])
@cross_domain_ajax
def get_traceback(request, calc_id):
    """
    Get the traceback as a list of lines for a given ``calc_id``.
    """
    # If the specified calculation doesn't exist throw back a 404.
    try:
        oqe_models.OqJob.objects.get(id=calc_id)
    except ObjectDoesNotExist:
        return HttpResponseNotFound()

    # FIXME: why this is returning two records??
    response_data = [rec for rec in oqe_models.Log.objects.filter(
        job_id=calc_id, level='CRITICAL')][1].message.splitlines()
    return HttpResponse(content=json.dumps(response_data), content_type=JSON)


@cross_domain_ajax
@require_http_methods(['GET'])
def get_result(request, result_id):
    """
    Download a specific result, by ``result_id``.

    The common abstracted functionality for getting hazard or risk results.

    :param request:
        `django.http.HttpRequest` object. Can contain a `export_type` GET
        param (the default is 'xml' if no param is specified).
    :param result_id:
        The id of the requested artifact.
    :returns:
        If the requested ``result_id`` is not available in the format
        designated by the `export_type`.

        Otherwise, return a `django.http.HttpResponse` containing the content
        of the requested artifact.

    Parameters for the GET request can include an `export_type`, such as 'xml',
    'geojson', 'csv', etc.
    """
    # If the result for the requested ID doesn't exist, OR
    # the job which it is related too is not complete,
    # throw back a 404.
    try:
        output = oqe_models.Output.objects.get(id=result_id)
        job = output.oq_job
        if not job.status == 'complete':
            return HttpResponseNotFound()
    except ObjectDoesNotExist:
        return HttpResponseNotFound()

    etype = request.GET.get('export_type')
    export_type = etype or DEFAULT_EXPORT_TYPE

    tmpdir = tempfile.mkdtemp()
    try:
        exported = core.export(result_id, tmpdir, export_type=export_type)
    except DataStoreExportError as exc:
        # TODO: there should be a better error page
        return HttpResponse(content='%s: %s' % (exc.__class__.__name__, exc),
                            content_type='text/plain', status=500)
    if exported is None:
        # Throw back a 404 if the exact export parameters are not supported
        return HttpResponseNotFound(
            'export_type=%s is not supported for %s' %
            (export_type, output.ds_key))

    content_type = EXPORT_CONTENT_TYPE_MAP.get(
        export_type, DEFAULT_CONTENT_TYPE)
    try:
        fname = 'output-%s-%s' % (result_id, os.path.basename(exported))
        data = open(exported).read()
        response = HttpResponse(data, content_type=content_type)
        response['Content-Length'] = len(data)
        response['Content-Disposition'] = 'attachment; filename=%s' % fname
        return response
    finally:
        shutil.rmtree(tmpdir)


def web_engine(request, **kwargs):
    return render_to_response("engine/index.html",
                              dict(),
                              context_instance=RequestContext(request))


@cross_domain_ajax
@require_http_methods(['GET'])
def web_engine_get_outputs(request, calc_id, **kwargs):
    return render_to_response("engine/get_outputs.html",
                              dict([('calc_id', calc_id)]),
                              context_instance=RequestContext(request))


@require_http_methods(['GET'])
def license(request, **kwargs):
    return render_to_response("engine/license.html",
                              context_instance=RequestContext(request))<|MERGE_RESOLUTION|>--- conflicted
+++ resolved
@@ -345,11 +345,6 @@
     einfo, exctype, monitor = safely_call(
         _prepare_job, (request, hazard_job_id, candidates))
     if exctype:
-<<<<<<< HEAD
-        cmdserver.update_calculation(
-            callback_url, status="failed", einfo=einfo)
-=======
->>>>>>> aed30fdf
         return HttpResponse(json.dumps(einfo.splitlines()),
                             content_type=JSON, status=500)
     if not einfo:
@@ -363,12 +358,8 @@
     user = utils.get_user_data(request)
 
     try:
-<<<<<<< HEAD
         job_id = cmdserver.cmd.start(
-            'submit_job', job_ini, user['name'], callback_url, hazard_job_id)
-=======
-        job, _fut = submit_job(einfo[0], temp_dir, user['name'], hazard_job_id)
->>>>>>> aed30fdf
+            'submit_job', job_ini, user['name'], hazard_job_id)
     except Exception as exc:  # no job created, for instance missing .xml file
         # get the exception message
         exc_msg = exc.args[0]
@@ -389,28 +380,6 @@
                         status=status)
 
 
-<<<<<<< HEAD
-=======
-def submit_job(job_file, temp_dir, user_name,
-               hazard_job_id=None, logfile=None):
-    """
-    Create a job object from the given job.ini file in the job directory
-    and submit it to the job queue.
-    """
-    ini = os.path.join(temp_dir, job_file)
-    job, exctype, monitor = safely_call(
-        oq_engine.job_from_file, (ini, user_name, DEFAULT_LOG_LEVEL, '',
-                                  hazard_job_id))
-    if exctype:
-        raise exctype(job)
-
-    future = executor.submit(
-        tasks.safely_call, tasks.run_calc, job, temp_dir,
-        logfile, hazard_job_id)
-    return job, future
-
-
->>>>>>> aed30fdf
 def _get_calcs(request_get_dict, user_name, user_is_super=False, id=None):
     # helper to get job+calculation data from the oq-engine database
     jobs = oqe_models.OqJob.objects.filter()
