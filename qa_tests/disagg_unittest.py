--- conflicted
+++ resolved
@@ -141,11 +141,7 @@
         :param h5_file:
             Path to the resulting h5 file.
         :param oq_job_profile:
-<<<<<<< HEAD
-            :class:`openquake.db.models.OqParams` instance. We need this to
-=======
             :class:`openquake.db.models.OqJobProfile` instance. We need this to
->>>>>>> 515b15e6
             access subset types and bin limits.
         """
         subset_types = oq_job_profile.disagg_results
