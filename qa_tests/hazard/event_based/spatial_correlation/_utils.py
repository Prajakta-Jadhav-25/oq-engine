# Copyright (c) 2013, GEM Foundation.
#
# OpenQuake is free software: you can redistribute it and/or modify it
# under the terms of the GNU Affero General Public License as published
# by the Free Software Foundation, either version 3 of the License, or
# (at your option) any later version.
#
# OpenQuake is distributed in the hope that it will be useful,
# but WITHOUT ANY WARRANTY; without even the implied warranty of
# MERCHANTABILITY or FITNESS FOR A PARTICULAR PURPOSE.  See the
# GNU General Public License for more details.
#
# You should have received a copy of the GNU Affero General Public License
# along with OpenQuake.  If not, see <http://www.gnu.org/licenses/>.

import itertools
import math
from openquake.engine.db import models


def joint_prob_of_occurrence(gmvs_site_1, gmvs_site_2, gmv, time_span,
                             num_ses, delta_gmv=0.1):
    """
    Compute the Poissonian probability of a ground shaking value to be in the
    range [``gmv`` - ``delta_gmv`` / 2, ``gmv`` + ``delta_gmv`` / 2] at two
    different locations within a given ``time_span``.

    :param gmvs_site_1, gmvs_site_2:
        Lists of ground motion values (as floats) for two different sites.
    :param gmv:
        Reference value for computing joint probability.
    :param time_span:
        `investigation_time` parameter from the calculation which produced
        these ground motion values.
    :param num_ses:
        `ses_per_logic_tree_path` parameter from the calculation which produced
        these ground motion values. In other words, the total number of
        stochastic event sets.
    """
    assert len(gmvs_site_1) == len(gmvs_site_2)

    half_delta = float(delta_gmv) / 2
    gmv_close = lambda v: (gmv - half_delta <= v <= gmv + half_delta)
    count = 0
    for gmv_site_1, gmv_site_2 in itertools.izip(gmvs_site_1, gmvs_site_2):
        if gmv_close(gmv_site_1) and gmv_close(gmv_site_2):
            count += 1

    prob = 1 - math.exp(- (float(count) / (time_span * num_ses)) * time_span)
    return prob


def get_gmvs_for_location(location, hc_id):
    """
    Get a list of GMVs (as floats) for a given ``location`` and ``job_id``.

    :param str location:
        Location as a POINT string Well Known Text format
    :param int hc_id:
        Hazard Calculation ID
    :returns:
        `list` of ground motion values, as floats
    """
<<<<<<< HEAD
    [site] = models.SiteData.objects.filter(hazard_job=job_id).extra(
        where=["location::geometry ~= 'SRID=4326;%s'::geometry" % location])
=======
    [site] = models.SiteData.objects.filter(hazard_calculation=hc_id).extra(
        where=["location = 'SRID=4326;%s'::geography" % location])
>>>>>>> 6f3c35f7
    gmvs = []
    for gmf in models.GmfAgg.objects.filter(site=site).order_by('ses'):
        gmvs.extend(gmf.gmvs)
    return gmvs<|MERGE_RESOLUTION|>--- conflicted
+++ resolved
@@ -61,13 +61,8 @@
     :returns:
         `list` of ground motion values, as floats
     """
-<<<<<<< HEAD
-    [site] = models.SiteData.objects.filter(hazard_job=job_id).extra(
-        where=["location::geometry ~= 'SRID=4326;%s'::geometry" % location])
-=======
     [site] = models.SiteData.objects.filter(hazard_calculation=hc_id).extra(
         where=["location = 'SRID=4326;%s'::geography" % location])
->>>>>>> 6f3c35f7
     gmvs = []
     for gmf in models.GmfAgg.objects.filter(site=site).order_by('ses'):
         gmvs.extend(gmf.gmvs)
