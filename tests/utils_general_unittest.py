--- conflicted
+++ resolved
@@ -63,13 +63,8 @@
             return self.counter
 
         # not cached
-<<<<<<< HEAD
-        my_memoized_method(
-            [1, 2, 3], {'key1': 'value1', 'key2': 'value2'})
-=======
         my_memoized_method([1, 2, 3],
                            {'key1': 'value1', 'key2': 'value2'})
->>>>>>> b2e8d7e5
 
         # cached with return values
         self.assertEqual(1, my_memoized_method([1, 2, 3],
